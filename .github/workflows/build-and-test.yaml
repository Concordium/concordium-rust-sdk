--- conflicted
+++ resolved
@@ -12,10 +12,7 @@
      - plt
 
   pull_request:
-<<<<<<< HEAD
     types: [opened, synchronize, reopened, ready_for_review, edited]
-=======
->>>>>>> e34d81bf
 
   workflow_dispatch: # allows manual trigger
 
@@ -69,11 +66,7 @@
       - name: Check
         run: |
           rustup default $RUST_VERSION
-<<<<<<< HEAD
-          cargo check --all-targets --all-features
-=======
           cargo check --all-targets --all-features 
->>>>>>> e34d81bf
 
   "lint_clippy_test":
     name: lint:clippy
