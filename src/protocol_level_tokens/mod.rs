//! Types and functions for working with Protocol Level Tokens (PLT).

use crate::v2::{generated, Require};
use concordium_base::protocol_level_tokens;

mod token_account_info;
mod token_info;

pub use protocol_level_tokens::*;
pub use token_account_info::*;
pub use token_info::*;

// gRPC type conversions for the types which are define as part of
// the `concordium-base` crate.

impl TryFrom<generated::plt::TokenId> for TokenId {
    type Error = tonic::Status;

    fn try_from(token_id: generated::plt::TokenId) -> Result<Self, Self::Error> {
        Self::try_from(token_id.value)
            .map_err(|err| tonic::Status::internal(format!("Unexpected token identifier: {}", err)))
    }
}

impl From<TokenId> for generated::plt::TokenId {
    fn from(value: protocol_level_tokens::TokenId) -> Self {
        Self {
            value: value.into(),
        }
    }
}

impl TryFrom<generated::plt::TokenAmount> for TokenAmount {
    type Error = tonic::Status;

    fn try_from(value: generated::plt::TokenAmount) -> Result<Self, Self::Error> {
        Ok(Self::from_raw(
            value.digits,
            value
                .nr_of_decimals
                .try_into()
                .map_err(|_| tonic::Status::internal("Unexpected token decimals"))?,
        ))
    }
}

impl TryFrom<generated::plt::TokenModuleRef> for TokenModuleRef {
    type Error = tonic::Status;

    fn try_from(value: generated::plt::TokenModuleRef) -> Result<Self, Self::Error> {
        let bytes = value
            .value
            .try_into()
            .map_err(|_| tonic::Status::internal("Unexpected module reference format."))?;
        Ok(Self::new(bytes))
    }
}

impl From<generated::plt::CBor> for RawCbor {
    fn from(wrapper: generated::plt::CBor) -> Self { wrapper.value.into() }
}

impl TryFrom<generated::plt::TokenEvent> for TokenEvent {
    type Error = tonic::Status;

    fn try_from(token_event: generated::plt::TokenEvent) -> Result<Self, Self::Error> {
        Ok(Self {
            token_id: token_event.token_id.require()?.try_into()?,
            event:    token_event.event.require()?.try_into()?,
        })
    }
}

impl TryFrom<generated::plt::token_event::Event> for TokenEventDetails {
    type Error = tonic::Status;

    fn try_from(event: generated::plt::token_event::Event) -> Result<Self, Self::Error> {
        use generated::plt::token_event::Event as GenEvent;
        let out = match event {
            GenEvent::ModuleEvent(token_module_event) => {
                TokenEventDetails::Module(token_module_event.try_into()?)
            }
            GenEvent::TransferEvent(token_transfer_event) => {
                TokenEventDetails::Transfer(token_transfer_event.try_into()?)
            }
            GenEvent::MintEvent(token_supply_update_event) => {
                TokenEventDetails::Mint(token_supply_update_event.try_into()?)
            }
            GenEvent::BurnEvent(token_supply_update_event) => {
                TokenEventDetails::Burn(token_supply_update_event.try_into()?)
            }
        };
        Ok(out)
    }
}

impl TryFrom<generated::plt::TokenModuleEvent> for TokenModuleEvent {
    type Error = tonic::Status;

    fn try_from(event: generated::plt::TokenModuleEvent) -> Result<Self, Self::Error> {
        Ok(Self {
            event_type: protocol_level_tokens::TokenEventType::try_from(event.r#type)
                .map_err(|err| tonic::Status::internal(err.to_string()))?,
            details:    event.details.require()?.into(),
        })
    }
}

impl TryFrom<generated::plt::TokenTransferEvent> for TokenTransferEvent {
    type Error = tonic::Status;

    fn try_from(event: generated::plt::TokenTransferEvent) -> Result<Self, Self::Error> {
        Ok(Self {
            from:   event.from.require()?.try_into()?,
            to:     event.to.require()?.try_into()?,
            amount: event.amount.require()?.try_into()?,
            memo:   event
                .memo
                .map(concordium_base::transactions::Memo::try_from)
                .transpose()?,
        })
    }
}

impl TryFrom<generated::plt::TokenSupplyUpdateEvent> for TokenSupplyUpdateEvent {
    type Error = tonic::Status;

    fn try_from(event: generated::plt::TokenSupplyUpdateEvent) -> Result<Self, Self::Error> {
        Ok(Self {
            target: event.target.require()?.try_into()?,
            amount: event.amount.require()?.try_into()?,
        })
    }
}

impl TryFrom<generated::plt::TokenHolder> for TokenHolder {
    type Error = tonic::Status;

    fn try_from(holder: generated::plt::TokenHolder) -> Result<Self, Self::Error> {
        use generated::plt::token_holder::Address as HolderAddress;
        match holder.address.require()? {
            HolderAddress::Account(account_address) => {
                Ok(TokenHolder::Account(account_address.try_into()?))
            }
        }
    }
}

impl TryFrom<generated::plt::TokenModuleRejectReason> for TokenModuleRejectReason {
    type Error = tonic::Status;

    fn try_from(value: generated::plt::TokenModuleRejectReason) -> Result<Self, Self::Error> {
        Ok(Self {
<<<<<<< HEAD
            token_id:    value.token_symbol.require()?.try_into()?,
            reason_type: protocol_level_tokens::TokenModuleCborTypeDiscriminator::try_from(
                value.r#type,
            )
            .map_err(|err| tonic::Status::internal(err.to_string()))?,
            details:     value.details.map(|d| d.into()),
=======
            token_id:   value.token_id.require()?.try_into()?,
            event_type: protocol_level_tokens::TokenEventType::try_from(value.r#type)
                .map_err(|err| tonic::Status::internal(err.to_string()))?,
            details:    value.details.map(|d| d.into()),
>>>>>>> 99822884
        })
    }
}<|MERGE_RESOLUTION|>--- conflicted
+++ resolved
@@ -146,24 +146,17 @@
     }
 }
 
-impl TryFrom<generated::plt::TokenModuleRejectReason> for TokenModuleRejectReason {
+impl TryFrom<generated::plt::TokenModuleRejectReason>
+    for protocol_level_tokens::TokenModuleRejectReason
+{
     type Error = tonic::Status;
 
     fn try_from(value: generated::plt::TokenModuleRejectReason) -> Result<Self, Self::Error> {
         Ok(Self {
-<<<<<<< HEAD
-            token_id:    value.token_symbol.require()?.try_into()?,
-            reason_type: protocol_level_tokens::TokenModuleCborTypeDiscriminator::try_from(
-                value.r#type,
-            )
-            .map_err(|err| tonic::Status::internal(err.to_string()))?,
-            details:     value.details.map(|d| d.into()),
-=======
             token_id:   value.token_id.require()?.try_into()?,
             event_type: protocol_level_tokens::TokenEventType::try_from(value.r#type)
                 .map_err(|err| tonic::Status::internal(err.to_string()))?,
             details:    value.details.map(|d| d.into()),
->>>>>>> 99822884
         })
     }
 }