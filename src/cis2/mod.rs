--- conflicted
+++ resolved
@@ -118,31 +118,27 @@
 // This is implemented manually, since deriving it using thiserror requires
 // `RejectReason` to implement std::error::Error.
 impl From<v2::Upward<sdk_types::RejectReason>> for Cis2QueryError {
-    fn from(err: v2::Upward<sdk_types::RejectReason>) -> Self { Self::NodeRejected(err) }
+    fn from(err: v2::Upward<sdk_types::RejectReason>) -> Self {
+        Self::NodeRejected(err)
+    }
 }
 impl From<sdk_types::RejectReason> for Cis2QueryError {
-<<<<<<< HEAD
-    fn from(err: sdk_types::RejectReason) -> Self { Self::NodeRejected(v2::Upward::Known(err)) }
-=======
     fn from(err: sdk_types::RejectReason) -> Self {
-        Self::NodeRejected(err)
-    }
->>>>>>> 5ab42abd
+        Self::NodeRejected(v2::Upward::Known(err))
+    }
 }
 
 // This is implemented manually, since deriving it using thiserror requires
 // `RejectReason` to implement std::error::Error.
 impl From<v2::Upward<sdk_types::RejectReason>> for Cis2DryRunError {
-    fn from(err: v2::Upward<sdk_types::RejectReason>) -> Self { Self::NodeRejected(err) }
+    fn from(err: v2::Upward<sdk_types::RejectReason>) -> Self {
+        Self::NodeRejected(err)
+    }
 }
 impl From<sdk_types::RejectReason> for Cis2DryRunError {
-<<<<<<< HEAD
-    fn from(err: sdk_types::RejectReason) -> Self { Self::NodeRejected(v2::Upward::Known(err)) }
-=======
     fn from(err: sdk_types::RejectReason) -> Self {
-        Self::NodeRejected(err)
-    }
->>>>>>> 5ab42abd
+        Self::NodeRejected(v2::Upward::Known(err))
+    }
 }
 
 /// Transaction metadata for CIS-2
