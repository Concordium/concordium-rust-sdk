--- conflicted
+++ resolved
@@ -143,11 +143,7 @@
         let parameter = smart_contracts::OwnedParameter::from_serial(&parameter)
             .map_err(|_| Cis2DryRunError::InvalidTransferParams(NewTransferParamsError))?;
         let ir = self
-<<<<<<< HEAD
-            .make_invoke::<Cis2DryRunError>("transfer", Amount::zero(), Some(sender), parameter, bi)
-=======
             .invoke_raw::<Cis2DryRunError>("transfer", Amount::zero(), Some(sender), parameter, bi)
->>>>>>> ce979701
             .await?;
         match ir {
             smart_contracts::InvokeContractResult::Success { used_energy, .. } => Ok(used_energy),
@@ -185,11 +181,7 @@
         let parameter = TransferParams::new(transfers)?;
         let message = smart_contracts::OwnedParameter::from_serial(&parameter)
             .map_err(|_| Cis2TransactionError::InvalidTransferParams(NewTransferParamsError))?;
-<<<<<<< HEAD
-        self.make_call_raw(signer, &transaction_metadata, "transfer", message)
-=======
         self.update_raw(signer, &transaction_metadata, "transfer", message)
->>>>>>> ce979701
             .await
     }
 
@@ -225,17 +217,10 @@
         let parameter = smart_contracts::OwnedParameter::from_serial(&parameter)
             .map_err(|_| Cis2DryRunError::InvalidTransferParams(NewTransferParamsError))?;
         let ir = self
-<<<<<<< HEAD
-            .make_invoke::<Cis2DryRunError>(
-                "updateOperator",
-                Amount::zero(),
-                Some(owner.into()),
-=======
             .invoke_raw::<Cis2DryRunError>(
                 "updateOperator",
                 Amount::zero(),
                 Some(owner),
->>>>>>> ce979701
                 parameter,
                 bi,
             )
@@ -280,11 +265,7 @@
         let message = smart_contracts::OwnedParameter::from_serial(&parameter).map_err(|_| {
             Cis2TransactionError::InvalidUpdateOperatorParams(NewUpdateOperatorParamsError)
         })?;
-<<<<<<< HEAD
-        self.make_call_raw(signer, &transaction_metadata, "updateOperator", message)
-=======
         self.update_raw(signer, &transaction_metadata, "updateOperator", message)
->>>>>>> ce979701
             .await
     }
 
@@ -322,11 +303,7 @@
         let parameter = BalanceOfQueryParams::new(queries)?;
         let parameter = smart_contracts::OwnedParameter::from_serial(&parameter)
             .map_err(|_| Cis2QueryError::InvalidBalanceOfParams(NewBalanceOfQueryParamsError))?;
-<<<<<<< HEAD
-        self.make_query_raw("balanceOf", parameter, bi).await
-=======
         self.view_raw("balanceOf", parameter, bi).await
->>>>>>> ce979701
     }
 
     /// Like [`balance_of`](Self::balance_of), except for querying a single
@@ -362,11 +339,7 @@
         let parameter = OperatorOfQueryParams::new(queries)?;
         let parameter = smart_contracts::OwnedParameter::from_serial(&parameter)
             .map_err(|_| Cis2QueryError::InvalidOperatorOfParams(NewOperatorOfQueryParamsError))?;
-<<<<<<< HEAD
-        self.make_query_raw("operatorOf", parameter, bi).await
-=======
         self.view_raw("operatorOf", parameter, bi).await
->>>>>>> ce979701
     }
 
     /// Like [`operator_of`](Self::operator_of), except for querying a single
@@ -406,11 +379,7 @@
         let parameter = smart_contracts::OwnedParameter::from_serial(&parameter).map_err(|_| {
             Cis2QueryError::InvalidTokenMetadataParams(NewTokenMetadataQueryParamsError)
         })?;
-<<<<<<< HEAD
-        self.make_query_raw("tokenMetadata", parameter, bi).await
-=======
         self.view_raw("tokenMetadata", parameter, bi).await
->>>>>>> ce979701
     }
 
     /// Like [`token_metadata`](Self::token_metadata), except for querying a
