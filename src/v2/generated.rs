--- conflicted
+++ resolved
@@ -65,23 +65,11 @@
     }
 }
 
-<<<<<<< HEAD
-impl TryFrom<VersionedModuleSource> for super::types::smart_contracts::WasmModule {
-=======
-impl From<Energy> for super::types::Energy {
-    fn from(value: Energy) -> Self {
-        super::types::Energy {
-            energy: value.value,
-        }
-    }
-}
-
 impl From<Slot> for super::types::Slot {
     fn from(value: Slot) -> Self { super::types::Slot { slot: value.value } }
 }
 
-impl TryFrom<VersionedModuleSource> for types::smart_contracts::WasmModule {
->>>>>>> 901c7d9e
+impl TryFrom<VersionedModuleSource> for super::types::smart_contracts::WasmModule {
     type Error = tonic::Status;
 
     fn try_from(versioned_module: VersionedModuleSource) -> Result<Self, Self::Error> {
@@ -425,20 +413,6 @@
             OpenStatus::ClosedForNew => Self::ClosedForNew,
             OpenStatus::ClosedForAll => Self::ClosedForAll,
         }
-    }
-}
-
-impl TryFrom<MintRate> for super::types::MintRate {
-    type Error = tonic::Status;
-
-    fn try_from(value: MintRate) -> Result<Self, Self::Error> {
-        Ok(Self {
-            mantissa: value.mantissa,
-            exponent: value
-                .exponent
-                .try_into()
-                .map_err(|_| tonic::Status::internal("Invalid mint rate exponent"))?,
-        })
     }
 }
 
@@ -2004,7 +1978,6 @@
     }
 }
 
-<<<<<<< HEAD
 impl TryFrom<InvokeContractResponse> for super::types::smart_contracts::InvokeContractResult {
     type Error = tonic::Status;
 
@@ -2027,8 +2000,10 @@
             },
         };
         Ok(result)
-=======
-impl TryFrom<CryptographicParameters> for types::queries::CryptographicParameters {
+    }
+}
+
+impl TryFrom<CryptographicParameters> for super::types::queries::CryptographicParameters {
     type Error = tonic::Status;
 
     fn try_from(value: CryptographicParameters) -> Result<Self, Self::Error> {
@@ -2047,7 +2022,7 @@
     }
 }
 
-impl TryFrom<BlockInfo> for types::queries::BlockInfo {
+impl TryFrom<BlockInfo> for super::types::queries::BlockInfo {
     type Error = tonic::Status;
 
     fn try_from(value: BlockInfo) -> Result<Self, Self::Error> {
@@ -2072,7 +2047,7 @@
     }
 }
 
-impl TryFrom<PoolInfoResponse> for types::BakerPoolStatus {
+impl TryFrom<PoolInfoResponse> for super::types::BakerPoolStatus {
     type Error = tonic::Status;
 
     fn try_from(value: PoolInfoResponse) -> Result<Self, Self::Error> {
@@ -2234,6 +2209,5 @@
                 total_staked_capital: value.total_staked_capital.require_owned()?.into(),
             }),
         }
->>>>>>> 901c7d9e
     }
 }