#![allow(clippy::large_enum_variant, clippy::enum_variant_names)]
tonic::include_proto!("concordium.v2");

use super::Require;
use crypto_common::{Deserial, Versioned, VERSION_0};
use id::{
    constants::{ArCurve, AttributeKind, IpPairing},
    types::{
        AccountCredentialWithoutProofs, CredentialDeploymentValues,
        InitialCredentialDeploymentValues,
    },
};
use std::{collections::BTreeMap, marker::PhantomData};

fn consume<A: Deserial>(bytes: &[u8]) -> Result<A, tonic::Status> {
    let mut cursor = std::io::Cursor::new(bytes);
    let res = A::deserial(&mut cursor);
    match res {
        Ok(v) if cursor.position() == bytes.len() as u64 => Ok(v),
        _ => Err(tonic::Status::internal(
            "Unexpected response from the server.",
        )),
    }
}

impl TryFrom<AccountAddress> for super::AccountAddress {
    type Error = tonic::Status;

    fn try_from(value: AccountAddress) -> Result<Self, Self::Error> {
        match value.value.try_into() {
            Ok(addr) => Ok(Self(addr)),
            Err(_) => Err(tonic::Status::internal(
                "Unexpected account address format.",
            )),
        }
    }
}

impl TryFrom<Address> for super::types::Address {
    type Error = tonic::Status;

    fn try_from(value: Address) -> Result<Self, Self::Error> {
        match value.r#type.require()? {
            address::Type::Account(acc) => Ok(Self::Account(acc.try_into()?)),
            address::Type::Contract(contr) => Ok(Self::Contract(contr.into())),
        }
    }
}

impl TryFrom<ModuleRef> for super::ModuleRef {
    type Error = tonic::Status;

    fn try_from(value: ModuleRef) -> Result<Self, Self::Error> {
        match value.value.try_into() {
            Ok(mod_ref) => Ok(Self::new(mod_ref)),
            Err(_) => Err(tonic::Status::internal(
                "Unexpected module reference format.",
            )),
        }
    }
}

impl From<ContractAddress> for super::ContractAddress {
    fn from(value: ContractAddress) -> Self {
        super::ContractAddress::new(value.index, value.subindex)
    }
}

impl From<Slot> for super::types::Slot {
    fn from(value: Slot) -> Self { super::types::Slot { slot: value.value } }
}

impl TryFrom<VersionedModuleSource> for super::types::smart_contracts::WasmModule {
    type Error = tonic::Status;

    fn try_from(versioned_module: VersionedModuleSource) -> Result<Self, Self::Error> {
        use super::types::smart_contracts::WasmVersion;
        let module = match versioned_module.module.require()? {
            versioned_module_source::Module::V0(versioned_module_source::ModuleSourceV0 {
                value,
            }) => super::types::smart_contracts::WasmModule {
                version: WasmVersion::V0,
                source:  value.into(),
            },
            versioned_module_source::Module::V1(versioned_module_source::ModuleSourceV1 {
                value,
            }) => super::types::smart_contracts::WasmModule {
                version: WasmVersion::V1,
                source:  value.into(),
            },
        };
        Ok(module)
    }
}

impl From<Parameter> for super::types::smart_contracts::Parameter {
    fn from(value: Parameter) -> Self { value.value.into() }
}

impl TryFrom<InstanceInfo> for super::InstanceInfo {
    type Error = tonic::Status;

    fn try_from(value: InstanceInfo) -> Result<Self, Self::Error> {
        match value.version.require()? {
            instance_info::Version::V0(v0) => Ok(Self::V0 {
                model:         v0.model.require()?.value,
                owner:         v0.owner.require()?.try_into()?,
                amount:        v0.amount.require()?.into(),
                methods:       v0
                    .methods
                    .into_iter()
                    .map(TryFrom::try_from)
                    .collect::<Result<_, tonic::Status>>()?,
                name:          v0.name.require()?.try_into()?,
                source_module: v0.source_module.require()?.try_into()?,
            }),
            instance_info::Version::V1(v1) => Ok(Self::V1 {
                owner:         v1.owner.require()?.try_into()?,
                amount:        v1.amount.require()?.into(),
                methods:       v1
                    .methods
                    .into_iter()
                    .map(TryFrom::try_from)
                    .collect::<Result<_, tonic::Status>>()?,
                name:          v1.name.require()?.try_into()?,
                source_module: v1.source_module.require()?.try_into()?,
            }),
        }
    }
}

impl TryFrom<ReceiveName> for concordium_contracts_common::OwnedReceiveName {
    type Error = tonic::Status;

    fn try_from(value: ReceiveName) -> Result<Self, Self::Error> {
        match Self::new(value.value) {
            Ok(rn) => Ok(rn),
            Err(_) => Err(tonic::Status::internal("Unexpected receive name format.")),
        }
    }
}

impl TryFrom<InitName> for concordium_contracts_common::OwnedContractName {
    type Error = tonic::Status;

    fn try_from(value: InitName) -> Result<Self, Self::Error> {
        match Self::new(value.value) {
            Ok(cn) => Ok(cn),
            Err(_) => Err(tonic::Status::internal("Unexpected contract name format.")),
        }
    }
}

impl TryFrom<BlockHash> for super::BlockHash {
    type Error = tonic::Status;

    fn try_from(value: BlockHash) -> Result<Self, Self::Error> {
        match value.value.try_into() {
            Ok(hash) => Ok(Self::new(hash)),
            Err(_) => Err(tonic::Status::internal("Unexpected block hash format.")),
        }
    }
}

impl TryFrom<TransactionHash> for super::hashes::TransactionHash {
    type Error = tonic::Status;

    fn try_from(value: TransactionHash) -> Result<Self, Self::Error> {
        match value.value.try_into() {
            Ok(hash) => Ok(Self::new(hash)),
            Err(_) => Err(tonic::Status::internal(
                "Unexpected transaction hash format.",
            )),
        }
    }
}

impl TryFrom<Sha256Hash> for super::hashes::Hash {
    type Error = tonic::Status;

    fn try_from(value: Sha256Hash) -> Result<Self, Self::Error> {
        match value.value.try_into() {
            Ok(hash) => Ok(Self::new(hash)),
            Err(_) => Err(tonic::Status::internal("Unexpected hash format.")),
        }
    }
}

impl TryFrom<StateHash> for super::hashes::StateHash {
    type Error = tonic::Status;

    fn try_from(value: StateHash) -> Result<Self, Self::Error> {
        match value.value.try_into() {
            Ok(hash) => Ok(Self::new(hash)),
            Err(_) => Err(tonic::Status::internal("Unexpected state hash format.")),
        }
    }
}

impl From<AbsoluteBlockHeight> for super::AbsoluteBlockHeight {
    fn from(abh: AbsoluteBlockHeight) -> Self { Self { height: abh.value } }
}

impl From<BlockHeight> for super::types::BlockHeight {
    fn from(bh: BlockHeight) -> Self { Self { height: bh.value } }
}

impl From<super::AbsoluteBlockHeight> for AbsoluteBlockHeight {
    fn from(abh: super::AbsoluteBlockHeight) -> Self { Self { value: abh.height } }
}

impl From<super::types::BlockHeight> for BlockHeight {
    fn from(bh: super::types::BlockHeight) -> Self { Self { value: bh.height } }
}

impl From<SequenceNumber> for super::types::Nonce {
    fn from(n: SequenceNumber) -> Self { Self { nonce: n.value } }
}

impl From<Amount> for super::super::common::types::Amount {
    fn from(n: Amount) -> Self { Self { micro_ccd: n.value } }
}

impl From<AccountIndex> for super::types::AccountIndex {
    fn from(n: AccountIndex) -> Self { Self { index: n.value } }
}

impl From<super::types::AccountIndex> for AccountIndex {
    fn from(n: super::types::AccountIndex) -> Self { Self { value: n.index } }
}

impl From<BakerId> for super::types::BakerId {
    fn from(n: BakerId) -> Self { Self { id: n.value.into() } }
}

impl From<super::types::BakerId> for BakerId {
    fn from(n: super::types::BakerId) -> Self { Self { value: n.id.into() } }
}

impl TryFrom<DelegationTarget> for super::types::DelegationTarget {
    type Error = tonic::Status;

    fn try_from(dt: DelegationTarget) -> Result<Self, Self::Error> {
        match dt.target.require()? {
            delegation_target::Target::Passive(_) => Ok(Self::Passive),
            delegation_target::Target::Baker(bid) => Ok(Self::Baker {
                baker_id: bid.into(),
            }),
        }
    }
}

impl TryFrom<EncryptionKey> for id::elgamal::PublicKey<ArCurve> {
    type Error = tonic::Status;

    fn try_from(value: EncryptionKey) -> Result<Self, Self::Error> { consume(&value.value) }
}

impl TryFrom<ar_info::ArPublicKey> for id::elgamal::PublicKey<ArCurve> {
    type Error = tonic::Status;

    fn try_from(value: ar_info::ArPublicKey) -> Result<Self, Self::Error> { consume(&value.value) }
}

impl TryFrom<AccountThreshold> for super::types::AccountThreshold {
    type Error = tonic::Status;

    fn try_from(value: AccountThreshold) -> Result<Self, Self::Error> {
        if let Ok(Ok(v)) = u8::try_from(value.value).map(Self::try_from) {
            Ok(v)
        } else {
            Err(tonic::Status::internal("Unexpected account threshold."))
        }
    }
}

impl TryFrom<EncryptedAmount> for encrypted_transfers::types::EncryptedAmount<ArCurve> {
    type Error = tonic::Status;

    fn try_from(value: EncryptedAmount) -> Result<Self, Self::Error> { consume(&value.value) }
}

impl TryFrom<BakerElectionVerifyKey> for super::types::BakerElectionVerifyKey {
    type Error = tonic::Status;

    fn try_from(value: BakerElectionVerifyKey) -> Result<Self, Self::Error> {
        consume(&value.value)
    }
}

impl TryFrom<BakerSignatureVerifyKey> for super::types::BakerSignatureVerifyKey {
    type Error = tonic::Status;

    fn try_from(value: BakerSignatureVerifyKey) -> Result<Self, Self::Error> {
        consume(&value.value)
    }
}

impl TryFrom<BakerAggregationVerifyKey> for super::types::BakerAggregationVerifyKey {
    type Error = tonic::Status;

    fn try_from(value: BakerAggregationVerifyKey) -> Result<Self, Self::Error> {
        consume(&value.value)
    }
}

impl TryFrom<EncryptedBalance> for super::types::AccountEncryptedAmount {
    type Error = tonic::Status;

    fn try_from(value: EncryptedBalance) -> Result<Self, Self::Error> {
        let self_amount = value.self_amount.require()?.try_into()?;
        let start_index = value.start_index;
        let aggregated_amount = match (value.aggregated_amount, value.num_aggregated) {
            (Some(aa), Some(si)) => Some((aa.try_into()?, si)),
            (None, None) => None,
            _ => {
                return Err(tonic::Status::internal(
                    "Unexpected response for 'EncryptedBalance'.",
                ))
            }
        };
        let incoming_amounts = value
            .incoming_amounts
            .into_iter()
            .map(TryFrom::try_from)
            .collect::<Result<_, tonic::Status>>()?;
        Ok(Self {
            self_amount,
            start_index,
            aggregated_amount,
            incoming_amounts,
        })
    }
}

impl From<Duration> for chrono::Duration {
    fn from(value: Duration) -> Self { chrono::Duration::milliseconds(value.value as i64) }
}

impl From<Duration> for super::types::SlotDuration {
    fn from(value: Duration) -> Self {
        super::types::SlotDuration {
            millis: value.value,
        }
    }
}

impl From<GenesisIndex> for super::types::GenesisIndex {
    fn from(value: GenesisIndex) -> Self { value.value.into() }
}

impl From<super::types::GenesisIndex> for GenesisIndex {
    fn from(value: super::types::GenesisIndex) -> Self {
        GenesisIndex {
            value: value.into(),
        }
    }
}

impl From<ProtocolVersion> for super::types::ProtocolVersion {
    fn from(value: ProtocolVersion) -> Self {
        match value {
            ProtocolVersion::ProtocolVersion1 => super::types::ProtocolVersion::P1,
            ProtocolVersion::ProtocolVersion2 => super::types::ProtocolVersion::P2,
            ProtocolVersion::ProtocolVersion3 => super::types::ProtocolVersion::P3,
            ProtocolVersion::ProtocolVersion4 => super::types::ProtocolVersion::P4,
        }
    }
}

impl TryFrom<StakePendingChange> for super::types::StakePendingChange {
    type Error = tonic::Status;

    fn try_from(value: StakePendingChange) -> Result<Self, Self::Error> {
        match value.change.require()? {
            stake_pending_change::Change::Reduce(rs) => Ok(Self::ReduceStake {
                new_stake:      rs.new_stake.require()?.into(),
                effective_time: rs.effective_time.require()?.into(),
            }),
            stake_pending_change::Change::Remove(rs) => {
                let effective_time = rs.into();
                Ok(Self::RemoveStake { effective_time })
            }
        }
    }
}

impl TryFrom<BakerInfo> for super::types::BakerInfo {
    type Error = tonic::Status;

    fn try_from(value: BakerInfo) -> Result<Self, Self::Error> {
        Ok(Self {
            baker_id:                     value.baker_id.require()?.into(),
            baker_election_verify_key:    value.election_key.require()?.try_into()?,
            baker_signature_verify_key:   value.signature_key.require()?.try_into()?,
            baker_aggregation_verify_key: value.aggregation_key.require()?.try_into()?,
        })
    }
}

impl From<OpenStatus> for super::types::OpenStatus {
    fn from(os: OpenStatus) -> Self {
        match os {
            OpenStatus::OpenForAll => Self::OpenForAll,
            OpenStatus::ClosedForNew => Self::ClosedForNew,
            OpenStatus::ClosedForAll => Self::ClosedForAll,
        }
    }
}

impl From<AmountFraction> for super::types::AmountFraction {
    fn from(af: AmountFraction) -> Self {
        Self {
            parts_per_hundred_thousands: crate::types::PartsPerHundredThousands {
                parts: af.parts_per_hundred_thousand,
            },
        }
    }
}

impl TryFrom<CommissionRates> for super::types::CommissionRates {
    type Error = tonic::Status;

    fn try_from(value: CommissionRates) -> Result<Self, Self::Error> {
        Ok(Self {
            finalization: value.finalization.require()?.into(),
            baking:       value.baking.require()?.into(),
            transaction:  value.transaction.require()?.into(),
        })
    }
}

impl TryFrom<BakerPoolInfo> for super::types::BakerPoolInfo {
    type Error = tonic::Status;

    fn try_from(value: BakerPoolInfo) -> Result<Self, Self::Error> {
        let open_status = value.open_status().into();
        let metadata_url = value
            .url
            .try_into()
            .map_err(|_| tonic::Status::internal("Unexpected metadata length."))?;
        let commission_rates = value.commission_rates.require()?.try_into()?;
        Ok(Self {
            open_status,
            metadata_url,
            commission_rates,
        })
    }
}

impl TryFrom<AccountStakingInfo> for super::types::AccountStakingInfo {
    type Error = tonic::Status;

    fn try_from(value: AccountStakingInfo) -> Result<Self, Self::Error> {
        match value.staking_info.require()? {
            account_staking_info::StakingInfo::Baker(bsi) => {
                let staked_amount = bsi.staked_amount.require()?.into();
                let restake_earnings = bsi.restake_earnings;
                let baker_info = bsi.baker_info.require()?.try_into()?;
                let pending_change = match bsi.pending_change {
                    None => None,
                    Some(pc) => Some(pc.try_into()?),
                };
                let pool_info = match bsi.pool_info {
                    None => None,
                    Some(bi) => Some(bi.try_into()?),
                };
                Ok(Self::Baker {
                    staked_amount,
                    restake_earnings,
                    baker_info: Box::new(baker_info),
                    pending_change,
                    pool_info,
                })
            }
            account_staking_info::StakingInfo::Delegator(dsi) => {
                let staked_amount = dsi.staked_amount.require()?.into();
                let restake_earnings = dsi.restake_earnings;
                let delegation_target = dsi.target.require()?.try_into()?;
                let pending_change = match dsi.pending_change {
                    None => None,
                    Some(pc) => Some(pc.try_into()?),
                };
                Ok(Self::Delegated {
                    staked_amount,
                    restake_earnings,
                    delegation_target,
                    pending_change,
                })
            }
        }
    }
}

impl TryFrom<Release> for super::types::Release {
    type Error = tonic::Status;

    fn try_from(value: Release) -> Result<Self, Self::Error> {
        Ok(Self {
            timestamp:    value.timestamp.require()?.into(),
            amount:       value.amount.require()?.into(),
            transactions: value
                .transactions
                .into_iter()
                .map(TryFrom::try_from)
                .collect::<Result<_, tonic::Status>>()?,
        })
    }
}

impl TryFrom<ReleaseSchedule> for super::types::AccountReleaseSchedule {
    type Error = tonic::Status;

    fn try_from(value: ReleaseSchedule) -> Result<Self, Self::Error> {
        Ok(Self {
            total:    value.total.require()?.into(),
            schedule: value
                .schedules
                .into_iter()
                .map(TryFrom::try_from)
                .collect::<Result<_, tonic::Status>>()?,
        })
    }
}

impl TryFrom<AccountVerifyKey> for id::types::VerifyKey {
    type Error = tonic::Status;

    fn try_from(value: AccountVerifyKey) -> Result<Self, Self::Error> {
        match value.key.require()? {
            account_verify_key::Key::Ed25519Key(v) => Ok(Self::Ed25519VerifyKey(consume(&v)?)),
        }
    }
}

impl TryFrom<ip_info::IpCdiVerifyKey> for ed25519_dalek::PublicKey {
    type Error = tonic::Status;

    fn try_from(value: ip_info::IpCdiVerifyKey) -> Result<Self, Self::Error> {
        Ok(consume(&value.value)?)
    }
}

impl TryFrom<ip_info::IpVerifyKey> for id::ps_sig::PublicKey<IpPairing> {
    type Error = tonic::Status;

    fn try_from(value: ip_info::IpVerifyKey) -> Result<Self, Self::Error> {
        Ok(consume(&value.value)?)
    }
}

impl TryFrom<UpdatePublicKey> for super::types::UpdatePublicKey {
    type Error = tonic::Status;

    fn try_from(value: UpdatePublicKey) -> Result<Self, Self::Error> {
        Ok(super::types::UpdatePublicKey {
            public: id::types::VerifyKey::Ed25519VerifyKey(consume(&value.value)?),
        })
    }
}

impl TryFrom<SignatureThreshold> for id::types::SignatureThreshold {
    type Error = tonic::Status;

    fn try_from(value: SignatureThreshold) -> Result<Self, Self::Error> {
        if let Ok(v) = u8::try_from(value.value) {
            if v == 0 {
                Err(tonic::Status::internal(
                    "Unexpected zero signature threshold.",
                ))
            } else {
                Ok(Self(v))
            }
        } else {
            Err(tonic::Status::internal("Unexpected signature threshold."))
        }
    }
}

impl TryFrom<ArThreshold> for id::secret_sharing::Threshold {
    type Error = tonic::Status;

    fn try_from(value: ArThreshold) -> Result<Self, Self::Error> {
        if let Ok(v) = u8::try_from(value.value) {
            if v == 0 {
                Err(tonic::Status::internal("Unexpected zero AR threshold."))
            } else {
                Ok(Self(v))
            }
        } else {
            Err(tonic::Status::internal("Unexpected AR threshold."))
        }
    }
}

impl TryFrom<CredentialPublicKeys> for id::types::CredentialPublicKeys {
    type Error = tonic::Status;

    fn try_from(value: CredentialPublicKeys) -> Result<Self, Self::Error> {
        Ok(Self {
            keys:      value
                .keys
                .into_iter()
                .map(|(k, v)| {
                    if let Ok(k) = u8::try_from(k) {
                        let k = k.into();
                        let v = v.try_into()?;
                        Ok((k, v))
                    } else {
                        Err(tonic::Status::internal("Unexpected key index."))
                    }
                })
                .collect::<Result<_, tonic::Status>>()?,
            threshold: value.threshold.require()?.try_into()?,
        })
    }
}

impl TryFrom<CredentialRegistrationId> for super::types::CredentialRegistrationID {
    type Error = tonic::Status;

    fn try_from(value: CredentialRegistrationId) -> Result<Self, Self::Error> {
        consume(&value.value)
    }
}

impl TryFrom<CredentialRegistrationId> for ArCurve {
    type Error = tonic::Status;

    fn try_from(value: CredentialRegistrationId) -> Result<Self, Self::Error> {
        consume(&value.value)
    }
}

impl From<IdentityProviderIdentity> for id::types::IpIdentity {
    fn from(v: IdentityProviderIdentity) -> Self { Self(v.value) }
}

impl TryFrom<YearMonth> for id::types::YearMonth {
    type Error = tonic::Status;

    fn try_from(value: YearMonth) -> Result<Self, Self::Error> {
        Ok(Self {
            year:  value
                .year
                .try_into()
                .map_err(|_| tonic::Status::internal("Unexpected year."))?,
            month: value
                .month
                .try_into()
                .map_err(|_| tonic::Status::internal("Unexpected year."))?,
        })
    }
}

impl TryFrom<Policy> for id::types::Policy<ArCurve, AttributeKind> {
    type Error = tonic::Status;

    fn try_from(value: Policy) -> Result<Self, Self::Error> {
        Ok(Self {
            valid_to:   value.valid_to.require()?.try_into()?,
            created_at: value.created_at.require()?.try_into()?,
            policy_vec: value
                .attributes
                .into_iter()
                .map(|(k, v)| {
                    let k = id::types::AttributeTag(
                        k.try_into()
                            .map_err(|_| tonic::Status::internal("Unexpected attribute tag."))?,
                    );
                    let v = AttributeKind(String::from_utf8(v).map_err(|_| {
                        tonic::Status::internal("Invalid attribute value. Expected UTF8 encoding")
                    })?);
                    Ok((k, v))
                })
                .collect::<Result<_, tonic::Status>>()?,
            _phantom:   std::marker::PhantomData,
        })
    }
}

impl TryFrom<ChainArData> for id::types::ChainArData<ArCurve> {
    type Error = tonic::Status;

    fn try_from(value: ChainArData) -> Result<Self, Self::Error> {
        consume(&value.enc_id_cred_pub_share)
    }
}

impl TryFrom<Commitment> for id::pedersen_commitment::Commitment<ArCurve> {
    type Error = tonic::Status;

    fn try_from(value: Commitment) -> Result<Self, Self::Error> { consume(&value.value) }
}

impl TryFrom<CredentialCommitments> for id::types::CredentialDeploymentCommitments<ArCurve> {
    type Error = tonic::Status;

    fn try_from(value: CredentialCommitments) -> Result<Self, Self::Error> {
        Ok(Self {
            cmm_prf: value.prf.require()?.try_into()?,
            cmm_cred_counter: value.cred_counter.require()?.try_into()?,
            cmm_max_accounts: value.max_accounts.require()?.try_into()?,
            cmm_attributes: value
                .attributes
                .into_iter()
                .map(|(k, v)| {
                    let k = id::types::AttributeTag(
                        k.try_into()
                            .map_err(|_| tonic::Status::internal("Unexpected attribute tag."))?,
                    );
                    let v = v.try_into()?;
                    Ok((k, v))
                })
                .collect::<Result<_, tonic::Status>>()?,
            cmm_id_cred_sec_sharing_coeff: value
                .id_cred_sec_sharing_coeff
                .into_iter()
                .map(TryFrom::try_from)
                .collect::<Result<_, tonic::Status>>()?,
        })
    }
}

impl TryFrom<AccountCredential> for AccountCredentialWithoutProofs<ArCurve, AttributeKind> {
    type Error = tonic::Status;

    fn try_from(value: AccountCredential) -> Result<Self, Self::Error> {
        match value.credential_values.require()? {
            account_credential::CredentialValues::Initial(ic) => {
                let icdv = InitialCredentialDeploymentValues {
                    cred_account: ic.keys.require()?.try_into()?,
                    reg_id:       ic.cred_id.require()?.try_into()?,
                    ip_identity:  ic.ip_id.require()?.into(),
                    policy:       ic.policy.require()?.try_into()?,
                };
                Ok(Self::Initial { icdv })
            }
            account_credential::CredentialValues::Normal(nc) => {
                let cdv = CredentialDeploymentValues {
                    cred_key_info: nc.keys.require()?.try_into()?,
                    cred_id:       nc.cred_id.require()?.try_into()?,
                    ip_identity:   nc.ip_id.require()?.into(),
                    threshold:     nc.ar_threshold.require()?.try_into()?,
                    ar_data:       nc
                        .ar_data
                        .into_iter()
                        .map(|(k, v)| {
                            let k = k
                                .try_into()
                                .map_err(|_| tonic::Status::internal("Unexpected AR identity."))?;
                            let v = v.try_into()?;
                            Ok((k, v))
                        })
                        .collect::<Result<_, tonic::Status>>()?,
                    policy:        nc.policy.require()?.try_into()?,
                };
                let commitments = nc.commitments.require()?.try_into()?;
                Ok(Self::Normal { cdv, commitments })
            }
        }
    }
}

impl From<Timestamp> for crypto_common::types::Timestamp {
    fn from(value: Timestamp) -> Self { value.value.into() }
}

impl From<Timestamp> for chrono::DateTime<chrono::Utc> {
    fn from(value: Timestamp) -> Self {
        chrono::DateTime::<chrono::Utc>::from(std::time::UNIX_EPOCH)
            + chrono::Duration::milliseconds(value.value as i64)
    }
}

impl TryFrom<AccountInfo> for super::types::AccountInfo {
    type Error = tonic::Status;

    fn try_from(value: AccountInfo) -> Result<Self, Self::Error> {
        let AccountInfo {
            sequence_number,
            amount,
            schedule,
            creds,
            threshold,
            encrypted_balance,
            encryption_key,
            index,
            stake,
            address,
        } = value;
        let account_nonce = sequence_number.require()?.into();
        let account_amount = amount.require()?.into();
        let account_release_schedule = schedule.require()?.try_into()?;
        let account_threshold = threshold.require()?.try_into()?;
        let account_encrypted_amount = encrypted_balance.require()?.try_into()?;
        let account_encryption_key = encryption_key.require()?.try_into()?;
        let account_index = index.require()?.into();
        let account_stake = match stake {
            Some(stake) => Some(stake.try_into()?),
            None => None,
        };
        let account_address = address.require()?.try_into()?;
        Ok(Self {
            account_nonce,
            account_amount,
            account_release_schedule,
            account_credentials: creds
                .into_iter()
                .map(|(k, v)| {
                    let k = u8::try_from(k)
                        .map_err(|_| tonic::Status::internal("Unexpected credential index."))?
                        .into();
                    let v = v.try_into()?;
                    Ok((k, Versioned::new(VERSION_0, v)))
                })
                .collect::<Result<_, tonic::Status>>()?,
            account_threshold,
            account_encrypted_amount,
            account_encryption_key,
            account_index,
            account_stake,
            account_address,
        })
    }
}

impl TryFrom<BlockItemStatus> for super::types::TransactionStatus {
    type Error = tonic::Status;

    fn try_from(value: BlockItemStatus) -> Result<Self, Self::Error> {
        match value.status.require()? {
            block_item_status::Status::Received(_) => Ok(super::types::TransactionStatus::Received),
            block_item_status::Status::Finalized(f) => {
                let mut summaries: BTreeMap<super::BlockHash, super::types::BlockItemSummary> =
                    BTreeMap::new();
                let o = f.outcome.require()?;
                let k = o.block_hash.require()?.try_into()?;
                let v = o.outcome.require()?.try_into()?;
                summaries.insert(k, v);
                Ok(super::types::TransactionStatus::Finalized(summaries))
            }
            block_item_status::Status::Committed(cs) => {
                let mut summaries: BTreeMap<super::BlockHash, super::types::BlockItemSummary> =
                    BTreeMap::new();
                for o in cs.outcomes {
                    let k = o.block_hash.require()?.try_into()?;
                    let v = o.outcome.require()?.try_into()?;
                    summaries.insert(k, v);
                }
                Ok(super::types::TransactionStatus::Committed(summaries))
            }
        }
    }
}

impl TryFrom<BlockItemSummary> for super::types::BlockItemSummary {
    type Error = tonic::Status;

    fn try_from(value: BlockItemSummary) -> Result<Self, Self::Error> {
        Ok(Self {
            index:       value.index.require()?.into(),
            energy_cost: value.energy_cost.require()?.into(),
            hash:        value.hash.require()?.try_into()?,
            details:     match value.details.require()? {
                block_item_summary::Details::AccountTransaction(v) => {
                    super::types::BlockItemSummaryDetails::AccountTransaction(
                        super::types::AccountTransactionDetails {
                            cost:    v.cost.require()?.into(),
                            sender:  v.sender.require()?.try_into()?,
                            effects: v.effects.require()?.try_into()?,
                        },
                    )
                }
                block_item_summary::Details::AccountCreation(v) => {
                    super::types::BlockItemSummaryDetails::AccountCreation(
                        super::types::AccountCreationDetails {
                            credential_type: v.credential_type().into(),
                            address:         v.address.require()?.try_into()?,
                            reg_id:          v.reg_id.require()?.try_into()?,
                        },
                    )
                }
                block_item_summary::Details::Update(v) => {
                    super::types::BlockItemSummaryDetails::Update(super::types::UpdateDetails {
                        effective_time: v.effective_time.require()?.into(),
                        payload:        v.payload.require()?.try_into()?,
                    })
                }
            },
        })
    }
}

impl TryFrom<UpdatePayload> for super::types::UpdatePayload {
    type Error = tonic::Status;

    fn try_from(value: UpdatePayload) -> Result<Self, Self::Error> {
        Ok(match value.payload.require()? {
            update_payload::Payload::ProtocolUpdate(v) => {
                Self::Protocol(super::types::ProtocolUpdate {
                    message: v.message,
                    specification_url: v.specification_url,
                    specification_hash: v.specification_hash.require()?.try_into()?,
                    specification_auxiliary_data: v.specification_auxiliary_data,
                })
            }
            update_payload::Payload::ElectionDifficultyUpdate(v) => {
                Self::ElectionDifficulty(super::types::ElectionDifficulty {
                    parts_per_hundred_thousands: super::types::PartsPerHundredThousands::new(
                        v.value.require()?.parts_per_hundred_thousand,
                    )
                    .ok_or(tonic::Status::internal(
                        "Invalid election difficulty. Above 100_000 parts per hundres thousands.",
                    ))?,
                })
            }
            update_payload::Payload::EuroPerEnergyUpdate(v) => {
                let value = v.value.require()?;
                Self::EuroPerEnergy(super::types::ExchangeRate {
                    numerator:   value.numerator,
                    denominator: value.denominator,
                })
            }
            update_payload::Payload::MicroCcdPerEuroUpdate(v) => {
                let value = v.value.require()?;
                Self::MicroGTUPerEuro(super::types::ExchangeRate {
                    numerator:   value.numerator,
                    denominator: value.denominator,
                })
            }
            update_payload::Payload::FoundationAccountUpdate(v) => {
                Self::FoundationAccount(v.try_into()?)
            }
            update_payload::Payload::MintDistributionUpdate(v) => {
                Self::MintDistribution(super::types::MintDistributionV0 {
                    mint_per_slot:       v.mint_distribution.require()?.try_into()?,
                    baking_reward:       v.baking_reward.require()?.into(),
                    finalization_reward: v.finalization_reward.require()?.into(),
                })
            }
            update_payload::Payload::TransactionFeeDistributionUpdate(v) => {
                Self::TransactionFeeDistribution(super::types::TransactionFeeDistribution {
                    baker:       v.baker.require()?.into(),
                    gas_account: v.gas_account.require()?.into(),
                })
            }
            update_payload::Payload::GasRewardsUpdate(v) => {
                Self::GASRewards(super::types::GASRewards {
                    baker:              v.baker.require()?.into(),
                    finalization_proof: v.finalization_proof.require()?.into(),
                    account_creation:   v.account_creation.require()?.into(),
                    chain_update:       v.chain_update.require()?.into(),
                })
            }
            update_payload::Payload::BakerStakeThresholdUpdate(v) => {
                Self::BakerStakeThreshold(super::types::BakerParameters {
                    minimum_threshold_for_baking: v.baker_stake_threshold.require()?.into(),
                })
            }
            update_payload::Payload::RootUpdate(v) => {
                Self::Root(match v.update_type.require()? {
                    update_payload::root_update_payload::UpdateType::RootKeysUpdate(u) => {
                        super::types::RootUpdate::RootKeysUpdate(
                            super::types::HigherLevelAccessStructure {
                                keys:      u
                                    .keys
                                    .into_iter()
                                    .map(TryInto::try_into)
                                    .collect::<Result<_, tonic::Status>>()?,
                                threshold: u.threshold.require()?.try_into()?,
                                _phantom:  PhantomData,
                            },
                        )
                    }
                    update_payload::root_update_payload::UpdateType::Level1KeysUpdate(u) => {
                        super::types::RootUpdate::Level1KeysUpdate(
                            super::types::HigherLevelAccessStructure {
                                keys:      u
                                    .keys
                                    .into_iter()
                                    .map(TryInto::try_into)
                                    .collect::<Result<_, tonic::Status>>()?,
                                threshold: u.threshold.require()?.try_into()?,
                                _phantom:  PhantomData,
                            },
                        )
                    }
                    update_payload::root_update_payload::UpdateType::Level2KeysUpdateV0(u) => {
                        super::types::RootUpdate::Level2KeysUpdate(Box::new(u.try_into()?))
                    }
                    update_payload::root_update_payload::UpdateType::Level2KeysUpdateV1(u) => {
                        super::types::RootUpdate::Level2KeysUpdateV1(Box::new(u.try_into()?))
                    }
                })
            }
            update_payload::Payload::Level1Update(v) => {
                Self::Level1(match v.update_type.require()? {
                    update_payload::level1_update_payload::UpdateType::Level1KeysUpdate(u) => {
                        super::types::Level1Update::Level1KeysUpdate(
                            super::types::HigherLevelAccessStructure {
                                keys:      u
                                    .keys
                                    .into_iter()
                                    .map(TryInto::try_into)
                                    .collect::<Result<_, tonic::Status>>()?,
                                threshold: u.threshold.require()?.try_into()?,
                                _phantom:  PhantomData,
                            },
                        )
                    }
                    update_payload::level1_update_payload::UpdateType::Level2KeysUpdateV0(u) => {
                        super::types::Level1Update::Level2KeysUpdate(Box::new(u.try_into()?))
                    }
                    update_payload::level1_update_payload::UpdateType::Level2KeysUpdateV1(u) => {
                        super::types::Level1Update::Level2KeysUpdateV1(Box::new(u.try_into()?))
                    }
                })
            }
            update_payload::Payload::AddAnonymityRevokerUpdate(v) => {
                Self::AddAnonymityRevoker(Box::new(v.try_into()?))
            }
            update_payload::Payload::AddIdentityProviderUpdate(v) => {
                Self::AddIdentityProvider(Box::new(v.try_into()?))
            }
            update_payload::Payload::CooldownParametersCpv1Update(v) => {
                Self::CooldownParametersCPV1(super::types::CooldownParameters {
                    pool_owner_cooldown: v.pool_owner_cooldown.require()?.into(),
                    delegator_cooldown:  v.delegator_cooldown.require()?.into(),
                })
            }
            update_payload::Payload::PoolParametersCpv1Update(v) => {
                let commission_bounds = v.commission_bounds.require()?;
                let leverage_bound = v.leverage_bound.require()?.value.require()?;
                Self::PoolParametersCPV1(super::types::PoolParameters {
                    passive_finalization_commission: v
                        .passive_finalization_commission
                        .require()?
                        .into(),
                    passive_baking_commission:       v.passive_baking_commission.require()?.into(),
                    passive_transaction_commission:  v
                        .passive_transaction_commission
                        .require()?
                        .into(),
                    commission_bounds:               super::types::CommissionRanges {
                        finalization: commission_bounds.finalization.require()?.try_into()?,
                        baking:       commission_bounds.baking.require()?.try_into()?,
                        transaction:  commission_bounds.transaction.require()?.try_into()?,
                    },
                    minimum_equity_capital:          v.minimum_equity_capital.require()?.into(),
                    capital_bound:                   v.capital_bound.require()?.try_into()?,
                    leverage_bound:                  super::types::LeverageFactor {
                        numerator:   leverage_bound.numerator,
                        denominator: leverage_bound.denominator,
                    },
                })
            }
            update_payload::Payload::TimeParametersCpv1Update(v) => {
                Self::TimeParametersCPV1(super::types::TimeParameters {
                    reward_period_length: super::types::RewardPeriodLength {
                        reward_period_epochs: super::types::Epoch {
                            epoch: v.reward_period_length.require()?.value.require()?.value,
                        },
                    },
                    mint_per_payday:      v.mint_per_payday.require()?.try_into()?,
                })
            }
            update_payload::Payload::MintDistributionCpv1Update(v) => {
                Self::MintDistributionCPV1(super::types::MintDistributionV1 {
                    baking_reward:       v.baking_reward.require()?.into(),
                    finalization_reward: v.finalization_reward.require()?.into(),
                })
            }
        })
    }
}

impl TryFrom<CapitalBound> for super::types::CapitalBound {
    type Error = tonic::Status;

    fn try_from(value: CapitalBound) -> Result<Self, Self::Error> {
        Ok(Self {
            bound: value.value.require()?.into(),
        })
    }
}

impl TryFrom<InclusiveRangeAmountFraction>
    for super::types::InclusiveRange<super::types::AmountFraction>
{
    type Error = tonic::Status;

    fn try_from(value: InclusiveRangeAmountFraction) -> Result<Self, Self::Error> {
        Ok(Self {
            min: value.min.require()?.into(),
            max: value.max.require()?.into(),
        })
    }
}

impl From<DurationSeconds> for super::types::DurationSeconds {
    fn from(value: DurationSeconds) -> Self {
        Self {
            seconds: value.value,
        }
    }
}

impl TryFrom<IpInfo> for id::types::IpInfo<IpPairing> {
    type Error = tonic::Status;

    fn try_from(value: IpInfo) -> Result<Self, Self::Error> {
        Ok(Self {
            ip_identity:       id::types::IpIdentity(value.identity.require()?.value),
            ip_description:    value.description.require()?.into(),
            ip_verify_key:     value.verify_key.require()?.try_into()?,
            ip_cdi_verify_key: value.cdi_verify_key.require()?.try_into()?,
        })
    }
}

impl TryFrom<ArInfo> for id::types::ArInfo<ArCurve> {
    type Error = tonic::Status;

    fn try_from(value: ArInfo) -> Result<Self, Self::Error> {
        Ok(Self {
            ar_identity:    id::types::ArIdentity::try_from(value.identity.require()?.value)
                .map_err(|e| tonic::Status::internal(e))?,
            ar_description: value.description.require()?.into(),
            ar_public_key:  value.public_key.require()?.try_into()?,
        })
    }
}

impl From<Description> for id::types::Description {
    fn from(value: Description) -> Self {
        Self {
            name:        value.name,
            url:         value.url,
            description: value.description,
        }
    }
}

impl TryFrom<AuthorizationsV0> for super::types::AuthorizationsV0 {
    type Error = tonic::Status;

    fn try_from(value: AuthorizationsV0) -> Result<Self, Self::Error> {
        Ok(Self {
            keys: value
                .keys
                .into_iter()
                .map(TryInto::try_into)
                .collect::<Result<_, tonic::Status>>()?,
            emergency: value.emergency.require()?.try_into()?,
            protocol: value.protocol.require()?.try_into()?,
            election_difficulty: value.parameter_election_difficulty.require()?.try_into()?,
            euro_per_energy: value.parameter_euro_per_energy.require()?.try_into()?,
            micro_gtu_per_euro: value.parameter_micro_ccd_per_euro.require()?.try_into()?,
            foundation_account: value.parameter_foundation_account.require()?.try_into()?,
            mint_distribution: value.parameter_mint_distribution.require()?.try_into()?,
            transaction_fee_distribution: value
                .parameter_transaction_fee_distribution
                .require()?
                .try_into()?,
            param_gas_rewards: value.parameter_gas_rewards.require()?.try_into()?,
            pool_parameters: value.pool_parameters.require()?.try_into()?,
            add_anonymity_revoker: value.add_anonymity_revoker.require()?.try_into()?,
            add_identity_provider: value.add_identity_provider.require()?.try_into()?,
        })
    }
}

impl TryFrom<AuthorizationsV1> for super::types::AuthorizationsV1 {
    type Error = tonic::Status;

    fn try_from(value: AuthorizationsV1) -> Result<Self, Self::Error> {
        Ok(Self {
            v0:                  value.v0.require()?.try_into()?,
            cooldown_parameters: value.parameter_cooldown.require()?.try_into()?,
            time_parameters:     value.parameter_time.require()?.try_into()?,
        })
    }
}

impl TryFrom<AccessStructure> for super::types::AccessStructure {
    type Error = tonic::Status;

    fn try_from(value: AccessStructure) -> Result<Self, Self::Error> {
        let authorized_keys = value
            .access_public_keys
            .into_iter()
            .map(TryInto::try_into)
            .collect::<Result<_, tonic::Status>>()?;
        let threshold = value.access_threshold.require()?.try_into()?;
        Ok(Self {
            authorized_keys,
            threshold,
        })
    }
}

impl TryFrom<UpdateKeysIndex> for super::types::UpdateKeysIndex {
    type Error = tonic::Status;

    fn try_from(value: UpdateKeysIndex) -> Result<Self, Self::Error> {
        Ok(Self {
            index: value.value.try_into().map_err(|_| {
                tonic::Status::internal("Invalid update keys index: could not fit into a u16.")
            })?,
        })
    }
}

impl TryFrom<UpdateKeysThreshold> for super::types::UpdateKeysThreshold {
    type Error = tonic::Status;

    fn try_from(value: UpdateKeysThreshold) -> Result<Self, Self::Error> {
        Ok(Self {
            threshold: value
                .value
                .try_into()
                .map_err(|_| tonic::Status::internal("Threshold could not fit into a u16."))?,
        })
    }
}

impl TryFrom<MintRate> for super::types::MintRate {
    type Error = tonic::Status;

    fn try_from(value: MintRate) -> Result<Self, Self::Error> {
        Ok(Self {
            mantissa: value.mantissa,
            exponent: value.exponent.try_into().map_err(|_| {
                tonic::Status::internal(
                    "Invalid exponent value. Could not be represented in an u8.",
                )
            })?,
        })
    }
}

impl From<TransactionTime> for super::super::common::types::TransactionTime {
    fn from(value: TransactionTime) -> Self {
        Self {
            seconds: value.value,
        }
    }
}

impl From<CredentialType> for super::types::CredentialType {
    fn from(value: CredentialType) -> Self {
        match value {
            CredentialType::Initial => Self::Initial,
            CredentialType::Normal => Self::Normal,
        }
    }
}

impl TryFrom<AccountTransactionEffects> for super::types::AccountTransactionEffects {
    type Error = tonic::Status;

    fn try_from(value: AccountTransactionEffects) -> Result<Self, Self::Error> {
        match value.effect.require()? {
            account_transaction_effects::Effect::None(n) => Ok(Self::None {
                transaction_type: {
                    match n.transaction_type {
                        None => None,
                        Some(tt) => Some(tt.try_into()?),
                    }
                },
                reject_reason:    n.reject_reason.require()?.try_into()?,
            }),
            account_transaction_effects::Effect::AccountTransfer(at) => {
                let amount = at.amount.require()?.into();
                let to = at.receiver.require()?.try_into()?;
                match at.memo {
                    None => Ok(Self::AccountTransfer { amount, to }),
                    Some(memo) => Ok(Self::AccountTransferWithMemo {
                        amount,
                        to,
                        memo: memo.try_into()?,
                    }),
                }
            }
            account_transaction_effects::Effect::ModuleDeployed(module_ref) => {
                Ok(Self::ModuleDeployed {
                    module_ref: module_ref.try_into()?,
                })
            }
            account_transaction_effects::Effect::ContractInitialized(cie) => {
                Ok(Self::ContractInitialized {
                    data: super::types::ContractInitializedEvent {
                        contract_version: cie.contract_version().into(),
                        origin_ref:       cie.origin_ref.require()?.try_into()?,
                        address:          cie.address.require()?.into(),
                        amount:           cie.amount.require()?.into(),
                        init_name:        cie.init_name.require()?.try_into()?,
                        events:           cie.events.into_iter().map(Into::into).collect(),
                    },
                })
            }
            account_transaction_effects::Effect::ContractUpdateIssued(cui) => {
                let effects = cui
                    .effects
                    .into_iter()
<<<<<<< HEAD
                    .map(TryFrom::try_from)
=======
                    .map(|e| {
                        Ok(match e.element.require()? {
                            contract_trace_element::Element::Updated(u) => {
                                super::types::ContractTraceElement::Updated {
                                    data: u.try_into()?,
                                }
                            }
                            contract_trace_element::Element::Transferred(t) => {
                                super::types::ContractTraceElement::Transferred {
                                    from:   t.sender.require()?.into(),
                                    amount: t.amount.require()?.into(),
                                    to:     t.receiver.require()?.try_into()?,
                                }
                            }
                            contract_trace_element::Element::Interrupted(i) => {
                                super::types::ContractTraceElement::Interrupted {
                                    address: i.address.require()?.into(),
                                    events:  i.events.into_iter().map(Into::into).collect(),
                                }
                            }
                            contract_trace_element::Element::Resumed(r) => {
                                super::types::ContractTraceElement::Resumed {
                                    address: r.address.require()?.into(),
                                    success: r.success,
                                }
                            }
                        })
                    })
>>>>>>> 6f785411
                    .collect::<Result<_, tonic::Status>>()?;
                Ok(Self::ContractUpdateIssued { effects })
            }
            account_transaction_effects::Effect::BakerAdded(ba) => {
                let baker_added_event = super::types::BakerAddedEvent {
                    keys_event:       ba.keys_event.require()?.try_into()?,
                    stake:            ba.stake.require()?.into(),
                    restake_earnings: ba.restake_earnings,
                };
                Ok(Self::BakerAdded {
                    data: Box::new(baker_added_event),
                })
            }
            account_transaction_effects::Effect::BakerRemoved(baker_id) => Ok(Self::BakerRemoved {
                baker_id: baker_id.into(),
            }),
            account_transaction_effects::Effect::BakerStakeUpdated(bsu) => {
                let data = match bsu.update {
                    None => None,
                    Some(d) => Some(super::types::BakerStakeUpdatedData {
                        baker_id:  d.baker_id.require()?.into(),
                        new_stake: d.new_stake.require()?.into(),
                        increased: d.increased,
                    }),
                };
                Ok(Self::BakerStakeUpdated { data })
            }
            account_transaction_effects::Effect::BakerRestakeEarningsUpdated(breu) => {
                Ok(Self::BakerRestakeEarningsUpdated {
                    baker_id:         breu.baker_id.require()?.into(),
                    restake_earnings: breu.restake_earnings,
                })
            }
            account_transaction_effects::Effect::BakerKeysUpdated(keys_event) => {
                Ok(Self::BakerKeysUpdated {
                    data: Box::new(keys_event.try_into()?),
                })
            }
            account_transaction_effects::Effect::EncryptedAmountTransferred(eat) => {
                let removed = Box::new(eat.removed.require()?.try_into()?);
                let added = Box::new(eat.added.require()?.try_into()?);
                match eat.memo {
                    None => Ok(Self::EncryptedAmountTransferred { removed, added }),
                    Some(memo) => Ok(Self::EncryptedAmountTransferredWithMemo {
                        removed,
                        added,
                        memo: memo.try_into()?,
                    }),
                }
            }
            account_transaction_effects::Effect::TransferredToEncrypted(esaae) => {
                Ok(Self::TransferredToEncrypted {
                    data: Box::new(super::types::EncryptedSelfAmountAddedEvent {
                        account:    esaae.account.require()?.try_into()?,
                        new_amount: esaae.new_amount.require()?.try_into()?,
                        amount:     esaae.amount.require()?.into(),
                    }),
                })
            }
            account_transaction_effects::Effect::TransferredToPublic(ttp) => {
                Ok(Self::TransferredToPublic {
                    removed: Box::new(ttp.removed.require()?.try_into()?),
                    amount:  ttp.amount.require()?.into(),
                })
            }
            account_transaction_effects::Effect::TransferredWithSchedule(tws) => {
                let to = tws.receiver.require()?.try_into()?;
                let amount = tws
                    .amount
                    .into_iter()
                    .map(TryInto::try_into)
                    .collect::<Result<_, tonic::Status>>()?;
                match tws.memo {
                    None => Ok(Self::TransferredWithSchedule { to, amount }),
                    Some(memo) => Ok(Self::TransferredWithScheduleAndMemo {
                        to,
                        amount,
                        memo: memo.try_into()?,
                    }),
                }
            }
            account_transaction_effects::Effect::CredentialKeysUpdated(cri) => {
                Ok(Self::CredentialKeysUpdated {
                    cred_id: cri.try_into()?,
                })
            }
            account_transaction_effects::Effect::CredentialsUpdated(cu) => {
                Ok(Self::CredentialsUpdated {
                    new_cred_ids:     cu
                        .new_cred_ids
                        .into_iter()
                        .map(TryInto::try_into)
                        .collect::<Result<_, tonic::Status>>()?,
                    removed_cred_ids: cu
                        .removed_cred_ids
                        .into_iter()
                        .map(TryInto::try_into)
                        .collect::<Result<_, tonic::Status>>()?,
                    new_threshold:    cu.new_threshold.require()?.try_into()?,
                })
            }
            account_transaction_effects::Effect::DataRegistered(rd) => Ok(Self::DataRegistered {
                data: rd.try_into()?,
            }),
            account_transaction_effects::Effect::BakerConfigured(bc) => Ok(Self::BakerConfigured {
                data: bc
                    .events
                    .into_iter()
                    .map(TryInto::try_into)
                    .collect::<Result<_, tonic::Status>>()?,
            }),
            account_transaction_effects::Effect::DelegationConfigured(dc) => {
                Ok(Self::DelegationConfigured {
                    data: dc
                        .events
                        .into_iter()
                        .map(TryInto::try_into)
                        .collect::<Result<_, tonic::Status>>()?,
                })
            }
        }
    }
}

impl TryFrom<ContractTraceElement> for super::types::ContractTraceElement {
    type Error = tonic::Status;

    fn try_from(e: ContractTraceElement) -> Result<Self, Self::Error> {
        Ok(match e.element.require_owned()? {
            contract_trace_element::Element::Updated(u) => {
                super::types::ContractTraceElement::Updated {
                    data: u.try_into()?,
                }
            }
            contract_trace_element::Element::Transferred(t) => {
                super::types::ContractTraceElement::Transferred {
                    from:   t.sender.require_owned()?.into(),
                    amount: t.amount.require_owned()?.into(),
                    to:     t.receiver.require_owned()?.try_into()?,
                }
            }
            contract_trace_element::Element::Interrupted(i) => {
                super::types::ContractTraceElement::Interrupted {
                    address: i.address.require_owned()?.into(),
                    events:  i.events.into_iter().map(Into::into).collect(),
                }
            }
            contract_trace_element::Element::Resumed(r) => {
                super::types::ContractTraceElement::Resumed {
                    address: r.address.require_owned()?.into(),
                    success: r.success,
                }
            }
        })
    }
}

impl TryFrom<DelegationEvent> for super::types::DelegationEvent {
    type Error = tonic::Status;

    fn try_from(value: DelegationEvent) -> Result<Self, Self::Error> {
        Ok(match value.event.require()? {
            delegation_event::Event::DelegationStakeIncreased(v) => {
                Self::DelegationStakeIncreased {
                    delegator_id: v.delegator_id.require()?.try_into()?,
                    new_stake:    v.new_stake.require()?.into(),
                }
            }
            delegation_event::Event::DelegationStakeDecreased(v) => {
                Self::DelegationStakeDecreased {
                    delegator_id: v.delegator_id.require()?.try_into()?,
                    new_stake:    v.new_stake.require()?.into(),
                }
            }
            delegation_event::Event::DelegationSetRestakeEarnings(v) => {
                Self::DelegationSetRestakeEarnings {
                    delegator_id:     v.delegator_id.require()?.try_into()?,
                    restake_earnings: v.restake_earnings,
                }
            }
            delegation_event::Event::DelegationSetDelegationTarget(v) => {
                Self::DelegationSetDelegationTarget {
                    delegator_id:      v.delegator_id.require()?.try_into()?,
                    delegation_target: v.delegation_target.require()?.try_into()?,
                }
            }
            delegation_event::Event::DelegationAdded(v) => Self::DelegationAdded {
                delegator_id: v.try_into()?,
            },
            delegation_event::Event::DelegationRemoved(v) => Self::DelegationRemoved {
                delegator_id: v.try_into()?,
            },
        })
    }
}

impl TryFrom<DelegatorId> for super::types::DelegatorId {
    type Error = tonic::Status;

    fn try_from(value: DelegatorId) -> Result<Self, Self::Error> {
        Ok(Self {
            id: value.id.require()?.into(),
        })
    }
}

impl TryFrom<BakerEvent> for super::types::BakerEvent {
    type Error = tonic::Status;

    fn try_from(value: BakerEvent) -> Result<Self, Self::Error> {
        Ok(match value.event.require()? {
            baker_event::Event::BakerAdded(v) => Self::BakerAdded {
                data: Box::new(super::types::BakerAddedEvent {
                    keys_event:       v.keys_event.require()?.try_into()?,
                    stake:            v.stake.require()?.into(),
                    restake_earnings: v.restake_earnings,
                }),
            },
            baker_event::Event::BakerRemoved(v) => Self::BakerRemoved { baker_id: v.into() },
            baker_event::Event::BakerStakeIncreased(v) => Self::BakerStakeIncreased {
                baker_id:  v.baker_id.require()?.into(),
                new_stake: v.new_stake.require()?.into(),
            },
            baker_event::Event::BakerStakeDecreased(v) => Self::BakerStakeDecreased {
                baker_id:  v.baker_id.require()?.into(),
                new_stake: v.new_stake.require()?.into(),
            },
            baker_event::Event::BakerRestakeEarningsUpdated(v) => {
                Self::BakerRestakeEarningsUpdated {
                    baker_id:         v.baker_id.require()?.into(),
                    restake_earnings: v.restake_earnings,
                }
            }
            baker_event::Event::BakerKeysUpdated(v) => Self::BakerKeysUpdated {
                data: Box::new(v.try_into()?),
            },
            baker_event::Event::BakerSetOpenStatus(v) => {
                let open_status = v.open_status().into();
                Self::BakerSetOpenStatus {
                    baker_id: v.baker_id.require()?.into(),
                    open_status,
                }
            }
            baker_event::Event::BakerSetMetadataUrl(v) => Self::BakerSetMetadataURL {
                baker_id:     v.baker_id.require()?.into(),
                metadata_url: v.url.try_into().map_err(|e| {
                    tonic::Status::invalid_argument(format!("Invalid argument: {}", e))
                })?,
            },
            baker_event::Event::BakerSetTransactionFeeCommission(v) => {
                Self::BakerSetTransactionFeeCommission {
                    baker_id:                   v.baker_id.require()?.into(),
                    transaction_fee_commission: v.transaction_fee_commission.require()?.into(),
                }
            }
            baker_event::Event::BakerSetBakingRewardCommission(v) => {
                Self::BakerSetBakingRewardCommission {
                    baker_id:                 v.baker_id.require()?.into(),
                    baking_reward_commission: v.baking_reward_commission.require()?.into(),
                }
            }
            baker_event::Event::BakerSetFinalizationRewardCommission(v) => {
                Self::BakerSetFinalizationRewardCommission {
                    baker_id: v.baker_id.require()?.into(),
                    finalization_reward_commission: v
                        .finalization_reward_commission
                        .require()?
                        .into(),
                }
            }
        })
    }
}

impl TryFrom<RegisteredData> for super::types::RegisteredData {
    type Error = tonic::Status;

    fn try_from(value: RegisteredData) -> Result<Self, Self::Error> {
        Ok(value
            .value
            .try_into()
            .map_err(|e| tonic::Status::invalid_argument(format!("{}", e)))?)
    }
}

impl TryFrom<NewRelease>
    for (
        super::super::common::types::Timestamp,
        super::super::common::types::Amount,
    )
{
    type Error = tonic::Status;

    fn try_from(value: NewRelease) -> Result<Self, Self::Error> {
        let timestamp = super::super::common::types::Timestamp {
            millis: value.timestamp.require()?.value,
        };
        Ok((timestamp, value.amount.require()?.into()))
    }
}

impl TryFrom<EncryptedAmountRemovedEvent> for super::types::EncryptedAmountRemovedEvent {
    type Error = tonic::Status;

    fn try_from(value: EncryptedAmountRemovedEvent) -> Result<Self, Self::Error> {
        Ok(Self {
            account:      value.account.require()?.try_into()?,
            new_amount:   value.new_amount.require()?.try_into()?,
            input_amount: value.input_amount.require()?.try_into()?,
            up_to_index:  encrypted_transfers::types::EncryptedAmountAggIndex {
                index: value.up_to_index,
            },
        })
    }
}

impl TryFrom<NewEncryptedAmountEvent> for super::types::NewEncryptedAmountEvent {
    type Error = tonic::Status;

    fn try_from(value: NewEncryptedAmountEvent) -> Result<Self, Self::Error> {
        Ok(Self {
            receiver:         value.receiver.require()?.try_into()?,
            new_index:        encrypted_transfers::types::EncryptedAmountIndex {
                index: value.new_index,
            },
            encrypted_amount: value.encrypted_amount.require()?.try_into()?,
        })
    }
}

impl TryFrom<Memo> for super::types::Memo {
    type Error = tonic::Status;

    fn try_from(value: Memo) -> Result<Self, Self::Error> {
        value
            .value
            .try_into()
            .map_err(|_| tonic::Status::invalid_argument("Memo is invalid because it is too big."))
    }
}
impl TryFrom<BakerKeysEvent> for super::types::BakerKeysEvent {
    type Error = tonic::Status;

    fn try_from(value: BakerKeysEvent) -> Result<Self, Self::Error> {
        Ok(Self {
            baker_id:        value.baker_id.require()?.into(),
            account:         value.account.require()?.try_into()?,
            sign_key:        value.sign_key.require()?.try_into()?,
            election_key:    value.election_key.require()?.try_into()?,
            aggregation_key: value.aggregation_key.require()?.try_into()?,
        })
    }
}

impl TryFrom<InstanceUpdatedEvent> for super::types::InstanceUpdatedEvent {
    type Error = tonic::Status;

    fn try_from(value: InstanceUpdatedEvent) -> Result<Self, Self::Error> {
        Ok(Self {
            contract_version: value.contract_version().into(),
            address:          value.address.require()?.into(),
            instigator:       value.instigator.require()?.try_into()?,
            amount:           value.amount.require()?.into(),
            message:          value.parameter.require()?.into(),
            receive_name:     value.receive_name.require()?.try_into()?,
            events:           value.events.into_iter().map(Into::into).collect(),
        })
    }
}

impl From<ContractVersion> for super::types::smart_contracts::WasmVersion {
    fn from(value: ContractVersion) -> Self {
        match value {
            ContractVersion::V0 => Self::V0,
            ContractVersion::V1 => Self::V1,
        }
    }
}

impl From<ContractEvent> for super::types::smart_contracts::ContractEvent {
    fn from(value: ContractEvent) -> Self { value.value.into() }
}

impl TryFrom<RejectReason> for super::types::RejectReason {
    type Error = tonic::Status;

    fn try_from(value: RejectReason) -> Result<Self, Self::Error> {
        Ok(match value.reason.require()? {
            reject_reason::Reason::ModuleNotWf(_) => Self::ModuleNotWF,
            reject_reason::Reason::ModuleHashAlreadyExists(v) => Self::ModuleHashAlreadyExists {
                contents: v.try_into()?,
            },
            reject_reason::Reason::InvalidAccountReference(v) => Self::InvalidAccountReference {
                contents: v.try_into()?,
            },
            reject_reason::Reason::InvalidInitMethod(v) => Self::InvalidInitMethod {
                contents: (
                    v.module_ref.require()?.try_into()?,
                    v.init_name.require()?.try_into()?,
                ),
            },
            reject_reason::Reason::InvalidReceiveMethod(v) => Self::InvalidReceiveMethod {
                contents: (
                    v.module_ref.require()?.try_into()?,
                    v.receive_name.require()?.try_into()?,
                ),
            },
            reject_reason::Reason::InvalidModuleReference(v) => Self::InvalidModuleReference {
                contents: v.try_into()?,
            },
            reject_reason::Reason::InvalidContractAddress(v) => {
                Self::InvalidContractAddress { contents: v.into() }
            }
            reject_reason::Reason::RuntimeFailure(_) => Self::RuntimeFailure,
            reject_reason::Reason::AmountTooLarge(v) => Self::AmountTooLarge {
                contents: (v.address.require()?.try_into()?, v.amount.require()?.into()),
            },
            reject_reason::Reason::SerializationFailure(_) => Self::SerializationFailure,
            reject_reason::Reason::OutOfEnergy(_) => Self::OutOfEnergy,
            reject_reason::Reason::RejectedInit(v) => Self::RejectedInit {
                reject_reason: v.reject_reason,
            },
            reject_reason::Reason::RejectedReceive(v) => Self::RejectedReceive {
                reject_reason:    v.reject_reason,
                contract_address: v.contract_address.require()?.into(),
                receive_name:     v.receive_name.require()?.try_into()?,
                parameter:        v.parameter.require()?.into(),
            },
            reject_reason::Reason::InvalidProof(_) => Self::InvalidProof,
            reject_reason::Reason::AlreadyABaker(v) => Self::AlreadyABaker { contents: v.into() },
            reject_reason::Reason::NotABaker(v) => Self::NotABaker {
                contents: v.try_into()?,
            },
            reject_reason::Reason::InsufficientBalanceForBakerStake(_) => {
                Self::InsufficientBalanceForBakerStake
            }
            reject_reason::Reason::StakeUnderMinimumThresholdForBaking(_) => {
                Self::StakeUnderMinimumThresholdForBaking
            }
            reject_reason::Reason::BakerInCooldown(_) => Self::BakerInCooldown,
            reject_reason::Reason::DuplicateAggregationKey(v) => Self::DuplicateAggregationKey {
                contents: Box::new(v.try_into()?),
            },
            reject_reason::Reason::NonExistentCredentialId(_) => Self::NonExistentCredentialID,
            reject_reason::Reason::KeyIndexAlreadyInUse(_) => Self::KeyIndexAlreadyInUse,
            reject_reason::Reason::InvalidAccountThreshold(_) => Self::InvalidAccountThreshold,
            reject_reason::Reason::InvalidCredentialKeySignThreshold(_) => {
                Self::InvalidCredentialKeySignThreshold
            }
            reject_reason::Reason::InvalidEncryptedAmountTransferProof(_) => {
                Self::InvalidEncryptedAmountTransferProof
            }
            reject_reason::Reason::InvalidTransferToPublicProof(_) => {
                Self::InvalidTransferToPublicProof
            }
            reject_reason::Reason::EncryptedAmountSelfTransfer(v) => {
                Self::EncryptedAmountSelfTransfer {
                    contents: v.try_into()?,
                }
            }
            reject_reason::Reason::InvalidIndexOnEncryptedTransfer(_) => {
                Self::InvalidIndexOnEncryptedTransfer
            }
            reject_reason::Reason::ZeroScheduledAmount(_) => Self::ZeroScheduledAmount,
            reject_reason::Reason::NonIncreasingSchedule(_) => Self::NonIncreasingSchedule,
            reject_reason::Reason::FirstScheduledReleaseExpired(_) => {
                Self::FirstScheduledReleaseExpired
            }
            reject_reason::Reason::ScheduledSelfTransfer(v) => Self::ScheduledSelfTransfer {
                contents: v.try_into()?,
            },
            reject_reason::Reason::InvalidCredentials(_) => Self::InvalidCredentials,
            reject_reason::Reason::DuplicateCredIds(v) => Self::DuplicateCredIDs {
                contents: v
                    .ids
                    .into_iter()
                    .map(TryFrom::try_from)
                    .collect::<Result<_, tonic::Status>>()?,
            },
            reject_reason::Reason::NonExistentCredIds(v) => Self::NonExistentCredIDs {
                contents: v
                    .ids
                    .into_iter()
                    .map(TryFrom::try_from)
                    .collect::<Result<_, tonic::Status>>()?,
            },
            reject_reason::Reason::RemoveFirstCredential(_) => Self::RemoveFirstCredential,
            reject_reason::Reason::CredentialHolderDidNotSign(_) => {
                Self::CredentialHolderDidNotSign
            }
            reject_reason::Reason::NotAllowedMultipleCredentials(_) => {
                Self::NotAllowedMultipleCredentials
            }
            reject_reason::Reason::NotAllowedToReceiveEncrypted(_) => {
                Self::NotAllowedToReceiveEncrypted
            }
            reject_reason::Reason::NotAllowedToHandleEncrypted(_) => {
                Self::NotAllowedToHandleEncrypted
            }
            reject_reason::Reason::MissingBakerAddParameters(_) => Self::MissingBakerAddParameters,
            reject_reason::Reason::FinalizationRewardCommissionNotInRange(_) => {
                Self::FinalizationRewardCommissionNotInRange
            }
            reject_reason::Reason::BakingRewardCommissionNotInRange(_) => {
                Self::BakingRewardCommissionNotInRange
            }
            reject_reason::Reason::TransactionFeeCommissionNotInRange(_) => {
                Self::TransactionFeeCommissionNotInRange
            }
            reject_reason::Reason::AlreadyADelegator(_) => Self::AlreadyADelegator,
            reject_reason::Reason::InsufficientBalanceForDelegationStake(_) => {
                Self::InsufficientBalanceForDelegationStake
            }
            reject_reason::Reason::MissingDelegationAddParameters(_) => {
                Self::MissingDelegationAddParameters
            }
            reject_reason::Reason::InsufficientDelegationStake(_) => {
                Self::InsufficientDelegationStake
            }
            reject_reason::Reason::DelegatorInCooldown(_) => Self::DelegatorInCooldown,
            reject_reason::Reason::NotADelegator(v) => Self::NotADelegator {
                address: v.try_into()?,
            },
            reject_reason::Reason::DelegationTargetNotABaker(v) => {
                Self::DelegationTargetNotABaker { target: v.into() }
            }
            reject_reason::Reason::StakeOverMaximumThresholdForPool(_) => {
                Self::StakeOverMaximumThresholdForPool
            }
            reject_reason::Reason::PoolWouldBecomeOverDelegated(_) => {
                Self::PoolWouldBecomeOverDelegated
            }
            reject_reason::Reason::PoolClosed(_) => Self::PoolClosed,
        })
    }
}

impl TryFrom<NextAccountSequenceNumber> for super::types::queries::AccountNonceResponse {
    type Error = tonic::Status;

    fn try_from(value: NextAccountSequenceNumber) -> Result<Self, Self::Error> {
        Ok(Self {
            nonce:     value.sequence_number.require()?.into(),
            all_final: value.all_final,
        })
    }
}

impl TryFrom<i32> for super::types::TransactionType {
    type Error = tonic::Status;

    fn try_from(value: i32) -> Result<Self, Self::Error> {
        Ok(match value {
            0 => Self::DeployModule,
            1 => Self::InitContract,
            2 => Self::Update,
            3 => Self::Transfer,
            4 => Self::AddBaker,
            5 => Self::RemoveBaker,
            6 => Self::UpdateBakerStake,
            7 => Self::UpdateBakerRestakeEarnings,
            8 => Self::UpdateBakerKeys,
            9 => Self::UpdateCredentialKeys,
            10 => Self::EncryptedAmountTransfer,
            11 => Self::TransferToEncrypted,
            12 => Self::TransferToPublic,
            13 => Self::TransferWithSchedule,
            14 => Self::UpdateCredentials,
            15 => Self::RegisterData,
            16 => Self::TransferWithMemo,
            17 => Self::EncryptedAmountTransferWithMemo,
            18 => Self::TransferWithScheduleAndMemo,
            19 => Self::ConfigureBaker,
            20 => Self::ConfigureDelegation,
            n => {
                return Err(tonic::Status::invalid_argument(format!(
                    "{} is not a valid index for a TransactionType",
                    n
                )))
            }
        })
    }
}

impl From<block_item_summary::TransactionIndex> for super::types::TransactionIndex {
    fn from(value: block_item_summary::TransactionIndex) -> Self { Self { index: value.value } }
}

impl From<Energy> for super::types::Energy {
    fn from(value: Energy) -> Self {
        Self {
            energy: value.value,
        }
    }
}

impl TryFrom<ConsensusInfo> for super::types::queries::ConsensusInfo {
    type Error = tonic::Status;

    fn try_from(value: ConsensusInfo) -> Result<Self, Self::Error> {
        Ok(Self {
            last_finalized_block_height:    value.last_finalized_block_height.require()?.into(),
            block_arrive_latency_e_m_s_d:   value.block_arrive_latency_emsd,
            block_receive_latency_e_m_s_d:  value.block_receive_latency_emsd,
            last_finalized_block:           value.last_finalized_block.require()?.try_into()?,
            block_receive_period_e_m_s_d:   value.block_receive_period_emsd,
            block_arrive_period_e_m_s_d:    value.block_arrive_period_emsd,
            blocks_received_count:          value.blocks_received_count.into(),
            transactions_per_block_e_m_s_d: value.transactions_per_block_emsd,
            finalization_period_e_m_a:      value.finalization_period_ema,
            best_block_height:              value.best_block_height.require()?.into(),
            last_finalized_time:            value.last_finalized_time.map(|v| v.into()),
            finalization_count:             value.finalization_count.into(),
            epoch_duration:                 value.epoch_duration.require()?.into(),
            blocks_verified_count:          value.blocks_verified_count.into(),
            slot_duration:                  value.slot_duration.require()?.into(),
            genesis_time:                   value.genesis_time.require()?.into(),
            finalization_period_e_m_s_d:    value.finalization_period_emsd,
            transactions_per_block_e_m_a:   value.transactions_per_block_ema,
            block_arrive_latency_e_m_a:     value.block_arrive_latency_ema,
            block_receive_latency_e_m_a:    value.block_receive_latency_ema,
            block_arrive_period_e_m_a:      value.block_arrive_period_ema,
            block_receive_period_e_m_a:     value.block_receive_period_ema,
            block_last_arrived_time:        value.block_last_arrived_time.map(|v| v.into()),
            best_block:                     value.best_block.require()?.try_into()?,
            genesis_block:                  value.genesis_block.require()?.try_into()?,
            block_last_received_time:       value.block_last_received_time.map(|v| v.into()),
            protocol_version:               ProtocolVersion::from_i32(value.protocol_version)
                .ok_or_else(|| tonic::Status::internal("Unknown protocol version"))?
                .into(),
            genesis_index:                  value.genesis_index.require()?.into(),
            current_era_genesis_block:      value
                .current_era_genesis_block
                .require()?
                .try_into()?,
            current_era_genesis_time:       value.current_era_genesis_time.require()?.into(),
        })
    }
}

impl TryFrom<InvokeInstanceResponse> for super::types::smart_contracts::InvokeContractResult {
    type Error = tonic::Status;

    fn try_from(response: InvokeInstanceResponse) -> Result<Self, Self::Error> {
        use super::types::smart_contracts::{InvokeContractResult, ReturnValue};
        let result = match response.result.require_owned()? {
            invoke_instance_response::Result::Failure(value) => InvokeContractResult::Failure {
                return_value: value.return_value.map(|b| ReturnValue { value: b }),
                reason:       value.reason.require_owned()?.try_into()?,
                used_energy:  value.used_energy.require_owned()?.into(),
            },
            invoke_instance_response::Result::Success(value) => InvokeContractResult::Success {
                return_value: value.return_value.map(|b| ReturnValue { value: b }),
                events:       value
                    .effects
                    .into_iter()
                    .map(TryFrom::try_from)
                    .collect::<Result<_, tonic::Status>>()?,
                used_energy:  value.used_energy.require_owned()?.into(),
            },
        };
        Ok(result)
    }
}

impl TryFrom<CryptographicParameters> for super::types::queries::CryptographicParameters {
    type Error = tonic::Status;

    fn try_from(value: CryptographicParameters) -> Result<Self, Self::Error> {
        Ok(Self {
            genesis_string:          value.genesis_string,
            on_chain_commitment_key: crypto_common::from_bytes(&mut std::io::Cursor::new(
                &value.on_chain_commitment_key,
            ))
            .map_err(|_| tonic::Status::internal("Invalid on_chain_commitment_key received"))?,

            bulletproof_generators: crypto_common::from_bytes(&mut std::io::Cursor::new(
                &value.bulletproof_generators,
            ))
            .map_err(|_| tonic::Status::internal("Invalid bulletproof_generators received"))?,
        })
    }
}

impl TryFrom<BlockInfo> for super::types::queries::BlockInfo {
    type Error = tonic::Status;

    fn try_from(value: BlockInfo) -> Result<Self, Self::Error> {
        Ok(Self {
            transactions_size:       value.transactions_size.into(),
            block_parent:            value.parent_block.require_owned()?.try_into()?,
            block_hash:              value.hash.require_owned()?.try_into()?,
            finalized:               value.finalized,
            block_state_hash:        value.state_hash.require_owned()?.try_into()?,
            block_arrive_time:       value.arrive_time.require_owned()?.into(),
            block_receive_time:      value.receive_time.require_owned()?.into(),
            transaction_count:       value.transaction_count.into(),
            transaction_energy_cost: value.transactions_energy_cost.require_owned()?.into(),
            block_slot:              value.slot_number.require_owned()?.into(),
            block_last_finalized:    value.last_finalized_block.require_owned()?.try_into()?,
            block_slot_time:         value.slot_time.require_owned()?.into(),
            block_height:            value.height.require_owned()?.into(),
            era_block_height:        value.era_block_height.require_owned()?.into(),
            genesis_index:           value.genesis_index.require_owned()?.into(),
            block_baker:             value.baker.map(|b| b.into()),
        })
    }
}

impl TryFrom<PoolInfoResponse> for super::types::BakerPoolStatus {
    type Error = tonic::Status;

    fn try_from(value: PoolInfoResponse) -> Result<Self, Self::Error> {
        Ok(Self {
            baker_id:                   value.baker.require_owned()?.into(),
            baker_address:              value.address.require_owned()?.try_into()?,
            baker_equity_capital:       value.equity_capital.require_owned()?.into(),
            delegated_capital:          value.delegated_capital.require_owned()?.into(),
            delegated_capital_cap:      value.delegated_capital_cap.require_owned()?.into(),
            pool_info:                  value.pool_info.require_owned()?.try_into()?,
            baker_stake_pending_change: value.equity_pending_change.try_into()?,
            current_payday_status:      if let Some(v) = value.current_payday_info {
                Some(v.try_into()?)
            } else {
                None
            },
            all_pool_total_capital:     value.all_pool_total_capital.require_owned()?.into(),
        })
    }
}

impl TryFrom<Option<PoolPendingChange>> for super::types::PoolPendingChange {
    type Error = tonic::Status;

    fn try_from(value: Option<PoolPendingChange>) -> Result<Self, Self::Error> {
        if let Some(value) = value {
            match value.change.require_owned()? {
                pool_pending_change::Change::Reduce(rs) => Ok(Self::ReduceBakerCapital {
                    baker_equity_capital: rs.reduced_equity_capital.require_owned()?.into(),
                    effective_time:       rs.effective_time.require_owned()?.into(),
                }),
                pool_pending_change::Change::Remove(rs) => Ok(Self::RemovePool {
                    effective_time: rs.effective_time.require_owned()?.into(),
                }),
            }
        } else {
            Ok(Self::NoChange)
        }
    }
}

impl TryFrom<PoolCurrentPaydayInfo> for super::types::CurrentPaydayBakerPoolStatus {
    type Error = tonic::Status;

    fn try_from(value: PoolCurrentPaydayInfo) -> Result<Self, Self::Error> {
        Ok(Self {
            blocks_baked:            value.blocks_baked,
            finalization_live:       value.finalization_live,
            transaction_fees_earned: value.transaction_fees_earned.require_owned()?.into(),
            effective_stake:         value.effective_stake.require_owned()?.into(),
            lottery_power:           value.lottery_power,
            baker_equity_capital:    value.baker_equity_capital.require_owned()?.into(),
            delegated_capital:       value.delegated_capital.require_owned()?.into(),
        })
    }
}

impl TryFrom<PassiveDelegationInfo> for super::types::PassiveDelegationStatus {
    type Error = tonic::Status;

    fn try_from(value: PassiveDelegationInfo) -> Result<Self, Self::Error> {
        Ok(Self {
            delegated_capital: value.delegated_capital.require_owned()?.into(),
            commission_rates: value.commission_rates.require_owned()?.try_into()?,
            current_payday_transaction_fees_earned: value
                .current_payday_transaction_fees_earned
                .require_owned()?
                .into(),
            current_payday_delegated_capital: value
                .current_payday_delegated_capital
                .require_owned()?
                .into(),
            all_pool_total_capital: value.all_pool_total_capital.require_owned()?.into(),
        })
    }
}

impl From<&super::endpoints::BlocksAtHeightInput> for BlocksAtHeightRequest {
    fn from(&input: &super::endpoints::BlocksAtHeightInput) -> Self {
        let blocks_at_height = match input {
            super::endpoints::BlocksAtHeightInput::Absolute { height } => {
                blocks_at_height_request::BlocksAtHeight::Absolute(
                    blocks_at_height_request::Absolute {
                        height: Some(height.into()),
                    },
                )
            }

            super::endpoints::BlocksAtHeightInput::Relative {
                height,
                genesis_index,
                restrict,
            } => blocks_at_height_request::BlocksAtHeight::Relative(
                blocks_at_height_request::Relative {
                    height: Some(height.into()),
                    genesis_index: Some(genesis_index.into()),
                    restrict,
                },
            ),
        };
        BlocksAtHeightRequest {
            blocks_at_height: Some(blocks_at_height),
        }
    }
}

impl TryFrom<TokenomicsInfo> for super::types::RewardsOverview {
    type Error = tonic::Status;

    fn try_from(value: TokenomicsInfo) -> Result<Self, Self::Error> {
        match value.tokenomics.require_owned()? {
            tokenomics_info::Tokenomics::V0(value) => Ok(Self::V0 {
                data: super::types::CommonRewardData {
                    protocol_version:            ProtocolVersion::from_i32(value.protocol_version)
                        .require_owned()?
                        .into(),
                    total_amount:                value.total_amount.require_owned()?.into(),
                    total_encrypted_amount:      value
                        .total_encrypted_amount
                        .require_owned()?
                        .into(),
                    baking_reward_account:       value
                        .baking_reward_account
                        .require_owned()?
                        .into(),
                    finalization_reward_account: value
                        .finalization_reward_account
                        .require_owned()?
                        .into(),
                    gas_account:                 value.gas_account.require_owned()?.into(),
                },
            }),
            tokenomics_info::Tokenomics::V1(value) => Ok(Self::V1 {
                common: super::types::CommonRewardData {
                    protocol_version:            ProtocolVersion::from_i32(value.protocol_version)
                        .require_owned()?
                        .into(),
                    total_amount:                value.total_amount.require_owned()?.into(),
                    total_encrypted_amount:      value
                        .total_encrypted_amount
                        .require_owned()?
                        .into(),
                    baking_reward_account:       value
                        .baking_reward_account
                        .require_owned()?
                        .into(),
                    finalization_reward_account: value
                        .finalization_reward_account
                        .require_owned()?
                        .into(),
                    gas_account:                 value.gas_account.require_owned()?.into(),
                },
                foundation_transaction_rewards: value
                    .foundation_transaction_rewards
                    .require_owned()?
                    .into(),
                next_payday_time: value.next_payday_time.require_owned()?.into(),
                next_payday_mint_rate: value.next_payday_mint_rate.require_owned()?.try_into()?,
                total_staked_capital: value.total_staked_capital.require_owned()?.into(),
            }),
        }
    }
}<|MERGE_RESOLUTION|>--- conflicted
+++ resolved
@@ -1304,38 +1304,7 @@
                 let effects = cui
                     .effects
                     .into_iter()
-<<<<<<< HEAD
                     .map(TryFrom::try_from)
-=======
-                    .map(|e| {
-                        Ok(match e.element.require()? {
-                            contract_trace_element::Element::Updated(u) => {
-                                super::types::ContractTraceElement::Updated {
-                                    data: u.try_into()?,
-                                }
-                            }
-                            contract_trace_element::Element::Transferred(t) => {
-                                super::types::ContractTraceElement::Transferred {
-                                    from:   t.sender.require()?.into(),
-                                    amount: t.amount.require()?.into(),
-                                    to:     t.receiver.require()?.try_into()?,
-                                }
-                            }
-                            contract_trace_element::Element::Interrupted(i) => {
-                                super::types::ContractTraceElement::Interrupted {
-                                    address: i.address.require()?.into(),
-                                    events:  i.events.into_iter().map(Into::into).collect(),
-                                }
-                            }
-                            contract_trace_element::Element::Resumed(r) => {
-                                super::types::ContractTraceElement::Resumed {
-                                    address: r.address.require()?.into(),
-                                    success: r.success,
-                                }
-                            }
-                        })
-                    })
->>>>>>> 6f785411
                     .collect::<Result<_, tonic::Status>>()?;
                 Ok(Self::ContractUpdateIssued { effects })
             }
@@ -1464,7 +1433,7 @@
     type Error = tonic::Status;
 
     fn try_from(e: ContractTraceElement) -> Result<Self, Self::Error> {
-        Ok(match e.element.require_owned()? {
+        Ok(match e.element.require()? {
             contract_trace_element::Element::Updated(u) => {
                 super::types::ContractTraceElement::Updated {
                     data: u.try_into()?,
@@ -1472,20 +1441,20 @@
             }
             contract_trace_element::Element::Transferred(t) => {
                 super::types::ContractTraceElement::Transferred {
-                    from:   t.sender.require_owned()?.into(),
-                    amount: t.amount.require_owned()?.into(),
-                    to:     t.receiver.require_owned()?.try_into()?,
+                    from:   t.sender.require()?.into(),
+                    amount: t.amount.require()?.into(),
+                    to:     t.receiver.require()?.try_into()?,
                 }
             }
             contract_trace_element::Element::Interrupted(i) => {
                 super::types::ContractTraceElement::Interrupted {
-                    address: i.address.require_owned()?.into(),
+                    address: i.address.require()?.into(),
                     events:  i.events.into_iter().map(Into::into).collect(),
                 }
             }
             contract_trace_element::Element::Resumed(r) => {
                 super::types::ContractTraceElement::Resumed {
-                    address: r.address.require_owned()?.into(),
+                    address: r.address.require()?.into(),
                     success: r.success,
                 }
             }
@@ -1981,11 +1950,11 @@
 
     fn try_from(response: InvokeInstanceResponse) -> Result<Self, Self::Error> {
         use super::types::smart_contracts::{InvokeContractResult, ReturnValue};
-        let result = match response.result.require_owned()? {
+        let result = match response.result.require()? {
             invoke_instance_response::Result::Failure(value) => InvokeContractResult::Failure {
                 return_value: value.return_value.map(|b| ReturnValue { value: b }),
-                reason:       value.reason.require_owned()?.try_into()?,
-                used_energy:  value.used_energy.require_owned()?.into(),
+                reason:       value.reason.require()?.try_into()?,
+                used_energy:  value.used_energy.require()?.into(),
             },
             invoke_instance_response::Result::Success(value) => InvokeContractResult::Success {
                 return_value: value.return_value.map(|b| ReturnValue { value: b }),
@@ -1994,7 +1963,7 @@
                     .into_iter()
                     .map(TryFrom::try_from)
                     .collect::<Result<_, tonic::Status>>()?,
-                used_energy:  value.used_energy.require_owned()?.into(),
+                used_energy:  value.used_energy.require()?.into(),
             },
         };
         Ok(result)
@@ -2026,20 +1995,20 @@
     fn try_from(value: BlockInfo) -> Result<Self, Self::Error> {
         Ok(Self {
             transactions_size:       value.transactions_size.into(),
-            block_parent:            value.parent_block.require_owned()?.try_into()?,
-            block_hash:              value.hash.require_owned()?.try_into()?,
+            block_parent:            value.parent_block.require()?.try_into()?,
+            block_hash:              value.hash.require()?.try_into()?,
             finalized:               value.finalized,
-            block_state_hash:        value.state_hash.require_owned()?.try_into()?,
-            block_arrive_time:       value.arrive_time.require_owned()?.into(),
-            block_receive_time:      value.receive_time.require_owned()?.into(),
+            block_state_hash:        value.state_hash.require()?.try_into()?,
+            block_arrive_time:       value.arrive_time.require()?.into(),
+            block_receive_time:      value.receive_time.require()?.into(),
             transaction_count:       value.transaction_count.into(),
-            transaction_energy_cost: value.transactions_energy_cost.require_owned()?.into(),
-            block_slot:              value.slot_number.require_owned()?.into(),
-            block_last_finalized:    value.last_finalized_block.require_owned()?.try_into()?,
-            block_slot_time:         value.slot_time.require_owned()?.into(),
-            block_height:            value.height.require_owned()?.into(),
-            era_block_height:        value.era_block_height.require_owned()?.into(),
-            genesis_index:           value.genesis_index.require_owned()?.into(),
+            transaction_energy_cost: value.transactions_energy_cost.require()?.into(),
+            block_slot:              value.slot_number.require()?.into(),
+            block_last_finalized:    value.last_finalized_block.require()?.try_into()?,
+            block_slot_time:         value.slot_time.require()?.into(),
+            block_height:            value.height.require()?.into(),
+            era_block_height:        value.era_block_height.require()?.into(),
+            genesis_index:           value.genesis_index.require()?.into(),
             block_baker:             value.baker.map(|b| b.into()),
         })
     }
@@ -2050,19 +2019,19 @@
 
     fn try_from(value: PoolInfoResponse) -> Result<Self, Self::Error> {
         Ok(Self {
-            baker_id:                   value.baker.require_owned()?.into(),
-            baker_address:              value.address.require_owned()?.try_into()?,
-            baker_equity_capital:       value.equity_capital.require_owned()?.into(),
-            delegated_capital:          value.delegated_capital.require_owned()?.into(),
-            delegated_capital_cap:      value.delegated_capital_cap.require_owned()?.into(),
-            pool_info:                  value.pool_info.require_owned()?.try_into()?,
+            baker_id:                   value.baker.require()?.into(),
+            baker_address:              value.address.require()?.try_into()?,
+            baker_equity_capital:       value.equity_capital.require()?.into(),
+            delegated_capital:          value.delegated_capital.require()?.into(),
+            delegated_capital_cap:      value.delegated_capital_cap.require()?.into(),
+            pool_info:                  value.pool_info.require()?.try_into()?,
             baker_stake_pending_change: value.equity_pending_change.try_into()?,
             current_payday_status:      if let Some(v) = value.current_payday_info {
                 Some(v.try_into()?)
             } else {
                 None
             },
-            all_pool_total_capital:     value.all_pool_total_capital.require_owned()?.into(),
+            all_pool_total_capital:     value.all_pool_total_capital.require()?.into(),
         })
     }
 }
@@ -2072,13 +2041,13 @@
 
     fn try_from(value: Option<PoolPendingChange>) -> Result<Self, Self::Error> {
         if let Some(value) = value {
-            match value.change.require_owned()? {
+            match value.change.require()? {
                 pool_pending_change::Change::Reduce(rs) => Ok(Self::ReduceBakerCapital {
-                    baker_equity_capital: rs.reduced_equity_capital.require_owned()?.into(),
-                    effective_time:       rs.effective_time.require_owned()?.into(),
+                    baker_equity_capital: rs.reduced_equity_capital.require()?.into(),
+                    effective_time:       rs.effective_time.require()?.into(),
                 }),
                 pool_pending_change::Change::Remove(rs) => Ok(Self::RemovePool {
-                    effective_time: rs.effective_time.require_owned()?.into(),
+                    effective_time: rs.effective_time.require()?.into(),
                 }),
             }
         } else {
@@ -2094,11 +2063,11 @@
         Ok(Self {
             blocks_baked:            value.blocks_baked,
             finalization_live:       value.finalization_live,
-            transaction_fees_earned: value.transaction_fees_earned.require_owned()?.into(),
-            effective_stake:         value.effective_stake.require_owned()?.into(),
+            transaction_fees_earned: value.transaction_fees_earned.require()?.into(),
+            effective_stake:         value.effective_stake.require()?.into(),
             lottery_power:           value.lottery_power,
-            baker_equity_capital:    value.baker_equity_capital.require_owned()?.into(),
-            delegated_capital:       value.delegated_capital.require_owned()?.into(),
+            baker_equity_capital:    value.baker_equity_capital.require()?.into(),
+            delegated_capital:       value.delegated_capital.require()?.into(),
         })
     }
 }
@@ -2108,17 +2077,17 @@
 
     fn try_from(value: PassiveDelegationInfo) -> Result<Self, Self::Error> {
         Ok(Self {
-            delegated_capital: value.delegated_capital.require_owned()?.into(),
-            commission_rates: value.commission_rates.require_owned()?.try_into()?,
+            delegated_capital: value.delegated_capital.require()?.into(),
+            commission_rates: value.commission_rates.require()?.try_into()?,
             current_payday_transaction_fees_earned: value
                 .current_payday_transaction_fees_earned
-                .require_owned()?
+                .require()?
                 .into(),
             current_payday_delegated_capital: value
                 .current_payday_delegated_capital
-                .require_owned()?
+                .require()?
                 .into(),
-            all_pool_total_capital: value.all_pool_total_capital.require_owned()?.into(),
+            all_pool_total_capital: value.all_pool_total_capital.require()?.into(),
         })
     }
 }
@@ -2156,55 +2125,43 @@
     type Error = tonic::Status;
 
     fn try_from(value: TokenomicsInfo) -> Result<Self, Self::Error> {
-        match value.tokenomics.require_owned()? {
+        match value.tokenomics.require()? {
             tokenomics_info::Tokenomics::V0(value) => Ok(Self::V0 {
                 data: super::types::CommonRewardData {
                     protocol_version:            ProtocolVersion::from_i32(value.protocol_version)
-                        .require_owned()?
+                        .require()?
                         .into(),
-                    total_amount:                value.total_amount.require_owned()?.into(),
-                    total_encrypted_amount:      value
-                        .total_encrypted_amount
-                        .require_owned()?
-                        .into(),
-                    baking_reward_account:       value
-                        .baking_reward_account
-                        .require_owned()?
-                        .into(),
+                    total_amount:                value.total_amount.require()?.into(),
+                    total_encrypted_amount:      value.total_encrypted_amount.require()?.into(),
+                    baking_reward_account:       value.baking_reward_account.require()?.into(),
                     finalization_reward_account: value
                         .finalization_reward_account
-                        .require_owned()?
+                        .require()?
                         .into(),
-                    gas_account:                 value.gas_account.require_owned()?.into(),
+                    gas_account:                 value.gas_account.require()?.into(),
                 },
             }),
             tokenomics_info::Tokenomics::V1(value) => Ok(Self::V1 {
                 common: super::types::CommonRewardData {
                     protocol_version:            ProtocolVersion::from_i32(value.protocol_version)
-                        .require_owned()?
+                        .require()?
                         .into(),
-                    total_amount:                value.total_amount.require_owned()?.into(),
-                    total_encrypted_amount:      value
-                        .total_encrypted_amount
-                        .require_owned()?
-                        .into(),
-                    baking_reward_account:       value
-                        .baking_reward_account
-                        .require_owned()?
-                        .into(),
+                    total_amount:                value.total_amount.require()?.into(),
+                    total_encrypted_amount:      value.total_encrypted_amount.require()?.into(),
+                    baking_reward_account:       value.baking_reward_account.require()?.into(),
                     finalization_reward_account: value
                         .finalization_reward_account
-                        .require_owned()?
+                        .require()?
                         .into(),
-                    gas_account:                 value.gas_account.require_owned()?.into(),
+                    gas_account:                 value.gas_account.require()?.into(),
                 },
                 foundation_transaction_rewards: value
                     .foundation_transaction_rewards
-                    .require_owned()?
+                    .require()?
                     .into(),
-                next_payday_time: value.next_payday_time.require_owned()?.into(),
-                next_payday_mint_rate: value.next_payday_mint_rate.require_owned()?.try_into()?,
-                total_staked_capital: value.total_staked_capital.require_owned()?.into(),
+                next_payday_time: value.next_payday_time.require()?.into(),
+                next_payday_mint_rate: value.next_payday_mint_rate.require()?.try_into()?,
+                total_staked_capital: value.total_staked_capital.require()?.into(),
             }),
         }
     }
