--- conflicted
+++ resolved
@@ -946,20 +946,8 @@
     type Error = tonic::Status;
 
     fn try_from(value: ElectionDifficulty) -> Result<Self, Self::Error> {
-<<<<<<< HEAD
-        Ok(Self {
-            parts_per_hundred_thousands: super::types::PartsPerHundredThousands::new(
-                value.value.require()?.parts_per_hundred_thousand,
-            )
-            .ok_or_else(|| {
-                tonic::Status::internal(
-                    "Invalid election difficulty. Above 100_000 parts per hundres thousands.",
-                )
-            })?,
-=======
         Self::new(value.value.require()?.parts_per_hundred_thousand).ok_or_else(|| {
             tonic::Status::internal("Election difficulty more than 1, which is not allowed.")
->>>>>>> 80c16ebd
         })
     }
 }
