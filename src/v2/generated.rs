tonic::include_proto!("concordium.v2");

use super::Require;
use crypto_common::{Deserial, Versioned, VERSION_0};
use id::{
    constants::{ArCurve, AttributeKind},
    types::{
        AccountCredentialWithoutProofs, CredentialDeploymentValues,
        InitialCredentialDeploymentValues,
    },
};
<<<<<<< HEAD
use std::collections::BTreeMap;
=======

use crate::types;

use super::Require;
>>>>>>> 18972c0c

fn consume<A: Deserial>(bytes: &[u8]) -> Result<A, tonic::Status> {
    let mut cursor = std::io::Cursor::new(bytes);
    let res = A::deserial(&mut cursor);
    match res {
        Ok(v) if cursor.position() == bytes.len() as u64 => Ok(v),
        _ => Err(tonic::Status::internal(
            "Unexpected response from the server.",
        )),
    }
}

impl TryFrom<AccountAddress> for super::AccountAddress {
    type Error = tonic::Status;

    fn try_from(value: AccountAddress) -> Result<Self, Self::Error> {
        match value.value.try_into() {
            Ok(addr) => Ok(Self(addr)),
            Err(_) => Err(tonic::Status::internal(
                "Unexpected account address format.",
            )),
        }
    }
}

impl TryFrom<Address> for super::types::Address {
    type Error = tonic::Status;

    fn try_from(value: Address) -> Result<Self, Self::Error> {
        match value.r#type.require_owned()? {
            address::Type::Account(acc) => Ok(Self::Account(acc.try_into()?)),
            address::Type::Contract(contr) => Ok(Self::Contract(contr.into())),
        }
    }
}

impl TryFrom<ModuleRef> for super::ModuleRef {
    type Error = tonic::Status;

    fn try_from(value: ModuleRef) -> Result<Self, Self::Error> {
        match value.value.try_into() {
            Ok(mod_ref) => Ok(Self::new(mod_ref)),
            Err(_) => Err(tonic::Status::internal(
                "Unexpected module reference format.",
            )),
        }
    }
}

impl From<ContractAddress> for super::ContractAddress {
    fn from(value: ContractAddress) -> Self {
        super::ContractAddress::new(value.index, value.subindex)
    }
}

impl TryFrom<VersionedModuleSource> for types::smart_contracts::WasmModule {
    type Error = tonic::Status;

    fn try_from(versioned_module: VersionedModuleSource) -> Result<Self, Self::Error> {
        let module = match versioned_module.module.require_owned()? {
            versioned_module_source::Module::V0(versioned_module_source::ModuleSourceV0 {
                value,
            }) => types::smart_contracts::WasmModule {
                version: types::smart_contracts::WasmVersion::V0,
                source:  value.into(),
            },
            versioned_module_source::Module::V1(versioned_module_source::ModuleSourceV1 {
                value,
            }) => types::smart_contracts::WasmModule {
                version: types::smart_contracts::WasmVersion::V1,
                source:  value.into(),
            },
        };
        Ok(module)
    }
}

impl From<Parameter> for super::types::smart_contracts::Parameter {
    fn from(value: Parameter) -> Self { value.value.into() }
}

impl TryFrom<InstanceInfo> for super::InstanceInfo {
    type Error = tonic::Status;

    fn try_from(value: InstanceInfo) -> Result<Self, Self::Error> {
        match value.version.require_owned()? {
            instance_info::Version::V0(v0) => Ok(Self::V0 {
                model:         v0.model.require_owned()?.value,
                owner:         v0.owner.require_owned()?.try_into()?,
                amount:        v0.amount.require_owned()?.into(),
                methods:       v0
                    .methods
                    .into_iter()
                    .map(TryFrom::try_from)
                    .collect::<Result<_, tonic::Status>>()?,
                name:          v0.name.require_owned()?.try_into()?,
                source_module: v0.source_module.require_owned()?.try_into()?,
            }),
            instance_info::Version::V1(v1) => Ok(Self::V1 {
                owner:         v1.owner.require_owned()?.try_into()?,
                amount:        v1.amount.require_owned()?.into(),
                methods:       v1
                    .methods
                    .into_iter()
                    .map(TryFrom::try_from)
                    .collect::<Result<_, tonic::Status>>()?,
                name:          v1.name.require_owned()?.try_into()?,
                source_module: v1.source_module.require_owned()?.try_into()?,
            }),
        }
    }
}

impl TryFrom<ReceiveName> for concordium_contracts_common::OwnedReceiveName {
    type Error = tonic::Status;

    fn try_from(value: ReceiveName) -> Result<Self, Self::Error> {
        match Self::new(value.value) {
            Ok(rn) => Ok(rn),
            Err(_) => Err(tonic::Status::internal("Unexpected receive name format.")),
        }
    }
}

impl TryFrom<InitName> for concordium_contracts_common::OwnedContractName {
    type Error = tonic::Status;

    fn try_from(value: InitName) -> Result<Self, Self::Error> {
        match Self::new(value.value) {
            Ok(cn) => Ok(cn),
            Err(_) => Err(tonic::Status::internal("Unexpected contract name format.")),
        }
    }
}

impl TryFrom<BlockHash> for super::BlockHash {
    type Error = tonic::Status;

    fn try_from(value: BlockHash) -> Result<Self, Self::Error> {
        match value.value.try_into() {
            Ok(hash) => Ok(Self::new(hash)),
            Err(_) => Err(tonic::Status::internal("Unexpected block hash format.")),
        }
    }
}

impl TryFrom<TransactionHash> for super::hashes::TransactionHash {
    type Error = tonic::Status;

    fn try_from(value: TransactionHash) -> Result<Self, Self::Error> {
        match value.value.try_into() {
            Ok(hash) => Ok(Self::new(hash)),
            Err(_) => Err(tonic::Status::internal("Unexpected block hash format.")),
        }
    }
}

impl From<AbsoluteBlockHeight> for super::AbsoluteBlockHeight {
    fn from(abh: AbsoluteBlockHeight) -> Self { Self { height: abh.value } }
}

impl From<BlockHeight> for super::types::BlockHeight {
    fn from(bh: BlockHeight) -> Self { Self { height: bh.value } }
}

impl From<SequenceNumber> for super::types::Nonce {
    fn from(n: SequenceNumber) -> Self { Self { nonce: n.value } }
}

impl From<Amount> for super::super::common::types::Amount {
    fn from(n: Amount) -> Self { Self { micro_ccd: n.value } }
}

impl From<AccountIndex> for super::types::AccountIndex {
    fn from(n: AccountIndex) -> Self { Self { index: n.value } }
}

impl From<super::types::AccountIndex> for AccountIndex {
    fn from(n: super::types::AccountIndex) -> Self { Self { value: n.index } }
}

impl From<BakerId> for super::types::BakerId {
    fn from(n: BakerId) -> Self { Self { id: n.value.into() } }
}

impl TryFrom<DelegationTarget> for super::types::DelegationTarget {
    type Error = tonic::Status;

    fn try_from(dt: DelegationTarget) -> Result<Self, Self::Error> {
        match dt.target.require_owned()? {
            delegation_target::Target::Passive(_) => Ok(Self::Passive),
            delegation_target::Target::Baker(bid) => Ok(Self::Baker {
                baker_id: bid.into(),
            }),
        }
    }
}

impl TryFrom<EncryptionKey> for id::elgamal::PublicKey<ArCurve> {
    type Error = tonic::Status;

    fn try_from(value: EncryptionKey) -> Result<Self, Self::Error> { consume(&value.value) }
}

impl TryFrom<AccountThreshold> for super::types::AccountThreshold {
    type Error = tonic::Status;

    fn try_from(value: AccountThreshold) -> Result<Self, Self::Error> {
        if let Ok(Ok(v)) = u8::try_from(value.value).map(Self::try_from) {
            Ok(v)
        } else {
            Err(tonic::Status::internal("Unexpected account threshold."))
        }
    }
}

impl TryFrom<EncryptedAmount> for encrypted_transfers::types::EncryptedAmount<ArCurve> {
    type Error = tonic::Status;

    fn try_from(value: EncryptedAmount) -> Result<Self, Self::Error> { consume(&value.value) }
}

impl TryFrom<BakerElectionVerifyKey> for super::types::BakerElectionVerifyKey {
    type Error = tonic::Status;

    fn try_from(value: BakerElectionVerifyKey) -> Result<Self, Self::Error> {
        consume(&value.value)
    }
}

impl TryFrom<BakerSignatureVerifyKey> for super::types::BakerSignatureVerifyKey {
    type Error = tonic::Status;

    fn try_from(value: BakerSignatureVerifyKey) -> Result<Self, Self::Error> {
        consume(&value.value)
    }
}

impl TryFrom<BakerAggregationVerifyKey> for super::types::BakerAggregationVerifyKey {
    type Error = tonic::Status;

    fn try_from(value: BakerAggregationVerifyKey) -> Result<Self, Self::Error> {
        consume(&value.value)
    }
}

impl TryFrom<EncryptedBalance> for super::types::AccountEncryptedAmount {
    type Error = tonic::Status;

    fn try_from(value: EncryptedBalance) -> Result<Self, Self::Error> {
        let self_amount = value.self_amount.require_owned()?.try_into()?;
        let start_index = value.start_index;
        let aggregated_amount = match (value.aggregated_amount, value.num_aggregated) {
            (Some(aa), Some(si)) => Some((aa.try_into()?, si)),
            (None, None) => None,
            _ => {
                return Err(tonic::Status::internal(
                    "Unexpected response for 'EncryptedBalance'.",
                ))
            }
        };
        let incoming_amounts = value
            .incoming_amounts
            .into_iter()
            .map(TryFrom::try_from)
            .collect::<Result<_, tonic::Status>>()?;
        Ok(Self {
            self_amount,
            start_index,
            aggregated_amount,
            incoming_amounts,
        })
    }
}

impl From<Timestamp> for chrono::DateTime<chrono::Utc> {
    fn from(value: Timestamp) -> Self {
        chrono::DateTime::<chrono::Utc>::from(std::time::UNIX_EPOCH)
            + chrono::Duration::milliseconds(value.value as i64)
    }
}

impl From<Duration> for chrono::Duration {
    fn from(value: Duration) -> Self { chrono::Duration::milliseconds(value.value as i64) }
}

impl From<Duration> for super::types::SlotDuration {
    fn from(value: Duration) -> Self {
        super::types::SlotDuration {
            millis: value.value,
        }
    }
}

impl From<GenesisIndex> for super::types::GenesisIndex {
    fn from(value: GenesisIndex) -> Self { value.value.into() }
}

impl From<ProtocolVersion> for super::types::ProtocolVersion {
    fn from(value: ProtocolVersion) -> Self {
        match value {
            ProtocolVersion::ProtocolVersion1 => super::types::ProtocolVersion::P1,
            ProtocolVersion::ProtocolVersion2 => super::types::ProtocolVersion::P2,
            ProtocolVersion::ProtocolVersion3 => super::types::ProtocolVersion::P3,
            ProtocolVersion::ProtocolVersion4 => super::types::ProtocolVersion::P4,
        }
    }
}

impl TryFrom<StakePendingChange> for super::types::StakePendingChange {
    type Error = tonic::Status;

    fn try_from(value: StakePendingChange) -> Result<Self, Self::Error> {
        match value.change.require_owned()? {
            stake_pending_change::Change::Reduce(rs) => {
                let new_stake = rs.new_stake.require_owned()?.into();

                Ok(Self::ReduceStake {
                    new_stake,
                    effective_time: rs.effective_time.require_owned()?.into(),
                })
            }
            stake_pending_change::Change::Remove(rs) => Ok(Self::RemoveStake {
                effective_time: rs.into(),
            }),
        }
    }
}

impl TryFrom<BakerInfo> for super::types::BakerInfo {
    type Error = tonic::Status;

    fn try_from(value: BakerInfo) -> Result<Self, Self::Error> {
        Ok(Self {
            baker_id:                     value.baker_id.require_owned()?.into(),
            baker_election_verify_key:    value.election_key.require_owned()?.try_into()?,
            baker_signature_verify_key:   value.signature_key.require_owned()?.try_into()?,
            baker_aggregation_verify_key: value.aggregation_key.require_owned()?.try_into()?,
        })
    }
}

impl From<OpenStatus> for super::types::OpenStatus {
    fn from(os: OpenStatus) -> Self {
        match os {
            OpenStatus::OpenForAll => Self::OpenForAll,
            OpenStatus::ClosedForNew => Self::ClosedForNew,
            OpenStatus::ClosedForAll => Self::ClosedForAll,
        }
    }
}

impl From<AmountFraction> for super::types::AmountFraction {
    fn from(af: AmountFraction) -> Self {
        Self {
            parts_per_hundred_thousands: crate::types::PartsPerHundredThousands {
                parts: af.parts_per_hundred_thousand,
            },
        }
    }
}

impl TryFrom<CommissionRates> for super::types::CommissionRates {
    type Error = tonic::Status;

    fn try_from(value: CommissionRates) -> Result<Self, Self::Error> {
        Ok(Self {
            finalization: value.finalization.require_owned()?.into(),
            baking:       value.baking.require_owned()?.into(),
            transaction:  value.transaction.require_owned()?.into(),
        })
    }
}

impl TryFrom<BakerPoolInfo> for super::types::BakerPoolInfo {
    type Error = tonic::Status;

    fn try_from(value: BakerPoolInfo) -> Result<Self, Self::Error> {
        let open_status = value.open_status().into();
        let metadata_url = value
            .url
            .try_into()
            .map_err(|_| tonic::Status::internal("Unexpected metadata length."))?;
        let commission_rates = value.commission_rates.require_owned()?.try_into()?;
        Ok(Self {
            open_status,
            metadata_url,
            commission_rates,
        })
    }
}

impl TryFrom<AccountStakingInfo> for super::types::AccountStakingInfo {
    type Error = tonic::Status;

    fn try_from(value: AccountStakingInfo) -> Result<Self, Self::Error> {
        match value.staking_info.require_owned()? {
            account_staking_info::StakingInfo::Baker(bsi) => {
                let staked_amount = bsi.staked_amount.require_owned()?.into();
                let restake_earnings = bsi.restake_earnings;
                let baker_info = bsi.baker_info.require_owned()?.try_into()?;
                let pending_change = match bsi.pending_change {
                    None => None,
                    Some(pc) => Some(pc.try_into()?),
                };
                let pool_info = match bsi.pool_info {
                    None => None,
                    Some(bi) => Some(bi.try_into()?),
                };
                Ok(Self::Baker {
                    staked_amount,
                    restake_earnings,
                    baker_info: Box::new(baker_info),
                    pending_change,
                    pool_info,
                })
            }
            account_staking_info::StakingInfo::Delegator(dsi) => {
                let staked_amount = dsi.staked_amount.require_owned()?.into();
                let restake_earnings = dsi.restake_earnings;
                let delegation_target = dsi.target.require_owned()?.try_into()?;
                let pending_change = match dsi.pending_change {
                    None => None,
                    Some(pc) => Some(pc.try_into()?),
                };
                Ok(Self::Delegated {
                    staked_amount,
                    restake_earnings,
                    delegation_target,
                    pending_change,
                })
            }
        }
    }
}

impl TryFrom<Release> for super::types::Release {
    type Error = tonic::Status;

    fn try_from(value: Release) -> Result<Self, Self::Error> {
        Ok(Self {
            timestamp:    value.timestamp.require_owned()?.into(),
            amount:       value.amount.require_owned()?.into(),
            transactions: value
                .transactions
                .into_iter()
                .map(TryFrom::try_from)
                .collect::<Result<_, tonic::Status>>()?,
        })
    }
}

impl TryFrom<ReleaseSchedule> for super::types::AccountReleaseSchedule {
    type Error = tonic::Status;

    fn try_from(value: ReleaseSchedule) -> Result<Self, Self::Error> {
        Ok(Self {
            total:    value.total.require_owned()?.into(),
            schedule: value
                .schedules
                .into_iter()
                .map(TryFrom::try_from)
                .collect::<Result<_, tonic::Status>>()?,
        })
    }
}

impl TryFrom<AccountVerifyKey> for id::types::VerifyKey {
    type Error = tonic::Status;

    fn try_from(value: AccountVerifyKey) -> Result<Self, Self::Error> {
        match value.key.require_owned()? {
            account_verify_key::Key::Ed25519Key(v) => Ok(Self::Ed25519VerifyKey(consume(&v)?)),
        }
    }
}

impl TryFrom<SignatureThreshold> for id::types::SignatureThreshold {
    type Error = tonic::Status;

    fn try_from(value: SignatureThreshold) -> Result<Self, Self::Error> {
        if let Ok(v) = u8::try_from(value.value) {
            if v == 0 {
                Err(tonic::Status::internal(
                    "Unexpected zero signature threshold.",
                ))
            } else {
                Ok(Self(v))
            }
        } else {
            Err(tonic::Status::internal("Unexpected signature threshold."))
        }
    }
}

impl TryFrom<ArThreshold> for id::secret_sharing::Threshold {
    type Error = tonic::Status;

    fn try_from(value: ArThreshold) -> Result<Self, Self::Error> {
        if let Ok(v) = u8::try_from(value.value) {
            if v == 0 {
                Err(tonic::Status::internal("Unexpected zero AR threshold."))
            } else {
                Ok(Self(v))
            }
        } else {
            Err(tonic::Status::internal("Unexpected AR threshold."))
        }
    }
}

impl TryFrom<CredentialPublicKeys> for id::types::CredentialPublicKeys {
    type Error = tonic::Status;

    fn try_from(value: CredentialPublicKeys) -> Result<Self, Self::Error> {
        Ok(Self {
            keys:      value
                .keys
                .into_iter()
                .map(|(k, v)| {
                    if let Ok(k) = u8::try_from(k) {
                        let k = k.into();
                        let v = v.try_into()?;
                        Ok((k, v))
                    } else {
                        Err(tonic::Status::internal("Unexpected key index."))
                    }
                })
                .collect::<Result<_, tonic::Status>>()?,
            threshold: value.threshold.require_owned()?.try_into()?,
        })
    }
}

impl TryFrom<CredentialRegistrationId> for super::types::CredentialRegistrationID {
    type Error = tonic::Status;

    fn try_from(value: CredentialRegistrationId) -> Result<Self, Self::Error> {
        consume(&value.value)
    }
}

impl TryFrom<CredentialRegistrationId> for ArCurve {
    type Error = tonic::Status;

    fn try_from(value: CredentialRegistrationId) -> Result<Self, Self::Error> {
        consume(&value.value)
    }
}

impl From<IdentityProviderIdentity> for id::types::IpIdentity {
    fn from(v: IdentityProviderIdentity) -> Self { Self(v.value) }
}

impl TryFrom<YearMonth> for id::types::YearMonth {
    type Error = tonic::Status;

    fn try_from(value: YearMonth) -> Result<Self, Self::Error> {
        Ok(Self {
            year:  value
                .year
                .try_into()
                .map_err(|_| tonic::Status::internal("Unexpected year."))?,
            month: value
                .month
                .try_into()
                .map_err(|_| tonic::Status::internal("Unexpected year."))?,
        })
    }
}

impl TryFrom<Policy> for id::types::Policy<ArCurve, AttributeKind> {
    type Error = tonic::Status;

    fn try_from(value: Policy) -> Result<Self, Self::Error> {
        Ok(Self {
            valid_to:   value.valid_to.require_owned()?.try_into()?,
            created_at: value.created_at.require_owned()?.try_into()?,
            policy_vec: value
                .attributes
                .into_iter()
                .map(|(k, v)| {
                    let k = id::types::AttributeTag(
                        k.try_into()
                            .map_err(|_| tonic::Status::internal("Unexpected attribute tag."))?,
                    );
                    let v = consume(&v)?;
                    Ok((k, v))
                })
                .collect::<Result<_, tonic::Status>>()?,
            _phantom:   std::marker::PhantomData,
        })
    }
}

impl TryFrom<ChainArData> for id::types::ChainArData<ArCurve> {
    type Error = tonic::Status;

    fn try_from(value: ChainArData) -> Result<Self, Self::Error> {
        consume(&value.enc_id_cred_pub_share)
    }
}

impl TryFrom<Commitment> for id::pedersen_commitment::Commitment<ArCurve> {
    type Error = tonic::Status;

    fn try_from(value: Commitment) -> Result<Self, Self::Error> { consume(&value.value) }
}

impl TryFrom<CredentialCommitments> for id::types::CredentialDeploymentCommitments<ArCurve> {
    type Error = tonic::Status;

    fn try_from(value: CredentialCommitments) -> Result<Self, Self::Error> {
        Ok(Self {
            cmm_prf: value.prf.require_owned()?.try_into()?,
            cmm_cred_counter: value.cred_counter.require_owned()?.try_into()?,
            cmm_max_accounts: value.max_accounts.require_owned()?.try_into()?,
            cmm_attributes: value
                .attributes
                .into_iter()
                .map(|(k, v)| {
                    let k = id::types::AttributeTag(
                        k.try_into()
                            .map_err(|_| tonic::Status::internal("Unexpected attribute tag."))?,
                    );
                    let v = v.try_into()?;
                    Ok((k, v))
                })
                .collect::<Result<_, tonic::Status>>()?,
            cmm_id_cred_sec_sharing_coeff: value
                .id_cred_sec_sharing_coeff
                .into_iter()
                .map(TryFrom::try_from)
                .collect::<Result<_, tonic::Status>>()?,
        })
    }
}

impl TryFrom<AccountCredential> for AccountCredentialWithoutProofs<ArCurve, AttributeKind> {
    type Error = tonic::Status;

    fn try_from(value: AccountCredential) -> Result<Self, Self::Error> {
        match value.credential_values.require_owned()? {
            account_credential::CredentialValues::Initial(ic) => {
                let icdv = InitialCredentialDeploymentValues {
                    cred_account: ic.keys.require_owned()?.try_into()?,
                    reg_id:       ic.cred_id.require_owned()?.try_into()?,
                    ip_identity:  ic.ip_id.require_owned()?.into(),
                    policy:       ic.policy.require_owned()?.try_into()?,
                };
                Ok(Self::Initial { icdv })
            }
            account_credential::CredentialValues::Normal(nc) => {
                let cdv = CredentialDeploymentValues {
                    cred_key_info: nc.keys.require_owned()?.try_into()?,
                    cred_id:       nc.cred_id.require_owned()?.try_into()?,
                    ip_identity:   nc.ip_id.require_owned()?.into(),
                    threshold:     nc.ar_threshold.require_owned()?.try_into()?,
                    ar_data:       nc
                        .ar_data
                        .into_iter()
                        .map(|(k, v)| {
                            let k = k
                                .try_into()
                                .map_err(|_| tonic::Status::internal("Unexpected AR identity."))?;
                            let v = v.try_into()?;
                            Ok((k, v))
                        })
                        .collect::<Result<_, tonic::Status>>()?,
                    policy:        nc.policy.require_owned()?.try_into()?,
                };
                let commitments = nc.commitments.require_owned()?.try_into()?;
                Ok(Self::Normal { cdv, commitments })
            }
        }
    }
}

impl TryFrom<AccountInfo> for super::types::AccountInfo {
    type Error = tonic::Status;

    fn try_from(value: AccountInfo) -> Result<Self, Self::Error> {
        let AccountInfo {
            sequence_number,
            amount,
            schedule,
            creds,
            threshold,
            encrypted_balance,
            encryption_key,
            index,
            stake,
            address,
        } = value;
        let account_nonce = sequence_number.require_owned()?.into();
        let account_amount = amount.require_owned()?.into();
        let account_release_schedule = schedule.require_owned()?.try_into()?;
        let account_threshold = threshold.require_owned()?.try_into()?;
        let account_encrypted_amount = encrypted_balance.require_owned()?.try_into()?;
        let account_encryption_key = encryption_key.require_owned()?.try_into()?;
        let account_index = index.require_owned()?.into();
        let account_stake = match stake {
            Some(stake) => Some(stake.try_into()?),
            None => None,
        };
        let account_address = address.require_owned()?.try_into()?;
        Ok(Self {
            account_nonce,
            account_amount,
            account_release_schedule,
            account_credentials: creds
                .into_iter()
                .map(|(k, v)| {
                    let k = u8::try_from(k)
                        .map_err(|_| tonic::Status::internal("Unexpected credential index."))?
                        .into();
                    let v = v.try_into()?;
                    Ok((k, Versioned::new(VERSION_0, v)))
                })
                .collect::<Result<_, tonic::Status>>()?,
            account_threshold,
            account_encrypted_amount,
            account_encryption_key,
            account_index,
            account_stake,
            account_address,
        })
    }
}

<<<<<<< HEAD
impl TryFrom<TransactionStatus> for super::types::TransactionStatus {
    type Error = tonic::Status;

    fn try_from(value: TransactionStatus) -> Result<Self, Self::Error> {
        match value.status.require_owned()? {
            transaction_status::Status::Received(_) => {
                Ok(super::types::TransactionStatus::Received)
            }
            transaction_status::Status::Finalized(f) => {
                let mut summaries: BTreeMap<super::BlockHash, super::types::BlockItemSummary> =
                    BTreeMap::new();
                let o = f.outcome.require_owned()?;
                let k = o.block_hash.require_owned()?.try_into()?;
                let v = o.outcome.require_owned()?.try_into()?;
                summaries.insert(k, v);
                Ok(super::types::TransactionStatus::Finalized(summaries))
            }
            transaction_status::Status::Committed(_) => todo!(),
        }
    }
}

impl TryFrom<BlockItemSummary> for super::types::BlockItemSummary {
    type Error = tonic::Status;

    fn try_from(value: BlockItemSummary) -> Result<Self, Self::Error> {
        Ok(Self {
            index:       value.index.require_owned()?.into(),
            energy_cost: value.energy_cost.require_owned()?.into(),
            hash:        value.hash.require_owned()?.try_into()?,
            details:     match value.details.require_owned()? {
                block_item_summary::Details::AccountTransaction(acc_trx) => {
                    super::types::BlockItemSummaryDetails::AccountTransaction(
                        super::types::AccountTransactionDetails {
                            cost:    acc_trx.cost.require_owned()?.into(),
                            sender:  acc_trx.sender.require_owned()?.try_into()?,
                            effects: acc_trx.effects.require_owned()?.try_into()?,
                        },
                    )
                }
            },
        })
    }
}

impl TryFrom<AccountTransactionEffects> for super::types::AccountTransactionEffects {
    type Error = tonic::Status;

    fn try_from(value: AccountTransactionEffects) -> Result<Self, Self::Error> {
        match value.effect.require_owned()? {
            account_transaction_effects::Effect::None(n) => Ok(Self::None {
                transaction_type: {
                    match n.transaction_type {
                        None => None,
                        Some(tt) => Some(tt.try_into()?),
                    }
                },
                reject_reason:    n.reject_reason.require_owned()?.try_into()?,
            }),
            account_transaction_effects::Effect::AccountTransfer(at) => Ok(Self::AccountTransfer {
                amount: at.amount.require_owned()?.into(),
                to:     at.to.require_owned()?.try_into()?,
            }),
        }
    }
}

impl TryFrom<RejectReason> for super::types::RejectReason {
    type Error = tonic::Status;

    fn try_from(value: RejectReason) -> Result<Self, Self::Error> {
        Ok(match value.reason.require_owned()? {
            reject_reason::Reason::ModuleNotWf(_) => Self::ModuleNotWF,
            reject_reason::Reason::ModuleHashAlreadyExists(v) => Self::ModuleHashAlreadyExists {
                contents: v.contents.require_owned()?.try_into()?,
            },
            reject_reason::Reason::InvalidAccountReference(v) => Self::InvalidAccountReference {
                contents: v.contents.require_owned()?.try_into()?,
            },
            reject_reason::Reason::InvalidInitMethod(v) => Self::InvalidInitMethod {
                contents: (
                    v.module_ref.require_owned()?.try_into()?,
                    v.init_name.require_owned()?.try_into()?,
                ),
            },
            reject_reason::Reason::InvalidReceiveMethod(v) => Self::InvalidReceiveMethod {
                contents: (
                    v.module_ref.require_owned()?.try_into()?,
                    v.receive_name.require_owned()?.try_into()?,
                ),
            },
            reject_reason::Reason::InvalidModuleReference(v) => Self::InvalidModuleReference {
                contents: v.contents.require_owned()?.try_into()?,
            },
            reject_reason::Reason::InvalidContractAddress(v) => Self::InvalidContractAddress {
                contents: v.contents.require_owned()?.into(),
            },
            reject_reason::Reason::RuntimeFailure(_) => Self::RuntimeFailure,
            reject_reason::Reason::AmountTooLarge(v) => Self::AmountTooLarge {
                contents: (
                    v.address.require_owned()?.try_into()?,
                    v.amount.require_owned()?.into(),
                ),
            },
            reject_reason::Reason::SerializationFailure(_) => Self::SerializationFailure,
            reject_reason::Reason::OutOfEnergy(_) => Self::OutOfEnergy,
            reject_reason::Reason::RejectedInit(v) => Self::RejectedInit {
                reject_reason: v.reject_reason,
            },
            reject_reason::Reason::RejectedReceive(v) => Self::RejectedReceive {
                reject_reason:    v.reject_reason,
                contract_address: v.contract_address.require_owned()?.into(),
                receive_name:     v.receive_name.require_owned()?.try_into()?,
                parameter:        v.parameter.require_owned()?.into(),
            },
            reject_reason::Reason::InvalidProof(_) => Self::InvalidProof,
            reject_reason::Reason::AlreadyABaker(v) => Self::AlreadyABaker {
                contents: v.contents.require_owned()?.into(),
            },
            reject_reason::Reason::NotABaker(v) => Self::NotABaker {
                contents: v.contents.require_owned()?.try_into()?,
            },
            reject_reason::Reason::InsufficientBalanceForBakerStake(_) => {
                Self::InsufficientBalanceForBakerStake
            }
            reject_reason::Reason::StakeUnderMinimumThresholdForBaking(_) => {
                Self::StakeUnderMinimumThresholdForBaking
            }
            reject_reason::Reason::BakerInCooldown(_) => Self::BakerInCooldown,
            reject_reason::Reason::DuplicateAggregationKey(v) => Self::DuplicateAggregationKey {
                contents: Box::new(v.contents.require_owned()?.try_into()?),
            },
            reject_reason::Reason::NonExistentCredentialId(_) => Self::NonExistentCredentialID,
            reject_reason::Reason::KeyIndexAlreadyInUse(_) => Self::KeyIndexAlreadyInUse,
            reject_reason::Reason::InvalidAccountThreshold(_) => Self::InvalidAccountThreshold,
            reject_reason::Reason::InvalidCredentialKeySignThreshold(_) => {
                Self::InvalidCredentialKeySignThreshold
            }
            reject_reason::Reason::InvalidEncryptedAmountTransferProof(_) => {
                Self::InvalidEncryptedAmountTransferProof
            }
            reject_reason::Reason::InvalidTransferToPublicProof(_) => {
                Self::InvalidTransferToPublicProof
            }
            reject_reason::Reason::EncryptedAmountSelfTransfer(v) => {
                Self::EncryptedAmountSelfTransfer {
                    contents: v.contents.require_owned()?.try_into()?,
                }
            }
            reject_reason::Reason::InvalidIndexOnEncryptedTransfer(_) => {
                Self::InvalidIndexOnEncryptedTransfer
            }
            reject_reason::Reason::ZeroScheduledAmount(_) => Self::ZeroScheduledAmount,
            reject_reason::Reason::NonIncreasingSchedule(_) => Self::NonIncreasingSchedule,
            reject_reason::Reason::FirstScheduledReleaseExpired(_) => {
                Self::FirstScheduledReleaseExpired
            }
            reject_reason::Reason::ScheduledSelfTransfer(v) => Self::ScheduledSelfTransfer {
                contents: v.contents.require_owned()?.try_into()?,
            },
            reject_reason::Reason::InvalidCredentials(_) => Self::InvalidCredentials,
            reject_reason::Reason::DuplicateCredIds(v) => Self::DuplicateCredIDs {
                contents: v
                    .contents
                    .into_iter()
                    .map(TryFrom::try_from)
                    .collect::<Result<_, tonic::Status>>()?,
            },
            reject_reason::Reason::NonExistentCredIds(v) => Self::NonExistentCredIDs {
                contents: v
                    .contents
                    .into_iter()
                    .map(TryFrom::try_from)
                    .collect::<Result<_, tonic::Status>>()?,
            },
            reject_reason::Reason::RemoveFirstCredential(_) => Self::RemoveFirstCredential,
            reject_reason::Reason::CredentialHolderDidNotSign(_) => {
                Self::CredentialHolderDidNotSign
            }
            reject_reason::Reason::NotAllowedMultipleCredentials(_) => {
                Self::NotAllowedMultipleCredentials
            }
            reject_reason::Reason::NotAllowedToReceiveEncrypted(_) => {
                Self::NotAllowedToReceiveEncrypted
            }
            reject_reason::Reason::NotAllowedToHandleEncrypted(_) => {
                Self::NotAllowedToHandleEncrypted
            }
            reject_reason::Reason::MissingBakerAddParameters(_) => Self::MissingBakerAddParameters,
            reject_reason::Reason::FinalizationRewardCommissionNotInRange(_) => {
                Self::FinalizationRewardCommissionNotInRange
            }
            reject_reason::Reason::BakingRewardCommissionNotInRange(_) => {
                Self::BakingRewardCommissionNotInRange
            }
            reject_reason::Reason::TransactionFeeCommissionNotInRange(_) => {
                Self::TransactionFeeCommissionNotInRange
            }
            reject_reason::Reason::AlreadyADelegator(_) => Self::AlreadyADelegator,
            reject_reason::Reason::InsufficientBalanceForDelegationStake(_) => {
                Self::InsufficientBalanceForDelegationStake
            }
            reject_reason::Reason::MissingDelegationAddParameters(_) => {
                Self::MissingDelegationAddParameters
            }
            reject_reason::Reason::InsufficientDelegationStake(_) => {
                Self::InsufficientDelegationStake
            }
            reject_reason::Reason::DelegatorInCooldown(_) => Self::DelegatorInCooldown,
            reject_reason::Reason::NotADelegator(v) => Self::NotADelegator {
                address: v.contents.require_owned()?.try_into()?,
            },
            reject_reason::Reason::DelegationTargetNotABaker(v) => {
                Self::DelegationTargetNotABaker {
                    target: v.contents.require_owned()?.into(),
                }
            }
            reject_reason::Reason::StakeOverMaximumThresholdForPool(_) => {
                Self::StakeOverMaximumThresholdForPool
            }
            reject_reason::Reason::PoolWouldBecomeOverDelegated(_) => {
                Self::PoolWouldBecomeOverDelegated
            }
            reject_reason::Reason::PoolClosed(_) => Self::PoolClosed,
        })
    }
}

impl TryFrom<i32> for super::types::TransactionType {
    type Error = tonic::Status;

    fn try_from(value: i32) -> Result<Self, Self::Error> {
        Ok(match value {
            0 => Self::DeployModule,
            1 => Self::InitContract,
            2 => Self::Update,
            3 => Self::Transfer,
            4 => Self::AddBaker,
            5 => Self::RemoveBaker,
            6 => Self::UpdateBakerStake,
            7 => Self::UpdateBakerRestakeEarnings,
            8 => Self::UpdateBakerKeys,
            9 => Self::UpdateCredentialKeys,
            10 => Self::EncryptedAmountTransfer,
            11 => Self::TransferToEncrypted,
            12 => Self::TransferToPublic,
            13 => Self::TransferWithSchedule,
            14 => Self::UpdateCredentials,
            15 => Self::RegisterData,
            16 => Self::TransferWithMemo,
            17 => Self::EncryptedAmountTransferWithMemo,
            18 => Self::TransferWithScheduleAndMemo,
            19 => Self::ConfigureBaker,
            20 => Self::ConfigureDelegation,
            n => {
                return Err(tonic::Status::invalid_argument(format!(
                    "{} is not a valid index for a TransactionType",
                    n
                )))
            }
        })
    }
}

impl From<block_item_summary::TransactionIndex> for super::types::TransactionIndex {
    fn from(value: block_item_summary::TransactionIndex) -> Self { Self { index: value.value } }
}

impl From<Energy> for super::types::Energy {
    fn from(value: Energy) -> Self {
        Self {
            energy: value.value,
        }
    }
=======
impl TryFrom<NextAccountSequenceNumber> for types::queries::AccountNonceResponse {
    type Error = tonic::Status;

    fn try_from(value: NextAccountSequenceNumber) -> Result<Self, Self::Error> {
        Ok(Self {
            nonce:     value.sequence_number.require_owned()?.into(),
            all_final: value.all_final,
        })
    }
}

impl TryFrom<ConsensusInfo> for types::queries::ConsensusInfo {
    type Error = tonic::Status;

    fn try_from(value: ConsensusInfo) -> Result<Self, Self::Error> {
        Ok(Self {
            last_finalized_block_height:    value
                .last_finalized_block_height
                .require_owned()?
                .into(),
            block_arrive_latency_e_m_s_d:   value.block_arrive_latency_emsd,
            block_receive_latency_e_m_s_d:  value.block_receive_latency_emsd,
            last_finalized_block:           value
                .last_finalized_block
                .require_owned()?
                .try_into()?,
            block_receive_period_e_m_s_d:   value.block_receive_period_emsd,
            block_arrive_period_e_m_s_d:    value.block_arrive_period_emsd,
            blocks_received_count:          value.blocks_received_count.into(),
            transactions_per_block_e_m_s_d: value.transactions_per_block_emsd,
            finalization_period_e_m_a:      value.finalization_period_ema,
            best_block_height:              value.best_block_height.require_owned()?.into(),
            last_finalized_time:            value.last_finalized_time.map(|v| v.into()),
            finalization_count:             value.finalization_count.into(),
            epoch_duration:                 value.epoch_duration.require_owned()?.into(),
            blocks_verified_count:          value.blocks_verified_count.into(),
            slot_duration:                  value.slot_duration.require_owned()?.into(),
            genesis_time:                   value.genesis_time.require_owned()?.into(),
            finalization_period_e_m_s_d:    value.finalization_period_emsd,
            transactions_per_block_e_m_a:   value.transactions_per_block_ema,
            block_arrive_latency_e_m_a:     value.block_arrive_latency_ema,
            block_receive_latency_e_m_a:    value.block_receive_latency_ema,
            block_arrive_period_e_m_a:      value.block_arrive_period_ema,
            block_receive_period_e_m_a:     value.block_receive_period_ema,
            block_last_arrived_time:        value.block_last_arrived_time.map(|v| v.into()),
            best_block:                     value.best_block.require_owned()?.try_into()?,
            genesis_block:                  value.genesis_block.require_owned()?.try_into()?,
            block_last_received_time:       value.block_last_received_time.map(|v| v.into()),
            protocol_version:               ProtocolVersion::from_i32(value.protocol_version)
                .ok_or_else(|| tonic::Status::internal("Unknown protocol version"))?
                .into(),
            genesis_index:                  value.genesis_index.require_owned()?.into(),
            current_era_genesis_block:      value
                .current_era_genesis_block
                .require_owned()?
                .try_into()?,
            current_era_genesis_time:       value.current_era_genesis_time.require_owned()?.into(),
        })
    }
>>>>>>> 18972c0c
}<|MERGE_RESOLUTION|>--- conflicted
+++ resolved
@@ -1,6 +1,7 @@
 tonic::include_proto!("concordium.v2");
 
 use super::Require;
+use crate::types;
 use crypto_common::{Deserial, Versioned, VERSION_0};
 use id::{
     constants::{ArCurve, AttributeKind},
@@ -9,14 +10,7 @@
         InitialCredentialDeploymentValues,
     },
 };
-<<<<<<< HEAD
 use std::collections::BTreeMap;
-=======
-
-use crate::types;
-
-use super::Require;
->>>>>>> 18972c0c
 
 fn consume<A: Deserial>(bytes: &[u8]) -> Result<A, tonic::Status> {
     let mut cursor = std::io::Cursor::new(bytes);
@@ -747,7 +741,6 @@
     }
 }
 
-<<<<<<< HEAD
 impl TryFrom<TransactionStatus> for super::types::TransactionStatus {
     type Error = tonic::Status;
 
@@ -788,6 +781,7 @@
                         },
                     )
                 }
+                _ => todo!(),
             },
         })
     }
@@ -811,6 +805,7 @@
                 amount: at.amount.require_owned()?.into(),
                 to:     at.to.require_owned()?.try_into()?,
             }),
+            _ => todo!(),
         }
     }
 }
@@ -972,6 +967,17 @@
                 Self::PoolWouldBecomeOverDelegated
             }
             reject_reason::Reason::PoolClosed(_) => Self::PoolClosed,
+        })
+    }
+}
+
+impl TryFrom<NextAccountSequenceNumber> for types::queries::AccountNonceResponse {
+    type Error = tonic::Status;
+
+    fn try_from(value: NextAccountSequenceNumber) -> Result<Self, Self::Error> {
+        Ok(Self {
+            nonce:     value.sequence_number.require_owned()?.into(),
+            all_final: value.all_final,
         })
     }
 }
@@ -1022,18 +1028,7 @@
             energy: value.value,
         }
     }
-=======
-impl TryFrom<NextAccountSequenceNumber> for types::queries::AccountNonceResponse {
-    type Error = tonic::Status;
-
-    fn try_from(value: NextAccountSequenceNumber) -> Result<Self, Self::Error> {
-        Ok(Self {
-            nonce:     value.sequence_number.require_owned()?.into(),
-            all_final: value.all_final,
-        })
-    }
-}
-
+}
 impl TryFrom<ConsensusInfo> for types::queries::ConsensusInfo {
     type Error = tonic::Status;
 
@@ -1082,5 +1077,4 @@
             current_era_genesis_time:       value.current_era_genesis_time.require_owned()?.into(),
         })
     }
->>>>>>> 18972c0c
 }