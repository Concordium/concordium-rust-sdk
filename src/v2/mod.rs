use crate::{
    endpoints,
    types::{
        self, hashes,
        hashes::{BlockHash, TransactionHash},
        smart_contracts::{ContractContext, InstanceInfo, InvokeContractResult, ModuleRef},
        AbsoluteBlockHeight, AccountInfo, CredentialRegistrationID, TransactionStatus,
    },
};
use concordium_contracts_common::{AccountAddress, Amount, ContractAddress, ReceiveName};
use futures::{Stream, StreamExt};
use tonic::IntoRequest;

mod generated;

#[derive(Clone, Debug)]
/// Client that can perform queries.
/// All endpoints take a `&mut self` as an argument which means that a single
/// instance cannot be used concurrently. However instead of putting the Client
/// behind a Mutex, the intended way to use it is to clone it. Cloning is very
/// cheap and will reuse the underlying connection.
pub struct Client {
    client: generated::queries_client::QueriesClient<tonic::transport::Channel>,
}

#[derive(Clone, Copy, Debug)]
pub struct QueryResponse<A> {
    /// Block hash for which the query applies.
    pub block_hash: BlockHash,
    pub response:   A,
}

/// A block identifier used in queries.
#[derive(Copy, Clone, Debug, derive_more::From)]
pub enum BlockIdentifier {
    /// Query in the context of the best block.
    Best,
    /// Query in the context of the last finalized block at the time of the
    /// query.
    LastFinal,
    /// Query in the context of a specific block hash.
    Given(BlockHash),
}

#[derive(Copy, Clone, Debug, derive_more::From)]
pub enum AccountIdentifier {
    /// Identify an account by an address.
    Address(AccountAddress),
    /// Identify an account by the credential registration id.
    CredId(CredentialRegistrationID),
    /// Identify an account by its account index.
    Index(crate::types::AccountIndex),
}

#[derive(Copy, Clone, Debug)]
pub struct FinalizedBlockInfo {
    pub block_hash: BlockHash,
    pub height:     AbsoluteBlockHeight,
}

impl From<&BlockIdentifier> for generated::BlockHashInput {
    fn from(bi: &BlockIdentifier) -> Self {
        let block_hash_input = match bi {
            BlockIdentifier::Best => {
                generated::block_hash_input::BlockHashInput::Best(Default::default())
            }
            BlockIdentifier::LastFinal => {
                generated::block_hash_input::BlockHashInput::LastFinal(Default::default())
            }
            BlockIdentifier::Given(h) => {
                generated::block_hash_input::BlockHashInput::Given(generated::BlockHash {
                    value: h.as_ref().to_vec(),
                })
            }
        };
        generated::BlockHashInput {
            block_hash_input: Some(block_hash_input),
        }
    }
}

impl IntoRequest<generated::BlockHashInput> for &BlockIdentifier {
    fn into_request(self) -> tonic::Request<generated::BlockHashInput> {
        tonic::Request::new(self.into())
    }
}

impl From<&AccountAddress> for generated::AccountAddress {
    fn from(addr: &AccountAddress) -> Self {
        generated::AccountAddress {
            value: crypto_common::to_bytes(addr),
        }
    }
}

impl From<&super::types::Address> for generated::Address {
    fn from(addr: &super::types::Address) -> Self {
        let ty = match addr {
            super::types::Address::Account(account) => {
                generated::address::Type::Account(account.into())
            }
            super::types::Address::Contract(contract) => {
                generated::address::Type::Contract(contract.into())
            }
        };
        generated::Address { r#type: Some(ty) }
    }
}

impl From<&ModuleRef> for generated::ModuleRef {
    fn from(mr: &ModuleRef) -> Self { generated::ModuleRef { value: mr.to_vec() } }
}

impl From<Amount> for generated::Amount {
    fn from(a: Amount) -> Self {
        generated::Amount {
            value: a.micro_ccd(),
        }
    }
}

impl<'a> From<ReceiveName<'a>> for generated::ReceiveName {
    fn from(a: ReceiveName<'a>) -> Self {
        generated::ReceiveName {
            value: a.get_chain_name().to_string(),
        }
    }
}

impl From<&[u8]> for generated::Parameter {
    fn from(a: &[u8]) -> Self { generated::Parameter { value: a.to_vec() } }
}

impl From<types::Energy> for generated::Energy {
    fn from(a: types::Energy) -> Self { generated::Energy { value: a.into() } }
}

impl From<&TransactionHash> for generated::TransactionHash {
    fn from(th: &TransactionHash) -> Self { generated::TransactionHash { value: th.to_vec() } }
}

impl From<&ContractAddress> for generated::ContractAddress {
    fn from(ca: &ContractAddress) -> Self {
        generated::ContractAddress {
            index:    ca.index,
            subindex: ca.subindex,
        }
    }
}

impl From<&AccountIdentifier> for generated::AccountIdentifierInput {
    fn from(ai: &AccountIdentifier) -> Self {
        let account_identifier_input = match ai {
            AccountIdentifier::Address(addr) => {
                generated::account_identifier_input::AccountIdentifierInput::Address(addr.into())
            }
            AccountIdentifier::CredId(credid) => {
                let credid = generated::CredentialRegistrationId {
                    value: crypto_common::to_bytes(credid),
                };
                generated::account_identifier_input::AccountIdentifierInput::CredId(credid)
            }
            AccountIdentifier::Index(index) => {
                generated::account_identifier_input::AccountIdentifierInput::AccountIndex(
                    (*index).into(),
                )
            }
        };
        generated::AccountIdentifierInput {
            account_identifier_input: Some(account_identifier_input),
        }
    }
}

impl IntoRequest<generated::AccountInfoRequest> for (&AccountIdentifier, &BlockIdentifier) {
    fn into_request(self) -> tonic::Request<generated::AccountInfoRequest> {
        let ai = generated::AccountInfoRequest {
            block_hash:         Some(self.1.into()),
            account_identifier: Some(self.0.into()),
        };
        tonic::Request::new(ai)
    }
}

impl IntoRequest<generated::AncestorsRequest> for (&BlockIdentifier, u64) {
    fn into_request(self) -> tonic::Request<generated::AncestorsRequest> {
        let ar = generated::AncestorsRequest {
            block_hash: Some(self.0.into()),
            amount:     self.1,
        };
        tonic::Request::new(ar)
    }
}

impl IntoRequest<generated::ModuleSourceRequest> for (&ModuleRef, &BlockIdentifier) {
    fn into_request(self) -> tonic::Request<generated::ModuleSourceRequest> {
        let r = generated::ModuleSourceRequest {
            block_hash: Some(self.1.into()),
            module_ref: Some(self.0.into()),
        };
        tonic::Request::new(r)
    }
}

impl IntoRequest<generated::InstanceInfoRequest> for (ContractAddress, &BlockIdentifier) {
    fn into_request(self) -> tonic::Request<generated::InstanceInfoRequest> {
        let r = generated::InstanceInfoRequest {
            block_hash: Some(self.1.into()),
            address:    Some(self.0.into()),
        };
        tonic::Request::new(r)
    }
}

impl<V: Into<Vec<u8>>> IntoRequest<generated::InstanceStateLookupRequest>
    for (ContractAddress, &BlockIdentifier, V)
{
    fn into_request(self) -> tonic::Request<generated::InstanceStateLookupRequest> {
        let r = generated::InstanceStateLookupRequest {
            block_hash: Some(self.1.into()),
            address:    Some(self.0.into()),
            key:        self.2.into(),
        };
        tonic::Request::new(r)
    }
}

impl IntoRequest<generated::TransactionHash> for &TransactionHash {
    fn into_request(self) -> tonic::Request<generated::TransactionHash> {
        tonic::Request::new(self.into())
    }
}

impl IntoRequest<generated::AccountIdentifierInput> for &AccountIdentifier {
    fn into_request(self) -> tonic::Request<generated::AccountIdentifierInput> {
        tonic::Request::new(self.into())
    }
}

impl IntoRequest<generated::AccountAddress> for &AccountAddress {
    fn into_request(self) -> tonic::Request<generated::AccountAddress> {
        tonic::Request::new(self.into())
    }
}

impl IntoRequest<generated::InvokeInstanceRequest> for (&BlockIdentifier, &ContractContext) {
    fn into_request(self) -> tonic::Request<generated::InvokeInstanceRequest> {
        let (block, context) = self;
        tonic::Request::new(generated::InvokeInstanceRequest {
            block_hash: Some(block.into()),
            invoker:    context.invoker.as_ref().map(|a| a.into()),
            instance:   Some((&context.contract).into()),
            amount:     Some(context.amount.into()),
            entrypoint: Some(context.method.as_receive_name().into()),
            parameter:  Some(context.parameter.as_ref().as_slice().into()),
            energy:     Some(context.energy.into()),
        })
    }
}

impl IntoRequest<generated::PoolInfoRequest> for (&BlockIdentifier, types::BakerId) {
    fn into_request(self) -> tonic::Request<generated::PoolInfoRequest> {
        let req = generated::PoolInfoRequest {
            block_hash: Some(self.0.into()),
            baker:      Some(self.1.into()),
        };
        tonic::Request::new(req)
    }
}

impl IntoRequest<generated::BlocksAtHeightRequest> for &endpoints::BlocksAtHeightInput {
    fn into_request(self) -> tonic::Request<generated::BlocksAtHeightRequest> {
        tonic::Request::new(self.into())
    }
}

<<<<<<< HEAD
impl IntoRequest<generated::GetPoolDelegatorsRequest> for (&BlockIdentifier, types::BakerId) {
    fn into_request(self) -> tonic::Request<generated::GetPoolDelegatorsRequest> {
        let req = generated::GetPoolDelegatorsRequest {
            block_hash: Some(self.0.into()),
            baker:      Some(self.1.into()),
        };
        tonic::Request::new(req)
    }
}

impl TryFrom<generated::IpSocketAddress> for std::net::SocketAddr {
    type Error = anyhow::Error;

    fn try_from(value: generated::IpSocketAddress) -> Result<Self, Self::Error> {
        Ok(std::net::SocketAddr::new(
            <std::net::IpAddr as std::str::FromStr>::from_str(&value.ip.require()?.value)?,
            value.port.require()?.value as u16,
        ))
    }
}

impl From<generated::PeerId> for types::PeerId {
    fn from(value: generated::PeerId) -> Self { types::PeerId(value.value) }
}

impl TryFrom<generated::PeersInfo> for types::PeersInfo {
    type Error = anyhow::Error;

    fn try_from(peers_info: generated::PeersInfo) -> Result<Self, Self::Error> {
        // Get information of the peers that the node is connected to.
        // Note. If one peer contains malformed data then this function does not
        // return any information about the others.
        // This should only happen in cases where the sdk and node is not on the same
        // major version.
        let peers = peers_info
            .peers
            .into_iter()
            .map(|peer| {
                // Parse the catchup status of the peer.
                let peer_consensus_info = match peer.consensus_info.require()? {
                    generated::peers_info::peer::ConsensusInfo::Bootstrapper(_) => {
                        types::PeerConsensusInfo::Bootstrapper
                    }
                    generated::peers_info::peer::ConsensusInfo::NodeCatchupStatus(0) => {
                        types::PeerConsensusInfo::Node(types::CatchupStatus::UpToDate)
                    }
                    generated::peers_info::peer::ConsensusInfo::NodeCatchupStatus(1) => {
                        types::PeerConsensusInfo::Node(types::CatchupStatus::Pending)
                    }
                    generated::peers_info::peer::ConsensusInfo::NodeCatchupStatus(2) => {
                        types::PeerConsensusInfo::Node(types::CatchupStatus::CatchingUp)
                    }
                    _ => anyhow::bail!("Malformed catchup status from peer."),
                };
                // Parse the network statistics for the peer.
                let stats = peer.network_stats.require()?;
                let network_stats = types::NetworkStats {
                    packets_sent:     stats.packets_sent,
                    packets_received: stats.packets_received,
                    latency:          stats.latency,
                };
                Ok(types::Peer {
                    peer_id: peer.peer_id.require()?.into(),
                    consensus_info: peer_consensus_info,
                    network_stats,
                    addr: peer.socket_address.require()?.try_into()?,
                })
            })
            .collect::<anyhow::Result<Vec<types::Peer>>>()?;
        Ok(types::PeersInfo { peers })
=======
impl TryFrom<generated::node_info::NetworkInfo> for types::NetworkInfo {
    type Error = anyhow::Error;

    fn try_from(network_info: generated::node_info::NetworkInfo) -> Result<Self, Self::Error> {
        Ok(types::NetworkInfo {
            node_id:             network_info.node_id.require()?.value,
            peer_total_sent:     network_info.peer_total_sent,
            peer_total_received: network_info.peer_total_received,
            avg_bps_in:          network_info.avg_bps_in,
            avg_bps_out:         network_info.avg_bps_out,
        })
    }
}

impl TryFrom<generated::NodeInfo> for types::NodeInfo {
    type Error = anyhow::Error;

    fn try_from(node_info: generated::NodeInfo) -> Result<Self, Self::Error> {
        let version = semver::Version::parse(&node_info.peer_version)?;
        let local_time = chrono::DateTime::<chrono::Utc>::from(std::time::UNIX_EPOCH)
            + chrono::Duration::milliseconds(node_info.local_time.require()?.value as i64);
        let uptime = types::DurationSeconds::from(node_info.peer_uptime.require()?.value).into();
        let network_info = node_info.network_info.require()?.try_into()?;
        let details = match node_info.details.require()? {
            generated::node_info::Details::Bootstrapper(_) => types::NodeDetails::Bootstrapper,
            generated::node_info::Details::Node(status) => {
                let consensus_status = match status.consensus_status.require()? {
                    generated::node_info::node::ConsensusStatus::NotRunning(_) => {
                        types::NodeConsensusStatus::ConsensusNotRunning
                    }
                    generated::node_info::node::ConsensusStatus::Passive(_) => {
                        types::NodeConsensusStatus::ConsensusPassive
                    }
                    generated::node_info::node::ConsensusStatus::Active(baker) => {
                        match baker.status.require()? {
                            generated::node_info::baker_consensus_info::Status::PassiveCommitteeInfo(0) => types::NodeConsensusStatus::NotInCommittee,
                            generated::node_info::baker_consensus_info::Status::PassiveCommitteeInfo(1) => types::NodeConsensusStatus::AddedButNotActiveInCommittee,
                            generated::node_info::baker_consensus_info::Status::PassiveCommitteeInfo(2) => types::NodeConsensusStatus::AddedButWrongKeys,
                            generated::node_info::baker_consensus_info::Status::ActiveBakerCommitteeInfo(active_baker) => {
                                types::NodeConsensusStatus::Baker(active_baker.baker_id.require()?.into())
                            },
                            generated::node_info::baker_consensus_info::Status::ActiveFinalizerCommitteeInfo(active_finalizer) => {
                                types::NodeConsensusStatus::Finalizer(active_finalizer.baker_id.require()?.into())
                            },
                            _ => anyhow::bail!("Malformed baker status")
                        }
                    }
                };
                types::NodeDetails::Node(consensus_status)
            }
        };
        Ok(types::NodeInfo {
            version,
            local_time,
            uptime,
            network_info,
            details,
        })
>>>>>>> 23f519d4
    }
}

impl Client {
    pub async fn new<E: Into<tonic::transport::Endpoint>>(
        endpoint: E,
    ) -> Result<Self, tonic::transport::Error> {
        let client = generated::queries_client::QueriesClient::connect(endpoint).await?;
        Ok(Self { client })
    }

    pub async fn get_account_info(
        &mut self,
        acc: &AccountIdentifier,
        bi: &BlockIdentifier,
    ) -> endpoints::QueryResult<QueryResponse<AccountInfo>> {
        let response = self.client.get_account_info((acc, bi)).await?;
        let block_hash = extract_metadata(&response)?;
        let response = AccountInfo::try_from(response.into_inner())?;
        Ok(QueryResponse {
            block_hash,
            response,
        })
    }

    pub async fn get_next_account_sequence_number(
        &mut self,
        account_address: &AccountAddress,
    ) -> endpoints::QueryResult<types::queries::AccountNonceResponse> {
        let response = self
            .client
            .get_next_account_sequence_number(account_address)
            .await?;
        let response = types::queries::AccountNonceResponse::try_from(response.into_inner())?;
        Ok(response)
    }

    pub async fn get_consensus_info(
        &mut self,
    ) -> endpoints::QueryResult<types::queries::ConsensusInfo> {
        let response = self
            .client
            .get_consensus_info(generated::Empty::default())
            .await?;
        let response = types::queries::ConsensusInfo::try_from(response.into_inner())?;
        Ok(response)
    }

    pub async fn get_cryptographic_parameters(
        &mut self,
        bi: &BlockIdentifier,
    ) -> endpoints::QueryResult<QueryResponse<types::CryptographicParameters>> {
        let response = self.client.get_cryptographic_parameters(bi).await?;
        let block_hash = extract_metadata(&response)?;
        let response = types::CryptographicParameters::try_from(response.into_inner())?;
        Ok(QueryResponse {
            block_hash,
            response,
        })
    }

    pub async fn get_account_list(
        &mut self,
        bi: &BlockIdentifier,
    ) -> endpoints::QueryResult<
        QueryResponse<impl Stream<Item = Result<AccountAddress, tonic::Status>>>,
    > {
        let response = self.client.get_account_list(bi).await?;
        let block_hash = extract_metadata(&response)?;
        let stream = response.into_inner().map(|x| x.and_then(TryFrom::try_from));
        Ok(QueryResponse {
            block_hash,
            response: stream,
        })
    }

    pub async fn get_module_list(
        &mut self,
        bi: &BlockIdentifier,
    ) -> endpoints::QueryResult<QueryResponse<impl Stream<Item = Result<ModuleRef, tonic::Status>>>>
    {
        let response = self.client.get_module_list(bi).await?;
        let block_hash = extract_metadata(&response)?;
        let stream = response.into_inner().map(|x| x.and_then(TryFrom::try_from));
        Ok(QueryResponse {
            block_hash,
            response: stream,
        })
    }

    pub async fn get_module_source(
        &mut self,
        module_ref: &ModuleRef,
        bi: &BlockIdentifier,
    ) -> endpoints::QueryResult<QueryResponse<types::smart_contracts::WasmModule>> {
        let response = self.client.get_module_source((module_ref, bi)).await?;
        let block_hash = extract_metadata(&response)?;
        let response = types::smart_contracts::WasmModule::try_from(response.into_inner())?;
        Ok(QueryResponse {
            block_hash,
            response,
        })
    }

    pub async fn get_instance_list(
        &mut self,
        bi: &BlockIdentifier,
    ) -> endpoints::QueryResult<
        QueryResponse<impl Stream<Item = Result<ContractAddress, tonic::Status>>>,
    > {
        let response = self.client.get_instance_list(bi).await?;
        let block_hash = extract_metadata(&response)?;
        let stream = response.into_inner().map(|x| x.map(From::from));
        Ok(QueryResponse {
            block_hash,
            response: stream,
        })
    }

    pub async fn get_instance_info(
        &mut self,
        address: ContractAddress,
        bi: &BlockIdentifier,
    ) -> endpoints::QueryResult<QueryResponse<InstanceInfo>> {
        let response = self.client.get_instance_info((address, bi)).await?;
        let block_hash = extract_metadata(&response)?;
        let response = InstanceInfo::try_from(response.into_inner())?;
        Ok(QueryResponse {
            block_hash,
            response,
        })
    }

    pub async fn get_ancestors(
        &mut self,
        bi: &BlockIdentifier,
        amount: u64,
    ) -> endpoints::QueryResult<QueryResponse<impl Stream<Item = Result<BlockHash, tonic::Status>>>>
    {
        let response = self.client.get_ancestors((bi, amount)).await?;
        let block_hash = extract_metadata(&response)?;
        let stream = response.into_inner().map(|x| x.and_then(TryFrom::try_from));
        Ok(QueryResponse {
            block_hash,
            response: stream,
        })
    }

    pub async fn get_finalized_blocks(
        &mut self,
    ) -> endpoints::QueryResult<impl Stream<Item = Result<FinalizedBlockInfo, tonic::Status>>> {
        let response = self
            .client
            .get_finalized_blocks(generated::Empty::default())
            .await?;
        let stream = response.into_inner().map(|x| match x {
            Ok(v) => {
                let block_hash = v.hash.require().and_then(TryFrom::try_from)?;
                let height = v.height.require()?.into();
                Ok(FinalizedBlockInfo { block_hash, height })
            }
            Err(x) => Err(x),
        });
        Ok(stream)
    }

    pub async fn get_instance_state(
        &mut self,
        ca: ContractAddress,
        bi: &BlockIdentifier,
    ) -> endpoints::QueryResult<
        QueryResponse<impl Stream<Item = Result<(Vec<u8>, Vec<u8>), tonic::Status>>>,
    > {
        let response = self.client.get_instance_state((ca, bi)).await?;
        let block_hash = extract_metadata(&response)?;
        let stream = response.into_inner().map(|x| match x {
            Ok(v) => {
                let key = v.key;
                let value = v.value;
                Ok((key, value))
            }
            Err(x) => Err(x),
        });
        Ok(QueryResponse {
            block_hash,
            response: stream,
        })
    }

    pub async fn instance_state_lookup(
        &mut self,
        ca: ContractAddress,
        key: impl Into<Vec<u8>>,
        bi: &BlockIdentifier,
    ) -> endpoints::QueryResult<QueryResponse<Vec<u8>>> {
        let response = self.client.instance_state_lookup((ca, bi, key)).await?;
        let block_hash = extract_metadata(&response)?;
        Ok(QueryResponse {
            block_hash,
            response: response.into_inner().value,
        })
    }

    pub async fn get_block_item_status(
        &mut self,
        th: &TransactionHash,
    ) -> endpoints::QueryResult<TransactionStatus> {
        let response = self.client.get_block_item_status(th).await?;
        let response = TransactionStatus::try_from(response.into_inner())?;
        Ok(response)
    }

    pub async fn invoke_instance(
        &mut self,
        bi: &BlockIdentifier,
        context: &ContractContext,
    ) -> endpoints::QueryResult<QueryResponse<InvokeContractResult>> {
        let response = self.client.invoke_instance((bi, context)).await?;
        let block_hash = extract_metadata(&response)?;
        let response = InvokeContractResult::try_from(response.into_inner())?;
        Ok(QueryResponse {
            block_hash,
            response,
        })
    }

    pub async fn get_block_info(
        &mut self,
        bi: &BlockIdentifier,
    ) -> endpoints::QueryResult<QueryResponse<types::queries::BlockInfo>> {
        let response = self.client.get_block_info(bi).await?;
        let block_hash = extract_metadata(&response)?;
        let response = types::queries::BlockInfo::try_from(response.into_inner())?;
        Ok(QueryResponse {
            block_hash,
            response,
        })
    }

    pub async fn get_baker_list(
        &mut self,
        bi: &BlockIdentifier,
    ) -> endpoints::QueryResult<
        QueryResponse<impl Stream<Item = Result<types::BakerId, tonic::Status>>>,
    > {
        let response = self.client.get_baker_list(bi).await?;
        let block_hash = extract_metadata(&response)?;
        let stream = response.into_inner().map(|x| x.map(From::from));
        Ok(QueryResponse {
            block_hash,
            response: stream,
        })
    }

    pub async fn get_pool_info(
        &mut self,
        block_id: &BlockIdentifier,
        baker_id: types::BakerId,
    ) -> endpoints::QueryResult<QueryResponse<types::BakerPoolStatus>> {
        let response = self.client.get_pool_info((block_id, baker_id)).await?;
        let block_hash = extract_metadata(&response)?;
        let response = types::BakerPoolStatus::try_from(response.into_inner())?;
        Ok(QueryResponse {
            block_hash,
            response,
        })
    }

    pub async fn get_passive_delegation_info(
        &mut self,
        block_id: &BlockIdentifier,
    ) -> endpoints::QueryResult<QueryResponse<types::PassiveDelegationStatus>> {
        let response = self.client.get_passive_delegation_info(block_id).await?;
        let block_hash = extract_metadata(&response)?;
        let response = types::PassiveDelegationStatus::try_from(response.into_inner())?;
        Ok(QueryResponse {
            block_hash,
            response,
        })
    }

    pub async fn get_blocks_at_height(
        &mut self,
        blocks_at_height_input: &endpoints::BlocksAtHeightInput,
    ) -> endpoints::QueryResult<Vec<BlockHash>> {
        let response = self
            .client
            .get_blocks_at_height(blocks_at_height_input)
            .await?;
        let blocks = response
            .into_inner()
            .blocks
            .into_iter()
            .map(TryFrom::try_from)
            .collect::<Result<_, tonic::Status>>()?;
        Ok(blocks)
    }

    pub async fn get_tokenomics_info(
        &mut self,
        block_id: &BlockIdentifier,
    ) -> endpoints::QueryResult<QueryResponse<types::RewardsOverview>> {
        let response = self.client.get_tokenomics_info(block_id).await?;
        let block_hash = extract_metadata(&response)?;
        let response = types::RewardsOverview::try_from(response.into_inner())?;
        Ok(QueryResponse {
            block_hash,
            response,
        })
    }

<<<<<<< HEAD
    pub async fn get_pool_delegators(
        &mut self,
        bi: &BlockIdentifier,
        baker_id: types::BakerId,
    ) -> endpoints::QueryResult<
        QueryResponse<impl Stream<Item = Result<types::DelegatorInfo, tonic::Status>>>,
    > {
        let response = self.client.get_pool_delegators((bi, baker_id)).await?;
        let block_hash = extract_metadata(&response)?;
        let stream = response.into_inner().map(|result| match result {
            Ok(delegator) => delegator.try_into(),
            Err(err) => Err(err),
        });
        Ok(QueryResponse {
            block_hash,
            response: stream,
        })
    }

    pub async fn get_pool_delegators_reward_period(
        &mut self,
        bi: &BlockIdentifier,
        baker_id: types::BakerId,
    ) -> endpoints::QueryResult<
        QueryResponse<impl Stream<Item = Result<types::DelegatorRewardPeriodInfo, tonic::Status>>>,
    > {
        let response = self
            .client
            .get_pool_delegators_reward_period((bi, baker_id))
            .await?;
        let block_hash = extract_metadata(&response)?;
        let stream = response.into_inner().map(|result| match result {
            Ok(delegator) => delegator.try_into(),
            Err(err) => Err(err),
        });
        Ok(QueryResponse {
            block_hash,
            response: stream,
        })
    }

    pub async fn get_passive_delegators(
        &mut self,
        bi: &BlockIdentifier,
    ) -> endpoints::QueryResult<
        QueryResponse<impl Stream<Item = Result<types::DelegatorInfo, tonic::Status>>>,
    > {
        let response = self.client.get_passive_delegators(bi).await?;
        let block_hash = extract_metadata(&response)?;
        let stream = response.into_inner().map(|result| match result {
            Ok(delegator) => delegator.try_into(),
            Err(err) => Err(err),
        });
        Ok(QueryResponse {
            block_hash,
            response: stream,
        })
    }

    pub async fn get_passive_delegators_reward_period(
        &mut self,
        bi: &BlockIdentifier,
    ) -> endpoints::QueryResult<
        QueryResponse<impl Stream<Item = Result<types::DelegatorRewardPeriodInfo, tonic::Status>>>,
    > {
        let response = self.client.get_passive_delegators_reward_period(bi).await?;
        let block_hash = extract_metadata(&response)?;
        let stream = response.into_inner().map(|result| match result {
            Ok(delegator) => delegator.try_into(),
            Err(err) => Err(err),
        });
        Ok(QueryResponse {
            block_hash,
            response: stream,
        })
    }

    pub async fn get_branches(&mut self) -> endpoints::QueryResult<types::queries::Branch> {
        let response = self
            .client
            .get_branches(generated::Empty::default())
            .await?;
        let response = types::queries::Branch::try_from(response.into_inner())?;
        Ok(response)
    }

    pub async fn get_election_info(
        &mut self,
        bi: &BlockIdentifier,
    ) -> endpoints::QueryResult<QueryResponse<types::BirkParameters>> {
        let response = self.client.get_election_info(bi).await?;
        let block_hash = extract_metadata(&response)?;
        let response = types::BirkParameters::try_from(response.into_inner())?;
        Ok(QueryResponse {
            block_hash,
            response,
        })
    }

    pub async fn get_identity_providers(
        &mut self,
        bi: &BlockIdentifier,
    ) -> endpoints::QueryResult<
        QueryResponse<
            impl Stream<Item = Result<id::types::IpInfo<id::constants::IpPairing>, tonic::Status>>,
        >,
    > {
        let response = self.client.get_identity_providers(bi).await?;
        let block_hash = extract_metadata(&response)?;
        let stream = response.into_inner().map(|result| match result {
            Ok(ip_info) => ip_info.try_into(),
            Err(err) => Err(err),
        });
        Ok(QueryResponse {
            block_hash,
            response: stream,
        })
    }

    pub async fn get_anonymity_revokers(
        &mut self,
        bi: &BlockIdentifier,
    ) -> endpoints::QueryResult<
        QueryResponse<
            impl Stream<Item = Result<id::types::ArInfo<id::constants::ArCurve>, tonic::Status>>,
        >,
    > {
        let response = self.client.get_anonymity_revokers(bi).await?;
        let block_hash = extract_metadata(&response)?;
        let stream = response.into_inner().map(|result| match result {
            Ok(ar_info) => ar_info.try_into(),
            Err(err) => Err(err),
        });
        Ok(QueryResponse {
            block_hash,
            response: stream,
        })
    }

    pub async fn get_account_non_finalized_transactions(
        &mut self,
        account_address: &AccountAddress,
    ) -> endpoints::QueryResult<impl Stream<Item = Result<TransactionHash, tonic::Status>>> {
        let response = self
            .client
            .get_account_non_finalized_transactions(account_address)
            .await?;
        let stream = response.into_inner().map(|result| match result {
            Ok(transaction_hash) => transaction_hash.try_into(),
            Err(err) => Err(err),
        });
        Ok(stream)
    }

    pub async fn get_peers_info(&mut self) -> endpoints::RPCResult<types::PeersInfo> {
        let response = self
            .client
            .get_peers_info(generated::Empty::default())
            .await?;
        let peers_info = types::PeersInfo::try_from(response.into_inner())?;
        Ok(peers_info)
=======
    pub async fn get_node_info(&mut self) -> endpoints::RPCResult<types::NodeInfo> {
        let response = self
            .client
            .get_node_info(generated::Empty::default())
            .await?;
        let node_info = types::NodeInfo::try_from(response.into_inner())?;
        Ok(node_info)
>>>>>>> 23f519d4
    }
}

fn extract_metadata<T>(response: &tonic::Response<T>) -> endpoints::RPCResult<BlockHash> {
    match response.metadata().get("blockhash") {
        Some(bytes) => {
            let bytes = bytes.as_bytes();
            if bytes.len() == 64 {
                let mut hash = [0u8; 32];
                if hex::decode_to_slice(bytes, &mut hash).is_err() {
                    tonic::Status::unknown("Response does correctly encode the block hash.");
                }
                Ok(hash.into())
            } else {
                Err(endpoints::RPCError::CallError(tonic::Status::unknown(
                    "Response does not include the expected metadata.",
                )))
            }
        }
        None => Err(endpoints::RPCError::CallError(tonic::Status::unknown(
            "Response does not include the expected metadata.",
        ))),
    }
}

/// A helper trait to make it simpler to require specific fields when parsing a
/// protobuf message by allowing us to use method calling syntax and
/// constructing responses that match the calling context, allowing us to use
/// the `?` syntax.
///
/// The main reason for needing this is that in proto3 all fields are optional,
/// so it is up to the application to validate inputs if they are required.
pub trait Require<E> {
    type A;
    fn require(self) -> Result<Self::A, E>;
}

impl<A> Require<tonic::Status> for Option<A> {
    type A = A;

    fn require(self) -> Result<Self::A, tonic::Status> {
        match self {
            Some(v) => Ok(v),
            None => Err(tonic::Status::invalid_argument("missing field in response")),
        }
    }
}<|MERGE_RESOLUTION|>--- conflicted
+++ resolved
@@ -274,7 +274,6 @@
     }
 }
 
-<<<<<<< HEAD
 impl IntoRequest<generated::GetPoolDelegatorsRequest> for (&BlockIdentifier, types::BakerId) {
     fn into_request(self) -> tonic::Request<generated::GetPoolDelegatorsRequest> {
         let req = generated::GetPoolDelegatorsRequest {
@@ -296,11 +295,11 @@
     }
 }
 
-impl From<generated::PeerId> for types::PeerId {
-    fn from(value: generated::PeerId) -> Self { types::PeerId(value.value) }
-}
-
-impl TryFrom<generated::PeersInfo> for types::PeersInfo {
+impl From<generated::PeerId> for types::network::PeerId {
+    fn from(value: generated::PeerId) -> Self { types::network::PeerId(value.value) }
+}
+
+impl TryFrom<generated::PeersInfo> for types::network::PeersInfo {
     type Error = anyhow::Error;
 
     fn try_from(peers_info: generated::PeersInfo) -> Result<Self, Self::Error> {
@@ -316,36 +315,44 @@
                 // Parse the catchup status of the peer.
                 let peer_consensus_info = match peer.consensus_info.require()? {
                     generated::peers_info::peer::ConsensusInfo::Bootstrapper(_) => {
-                        types::PeerConsensusInfo::Bootstrapper
+                        types::network::PeerConsensusInfo::Bootstrapper
                     }
                     generated::peers_info::peer::ConsensusInfo::NodeCatchupStatus(0) => {
-                        types::PeerConsensusInfo::Node(types::CatchupStatus::UpToDate)
+                        types::network::PeerConsensusInfo::Node(
+                            types::network::PeerCatchupStatus::UpToDate,
+                        )
                     }
                     generated::peers_info::peer::ConsensusInfo::NodeCatchupStatus(1) => {
-                        types::PeerConsensusInfo::Node(types::CatchupStatus::Pending)
+                        types::network::PeerConsensusInfo::Node(
+                            types::network::PeerCatchupStatus::Pending,
+                        )
                     }
                     generated::peers_info::peer::ConsensusInfo::NodeCatchupStatus(2) => {
-                        types::PeerConsensusInfo::Node(types::CatchupStatus::CatchingUp)
+                        types::network::PeerConsensusInfo::Node(
+                            types::network::PeerCatchupStatus::CatchingUp,
+                        )
                     }
                     _ => anyhow::bail!("Malformed catchup status from peer."),
                 };
                 // Parse the network statistics for the peer.
                 let stats = peer.network_stats.require()?;
-                let network_stats = types::NetworkStats {
+                let network_stats = types::network::NetworkStats {
                     packets_sent:     stats.packets_sent,
                     packets_received: stats.packets_received,
                     latency:          stats.latency,
                 };
-                Ok(types::Peer {
+                Ok(types::network::Peer {
                     peer_id: peer.peer_id.require()?.into(),
                     consensus_info: peer_consensus_info,
                     network_stats,
                     addr: peer.socket_address.require()?.try_into()?,
                 })
             })
-            .collect::<anyhow::Result<Vec<types::Peer>>>()?;
-        Ok(types::PeersInfo { peers })
-=======
+            .collect::<anyhow::Result<Vec<types::network::Peer>>>()?;
+        Ok(types::network::PeersInfo { peers })
+    }
+}
+
 impl TryFrom<generated::node_info::NetworkInfo> for types::NetworkInfo {
     type Error = anyhow::Error;
 
@@ -404,7 +411,6 @@
             network_info,
             details,
         })
->>>>>>> 23f519d4
     }
 }
 
@@ -716,7 +722,6 @@
         })
     }
 
-<<<<<<< HEAD
     pub async fn get_pool_delegators(
         &mut self,
         bi: &BlockIdentifier,
@@ -871,14 +876,15 @@
         Ok(stream)
     }
 
-    pub async fn get_peers_info(&mut self) -> endpoints::RPCResult<types::PeersInfo> {
+    pub async fn get_peers_info(&mut self) -> endpoints::RPCResult<types::network::PeersInfo> {
         let response = self
             .client
             .get_peers_info(generated::Empty::default())
             .await?;
-        let peers_info = types::PeersInfo::try_from(response.into_inner())?;
+        let peers_info = types::network::PeersInfo::try_from(response.into_inner())?;
         Ok(peers_info)
-=======
+    }
+
     pub async fn get_node_info(&mut self) -> endpoints::RPCResult<types::NodeInfo> {
         let response = self
             .client
@@ -886,7 +892,6 @@
             .await?;
         let node_info = types::NodeInfo::try_from(response.into_inner())?;
         Ok(node_info)
->>>>>>> 23f519d4
     }
 }
 
@@ -919,7 +924,7 @@
 ///
 /// The main reason for needing this is that in proto3 all fields are optional,
 /// so it is up to the application to validate inputs if they are required.
-pub trait Require<E> {
+trait Require<E> {
     type A;
     fn require(self) -> Result<Self::A, E>;
 }
