use std::collections::HashMap;

use crate::{
    endpoints,
    types::{
        self, hashes,
        hashes::{BlockHash, TransactionHash, TransactionSignHash},
        smart_contracts::{
            ContractContext, InstanceInfo, InvokeContractResult, ModuleRef, Parameter, WasmModule,
        },
        transactions::{
            self, InitContractPayload, Payload, UpdateContractPayload, UpdateInstruction,
        },
        AbsoluteBlockHeight, AccountInfo, CredentialRegistrationID, Energy, Memo, Nonce,
        RegisteredData, TransactionStatus, UpdateSequenceNumber,
    },
};
<<<<<<< HEAD
use concordium_contracts_common::{
    AccountAddress, Amount, ContractAddress, OwnedContractName, OwnedReceiveName, ReceiveName,
};
use crypto_common::types::{TransactionSignature, TransactionTime};
=======
use concordium_base::contracts_common::{AccountAddress, Amount, ContractAddress, ReceiveName};
>>>>>>> 80c16ebd
use futures::{Stream, StreamExt};
use id::types::AccountCredentialMessage;
use tonic::IntoRequest;

mod generated;

#[derive(Clone, Debug)]
/// Client that can perform queries.
/// All endpoints take a `&mut self` as an argument which means that a single
/// instance cannot be used concurrently. However instead of putting the Client
/// behind a Mutex, the intended way to use it is to clone it. Cloning is very
/// cheap and will reuse the underlying connection.
pub struct Client {
    client: generated::queries_client::QueriesClient<tonic::transport::Channel>,
}

#[derive(Clone, Copy, Debug)]
pub struct QueryResponse<A> {
    /// Block hash for which the query applies.
    pub block_hash: BlockHash,
    pub response:   A,
}

/// A block identifier used in queries.
#[derive(Copy, Clone, Debug, derive_more::From)]
pub enum BlockIdentifier {
    /// Query in the context of the best block.
    Best,
    /// Query in the context of the last finalized block at the time of the
    /// query.
    LastFinal,
    /// Query in the context of a specific block hash.
    Given(BlockHash),
}

#[derive(Copy, Clone, Debug, derive_more::From)]
pub enum AccountIdentifier {
    /// Identify an account by an address.
    Address(AccountAddress),
    /// Identify an account by the credential registration id.
    CredId(CredentialRegistrationID),
    /// Identify an account by its account index.
    Index(crate::types::AccountIndex),
}

#[derive(Copy, Clone, Debug)]
pub struct FinalizedBlockInfo {
    pub block_hash: BlockHash,
    pub height:     AbsoluteBlockHeight,
}

impl From<&BlockIdentifier> for generated::BlockHashInput {
    fn from(bi: &BlockIdentifier) -> Self {
        let block_hash_input = match bi {
            BlockIdentifier::Best => {
                generated::block_hash_input::BlockHashInput::Best(Default::default())
            }
            BlockIdentifier::LastFinal => {
                generated::block_hash_input::BlockHashInput::LastFinal(Default::default())
            }
            BlockIdentifier::Given(h) => {
                generated::block_hash_input::BlockHashInput::Given(generated::BlockHash {
                    value: h.as_ref().to_vec(),
                })
            }
        };
        generated::BlockHashInput {
            block_hash_input: Some(block_hash_input),
        }
    }
}

impl IntoRequest<generated::BlockHashInput> for &BlockIdentifier {
    fn into_request(self) -> tonic::Request<generated::BlockHashInput> {
        tonic::Request::new(self.into())
    }
}

impl From<&AccountAddress> for generated::AccountAddress {
    fn from(addr: &AccountAddress) -> Self {
        generated::AccountAddress {
            value: concordium_base::common::to_bytes(addr),
        }
    }
}

impl From<AccountAddress> for generated::AccountAddress {
    fn from(addr: AccountAddress) -> Self {
        generated::AccountAddress {
            value: crypto_common::to_bytes(&addr),
        }
    }
}

impl From<&super::types::Address> for generated::Address {
    fn from(addr: &super::types::Address) -> Self {
        let ty = match addr {
            super::types::Address::Account(account) => {
                generated::address::Type::Account(account.into())
            }
            super::types::Address::Contract(contract) => {
                generated::address::Type::Contract(contract.into())
            }
        };
        generated::Address { r#type: Some(ty) }
    }
}

impl From<&Memo> for generated::Memo {
    fn from(v: &Memo) -> Self {
        Self {
            value: v.get_ref().to_owned(),
        }
    }
}

impl<'a> From<ReceiveName<'a>> for generated::ReceiveName {
    fn from(a: ReceiveName<'a>) -> Self {
        generated::ReceiveName {
            value: a.get_chain_name().to_string(),
        }
    }
}

impl From<&RegisteredData> for generated::RegisteredData {
    fn from(v: &RegisteredData) -> Self {
        Self {
            value: v.get_ref().to_owned(),
        }
    }
}
impl From<&[u8]> for generated::Parameter {
    fn from(a: &[u8]) -> Self { generated::Parameter { value: a.to_vec() } }
}

impl From<&TransactionHash> for generated::TransactionHash {
    fn from(th: &TransactionHash) -> Self { generated::TransactionHash { value: th.to_vec() } }
}

impl From<&AccountIdentifier> for generated::AccountIdentifierInput {
    fn from(ai: &AccountIdentifier) -> Self {
        let account_identifier_input = match ai {
            AccountIdentifier::Address(addr) => {
                generated::account_identifier_input::AccountIdentifierInput::Address(addr.into())
            }
            AccountIdentifier::CredId(credid) => {
                let credid = generated::CredentialRegistrationId {
                    value: concordium_base::common::to_bytes(credid),
                };
                generated::account_identifier_input::AccountIdentifierInput::CredId(credid)
            }
            AccountIdentifier::Index(index) => {
                generated::account_identifier_input::AccountIdentifierInput::AccountIndex(
                    (*index).into(),
                )
            }
        };
        generated::AccountIdentifierInput {
            account_identifier_input: Some(account_identifier_input),
        }
    }
}

impl From<&ModuleRef> for generated::ModuleRef {
    fn from(mr: &ModuleRef) -> Self { Self { value: mr.to_vec() } }
}

impl From<ModuleRef> for generated::ModuleRef {
    fn from(mr: ModuleRef) -> Self { Self { value: mr.to_vec() } }
}

impl From<&WasmModule> for generated::VersionedModuleSource {
    fn from(v: &WasmModule) -> Self {
        Self {
            module: Some(match v.version {
                types::smart_contracts::WasmVersion::V0 => {
                    generated::versioned_module_source::Module::V0(
                        generated::versioned_module_source::ModuleSourceV0 {
                            value: v.source.get_ref().to_owned(),
                        },
                    )
                }
                types::smart_contracts::WasmVersion::V1 => {
                    generated::versioned_module_source::Module::V1(
                        generated::versioned_module_source::ModuleSourceV1 {
                            value: v.source.get_ref().to_owned(),
                        },
                    )
                }
            }),
        }
    }
}

impl From<&OwnedContractName> for generated::InitName {
    fn from(v: &OwnedContractName) -> Self {
        Self {
            value: v.as_contract_name().get_chain_name().to_string(),
        }
    }
}

impl From<&OwnedReceiveName> for generated::ReceiveName {
    fn from(v: &OwnedReceiveName) -> Self {
        Self {
            value: v.as_receive_name().get_chain_name().to_string(),
        }
    }
}

impl From<&Parameter> for generated::Parameter {
    fn from(v: &Parameter) -> Self {
        Self {
            value: v.get_ref().to_owned(),
        }
    }
}

impl From<&InitContractPayload> for generated::InitContractPayload {
    fn from(v: &InitContractPayload) -> Self {
        Self {
            amount:     Some(v.amount.into()),
            module_ref: Some(v.mod_ref.into()),
            init_name:  Some((&v.init_name).into()),
            parameter:  Some((&v.param).into()),
        }
    }
}

impl From<&UpdateContractPayload> for generated::UpdateContractPayload {
    fn from(v: &UpdateContractPayload) -> Self {
        Self {
            amount:       Some(v.amount.into()),
            address:      Some(v.address.into()),
            receive_name: Some((&v.receive_name).into()),
            parameter:    Some((&v.message).into()),
        }
    }
}

impl From<&ContractAddress> for generated::ContractAddress {
    fn from(ca: &ContractAddress) -> Self {
        Self {
            index:    ca.index,
            subindex: ca.subindex,
        }
    }
}

impl From<Nonce> for generated::SequenceNumber {
    fn from(v: Nonce) -> Self { generated::SequenceNumber { value: v.nonce } }
}

impl From<UpdateSequenceNumber> for generated::UpdateSequenceNumber {
    fn from(v: UpdateSequenceNumber) -> Self { generated::UpdateSequenceNumber { value: v.number } }
}

impl From<Energy> for generated::Energy {
    fn from(v: Energy) -> Self { generated::Energy { value: v.energy } }
}

impl From<TransactionTime> for generated::TransactionTime {
    fn from(v: TransactionTime) -> Self { generated::TransactionTime { value: v.seconds } }
}

impl From<&Amount> for generated::Amount {
    fn from(v: &Amount) -> Self { Self { value: v.micro_ccd } }
}

impl From<Amount> for generated::Amount {
    fn from(v: Amount) -> Self { Self { value: v.micro_ccd } }
}

impl
    From<
        &AccountCredentialMessage<
            id::constants::IpPairing,
            id::constants::ArCurve,
            id::constants::AttributeKind,
        >,
    > for generated::CredentialDeployment
{
    fn from(
        v: &AccountCredentialMessage<
            id::constants::IpPairing,
            id::constants::ArCurve,
            id::constants::AttributeKind,
        >,
    ) -> Self {
        Self {
            message_expiry: Some(v.message_expiry.into()),
            payload:        Some(generated::credential_deployment::Payload::RawPayload(
                crypto_common::to_bytes(&v.credential),
            )),
        }
    }
}

impl From<&UpdateInstruction> for generated::UpdateInstruction {
    fn from(v: &UpdateInstruction) -> Self {
        Self {
            signatures: Some(generated::SignatureMap {
                signatures: {
                    let mut hm = HashMap::new();
                    for (key_idx, sig) in v.signatures.signatures.iter() {
                        hm.insert(key_idx.index.into(), generated::Signature {
                            value: sig.sig.to_owned(),
                        });
                    }
                    hm
                },
            }),
            header:     Some(generated::UpdateInstructionHeader {
                sequence_number: Some(v.header.seq_number.into()),
                effective_time:  Some(v.header.effective_time.into()),
                timeout:         Some(v.header.timeout.into()),
            }),
            payload:    Some(generated::UpdateInstructionPayload {
                payload: Some(generated::update_instruction_payload::Payload::RawPayload(
                    crypto_common::to_bytes(&v.payload),
                )),
            }),
        }
    }
}

impl IntoRequest<generated::AccountInfoRequest> for (&AccountIdentifier, &BlockIdentifier) {
    fn into_request(self) -> tonic::Request<generated::AccountInfoRequest> {
        let ai = generated::AccountInfoRequest {
            block_hash:         Some(self.1.into()),
            account_identifier: Some(self.0.into()),
        };
        tonic::Request::new(ai)
    }
}

impl IntoRequest<generated::AncestorsRequest> for (&BlockIdentifier, u64) {
    fn into_request(self) -> tonic::Request<generated::AncestorsRequest> {
        let ar = generated::AncestorsRequest {
            block_hash: Some(self.0.into()),
            amount:     self.1,
        };
        tonic::Request::new(ar)
    }
}

impl IntoRequest<generated::ModuleSourceRequest> for (&ModuleRef, &BlockIdentifier) {
    fn into_request(self) -> tonic::Request<generated::ModuleSourceRequest> {
        let r = generated::ModuleSourceRequest {
            block_hash: Some(self.1.into()),
            module_ref: Some(self.0.into()),
        };
        tonic::Request::new(r)
    }
}

impl IntoRequest<generated::InstanceInfoRequest> for (ContractAddress, &BlockIdentifier) {
    fn into_request(self) -> tonic::Request<generated::InstanceInfoRequest> {
        let r = generated::InstanceInfoRequest {
            block_hash: Some(self.1.into()),
            address:    Some(self.0.into()),
        };
        tonic::Request::new(r)
    }
}

impl<V: Into<Vec<u8>>> IntoRequest<generated::InstanceStateLookupRequest>
    for (ContractAddress, &BlockIdentifier, V)
{
    fn into_request(self) -> tonic::Request<generated::InstanceStateLookupRequest> {
        let r = generated::InstanceStateLookupRequest {
            block_hash: Some(self.1.into()),
            address:    Some(self.0.into()),
            key:        self.2.into(),
        };
        tonic::Request::new(r)
    }
}

impl IntoRequest<generated::TransactionHash> for &TransactionHash {
    fn into_request(self) -> tonic::Request<generated::TransactionHash> {
        tonic::Request::new(self.into())
    }
}

impl IntoRequest<generated::AccountIdentifierInput> for &AccountIdentifier {
    fn into_request(self) -> tonic::Request<generated::AccountIdentifierInput> {
        tonic::Request::new(self.into())
    }
}

impl IntoRequest<generated::AccountAddress> for &AccountAddress {
    fn into_request(self) -> tonic::Request<generated::AccountAddress> {
        tonic::Request::new(self.into())
    }
}

impl From<transactions::TransactionHeader> for generated::AccountTransactionHeader {
    fn from(v: transactions::TransactionHeader) -> Self { (&v).into() }
}

impl From<&transactions::TransactionHeader> for generated::AccountTransactionHeader {
    fn from(v: &transactions::TransactionHeader) -> Self {
        Self {
            sender:          Some(generated::AccountAddress::from(v.sender)),
            sequence_number: Some(v.nonce.into()),
            energy_amount:   Some(v.energy_amount.into()),
            expiry:          Some(v.expiry.into()),
        }
    }
}

impl From<transactions::EncodedPayload> for generated::AccountTransactionPayload {
    fn from(v: transactions::EncodedPayload) -> Self { (&v).into() }
}

impl From<&transactions::EncodedPayload> for generated::AccountTransactionPayload {
    fn from(v: &transactions::EncodedPayload) -> Self {
        Self {
            payload: Some(generated::account_transaction_payload::Payload::RawPayload(
                v.payload.clone(),
            )),
        }
    }
}

impl From<transactions::Payload> for generated::AccountTransactionPayload {
    fn from(v: transactions::Payload) -> Self { (&v).into() }
}

impl From<&transactions::Payload> for generated::AccountTransactionPayload {
    fn from(v: &transactions::Payload) -> Self {
        Self {
            payload: Some(match v {
                Payload::DeployModule { module } => {
                    generated::account_transaction_payload::Payload::DeployModule(module.into())
                }
                Payload::InitContract { payload } => {
                    generated::account_transaction_payload::Payload::InitContract(payload.into())
                }
                Payload::Update { payload } => {
                    generated::account_transaction_payload::Payload::UpdateContract(payload.into())
                }
                Payload::Transfer { to_address, amount } => {
                    generated::account_transaction_payload::Payload::Transfer(
                        generated::account_transaction_effects::AccountTransfer {
                            amount:   Some(amount.into()),
                            receiver: Some(to_address.into()),
                            memo:     None,
                        },
                    )
                }
                Payload::RegisterData { data } => {
                    generated::account_transaction_payload::Payload::RegisterData(data.into())
                }
                Payload::TransferWithMemo {
                    to_address,
                    memo,
                    amount,
                } => generated::account_transaction_payload::Payload::Transfer(
                    generated::account_transaction_effects::AccountTransfer {
                        amount:   Some(amount.into()),
                        receiver: Some(to_address.into()),
                        memo:     Some(memo.into()),
                    },
                ),
                pl => generated::account_transaction_payload::Payload::RawPayload(
                    crypto_common::to_bytes(&pl),
                ),
            }),
        }
    }
}

impl From<TransactionSignature> for generated::AccountTransactionSignature {
    fn from(v: TransactionSignature) -> Self { (&v).into() }
}

impl From<&TransactionSignature> for generated::AccountTransactionSignature {
    fn from(v: &TransactionSignature) -> Self {
        Self {
            signatures: {
                let mut cred_map: HashMap<u32, generated::AccountSignatureMap> = HashMap::new();
                for (cred_idx, sig_map) in v.signatures.iter() {
                    let mut acc_sig_map: HashMap<u32, generated::Signature> = HashMap::new();
                    for (key_idx, sig) in sig_map.iter() {
                        acc_sig_map.insert(key_idx.0.into(), generated::Signature {
                            value: sig.sig.to_owned(),
                        });
                    }
                    cred_map.insert(cred_idx.index.into(), generated::AccountSignatureMap {
                        signatures: acc_sig_map,
                    });
                }
                cred_map
            },
        }
    }
}

impl IntoRequest<generated::UnsignedAccountTransaction>
    for (&transactions::TransactionHeader, &transactions::Payload)
{
    fn into_request(self) -> tonic::Request<generated::UnsignedAccountTransaction> {
        let request = generated::UnsignedAccountTransaction {
            header:  Some(self.0.into()),
            payload: Some(self.1.into()),
        };
        tonic::Request::new(request)
    }
}

// impl IntoRequest<generated::SendBlockItemRequest> for
// &transactions::BlockItem<Payload> {     fn into_request(self) ->
// tonic::Request<generated::SendBlockItemRequest> {         let request = match
// self {             transactions::BlockItem::AccountTransaction(v) =>
// generated::SendBlockItemRequest {                 block_item_type: Some(
//
// generated::send_block_item_request::BlockItemType::AccountTransaction(
//                         generated::AccountTransaction {
//                             signature: Some((&v.signature).into()),
//                             header:    Some((&v.header).into()),
//                             payload:   Some((&v.payload).into()),
//                         },
//                     ),
//                 ),
//             },
//             transactions::BlockItem::CredentialDeployment(v) =>
// generated::SendBlockItemRequest {                 block_item_type: Some(
//
// generated::send_block_item_request::BlockItemType::CredentialDeployment(
//                         v.as_ref().into(),
//                     ),
//                 ),
//             },
//             transactions::BlockItem::UpdateInstruction(v) =>
// generated::SendBlockItemRequest {                 block_item_type: Some(
//
// generated::send_block_item_request::BlockItemType::UpdateInstruction(v.
// into()),                 ),
//             },
//         };
//         tonic::Request::new(request)
//     }
// }

impl<P: Into<generated::AccountTransactionPayload>> IntoRequest<generated::SendBlockItemRequest>
    for &transactions::BlockItem<P>
{
    fn into_request(self) -> tonic::Request<generated::SendBlockItemRequest> {
        let request = match self {
            transactions::BlockItem::AccountTransaction(v) => generated::SendBlockItemRequest {
                block_item_type: Some(
                    generated::send_block_item_request::BlockItemType::AccountTransaction(
                        generated::AccountTransaction {
                            signature: Some((&v.signature).into()),
                            header:    Some((&v.header).into()),
                            payload:   {
                                let atp: generated::AccountTransactionPayload = (&v.payload).into();
                                Some(atp)
                            },
                        },
                    ),
                ),
            },
            transactions::BlockItem::CredentialDeployment(v) => generated::SendBlockItemRequest {
                block_item_type: Some(
                    generated::send_block_item_request::BlockItemType::CredentialDeployment(
                        v.as_ref().into(),
                    ),
                ),
            },
            transactions::BlockItem::UpdateInstruction(v) => generated::SendBlockItemRequest {
                block_item_type: Some(
                    generated::send_block_item_request::BlockItemType::UpdateInstruction(v.into()),
                ),
            },
        };
        tonic::Request::new(request)
    }
}

impl IntoRequest<generated::InvokeInstanceRequest> for (&BlockIdentifier, &ContractContext) {
    fn into_request(self) -> tonic::Request<generated::InvokeInstanceRequest> {
        let (block, context) = self;
        tonic::Request::new(generated::InvokeInstanceRequest {
            block_hash: Some(block.into()),
            invoker:    context.invoker.as_ref().map(|a| a.into()),
            instance:   Some((&context.contract).into()),
            amount:     Some(context.amount.into()),
            entrypoint: Some(context.method.as_receive_name().into()),
            parameter:  Some(context.parameter.as_ref().as_slice().into()),
            energy:     Some(context.energy.into()),
        })
    }
}

impl IntoRequest<generated::PoolInfoRequest> for (&BlockIdentifier, types::BakerId) {
    fn into_request(self) -> tonic::Request<generated::PoolInfoRequest> {
        let req = generated::PoolInfoRequest {
            block_hash: Some(self.0.into()),
            baker:      Some(self.1.into()),
        };
        tonic::Request::new(req)
    }
}

impl IntoRequest<generated::BlocksAtHeightRequest> for &endpoints::BlocksAtHeightInput {
    fn into_request(self) -> tonic::Request<generated::BlocksAtHeightRequest> {
        tonic::Request::new(self.into())
    }
}

impl IntoRequest<generated::GetPoolDelegatorsRequest> for (&BlockIdentifier, types::BakerId) {
    fn into_request(self) -> tonic::Request<generated::GetPoolDelegatorsRequest> {
        let req = generated::GetPoolDelegatorsRequest {
            block_hash: Some(self.0.into()),
            baker:      Some(self.1.into()),
        };
        tonic::Request::new(req)
    }
}

impl Client {
    pub async fn new<E: Into<tonic::transport::Endpoint>>(
        endpoint: E,
    ) -> Result<Self, tonic::transport::Error> {
        let client = generated::queries_client::QueriesClient::connect(endpoint).await?;
        Ok(Self { client })
    }

    pub async fn get_account_info(
        &mut self,
        acc: &AccountIdentifier,
        bi: &BlockIdentifier,
    ) -> endpoints::QueryResult<QueryResponse<AccountInfo>> {
        let response = self.client.get_account_info((acc, bi)).await?;
        let block_hash = extract_metadata(&response)?;
        let response = AccountInfo::try_from(response.into_inner())?;
        Ok(QueryResponse {
            block_hash,
            response,
        })
    }

    pub async fn get_next_account_sequence_number(
        &mut self,
        account_address: &AccountAddress,
    ) -> endpoints::QueryResult<types::queries::AccountNonceResponse> {
        let response = self
            .client
            .get_next_account_sequence_number(account_address)
            .await?;
        let response = types::queries::AccountNonceResponse::try_from(response.into_inner())?;
        Ok(response)
    }

    pub async fn get_consensus_info(
        &mut self,
    ) -> endpoints::QueryResult<types::queries::ConsensusInfo> {
        let response = self
            .client
            .get_consensus_info(generated::Empty::default())
            .await?;
        let response = types::queries::ConsensusInfo::try_from(response.into_inner())?;
        Ok(response)
    }

    pub async fn get_cryptographic_parameters(
        &mut self,
        bi: &BlockIdentifier,
    ) -> endpoints::QueryResult<QueryResponse<types::CryptographicParameters>> {
        let response = self.client.get_cryptographic_parameters(bi).await?;
        let block_hash = extract_metadata(&response)?;
        let response = types::CryptographicParameters::try_from(response.into_inner())?;
        Ok(QueryResponse {
            block_hash,
            response,
        })
    }

    pub async fn get_account_list(
        &mut self,
        bi: &BlockIdentifier,
    ) -> endpoints::QueryResult<
        QueryResponse<impl Stream<Item = Result<AccountAddress, tonic::Status>>>,
    > {
        let response = self.client.get_account_list(bi).await?;
        let block_hash = extract_metadata(&response)?;
        let stream = response.into_inner().map(|x| x.and_then(TryFrom::try_from));
        Ok(QueryResponse {
            block_hash,
            response: stream,
        })
    }

    pub async fn get_module_list(
        &mut self,
        bi: &BlockIdentifier,
    ) -> endpoints::QueryResult<QueryResponse<impl Stream<Item = Result<ModuleRef, tonic::Status>>>>
    {
        let response = self.client.get_module_list(bi).await?;
        let block_hash = extract_metadata(&response)?;
        let stream = response.into_inner().map(|x| x.and_then(TryFrom::try_from));
        Ok(QueryResponse {
            block_hash,
            response: stream,
        })
    }

    pub async fn get_module_source(
        &mut self,
        module_ref: &ModuleRef,
        bi: &BlockIdentifier,
    ) -> endpoints::QueryResult<QueryResponse<types::smart_contracts::WasmModule>> {
        let response = self.client.get_module_source((module_ref, bi)).await?;
        let block_hash = extract_metadata(&response)?;
        let response = types::smart_contracts::WasmModule::try_from(response.into_inner())?;
        Ok(QueryResponse {
            block_hash,
            response,
        })
    }

    pub async fn get_instance_list(
        &mut self,
        bi: &BlockIdentifier,
    ) -> endpoints::QueryResult<
        QueryResponse<impl Stream<Item = Result<ContractAddress, tonic::Status>>>,
    > {
        let response = self.client.get_instance_list(bi).await?;
        let block_hash = extract_metadata(&response)?;
        let stream = response.into_inner().map(|x| x.map(From::from));
        Ok(QueryResponse {
            block_hash,
            response: stream,
        })
    }

    pub async fn get_instance_info(
        &mut self,
        address: ContractAddress,
        bi: &BlockIdentifier,
    ) -> endpoints::QueryResult<QueryResponse<InstanceInfo>> {
        let response = self.client.get_instance_info((address, bi)).await?;
        let block_hash = extract_metadata(&response)?;
        let response = InstanceInfo::try_from(response.into_inner())?;
        Ok(QueryResponse {
            block_hash,
            response,
        })
    }

    pub async fn get_ancestors(
        &mut self,
        bi: &BlockIdentifier,
        amount: u64,
    ) -> endpoints::QueryResult<QueryResponse<impl Stream<Item = Result<BlockHash, tonic::Status>>>>
    {
        let response = self.client.get_ancestors((bi, amount)).await?;
        let block_hash = extract_metadata(&response)?;
        let stream = response.into_inner().map(|x| x.and_then(TryFrom::try_from));
        Ok(QueryResponse {
            block_hash,
            response: stream,
        })
    }

    pub async fn get_finalized_blocks(
        &mut self,
    ) -> endpoints::QueryResult<impl Stream<Item = Result<FinalizedBlockInfo, tonic::Status>>> {
        let response = self
            .client
            .get_finalized_blocks(generated::Empty::default())
            .await?;
        let stream = response.into_inner().map(|x| match x {
            Ok(v) => {
                let block_hash = v.hash.require().and_then(TryFrom::try_from)?;
                let height = v.height.require()?.into();
                Ok(FinalizedBlockInfo { block_hash, height })
            }
            Err(x) => Err(x),
        });
        Ok(stream)
    }

    pub async fn get_instance_state(
        &mut self,
        ca: ContractAddress,
        bi: &BlockIdentifier,
    ) -> endpoints::QueryResult<
        QueryResponse<impl Stream<Item = Result<(Vec<u8>, Vec<u8>), tonic::Status>>>,
    > {
        let response = self.client.get_instance_state((ca, bi)).await?;
        let block_hash = extract_metadata(&response)?;
        let stream = response.into_inner().map(|x| match x {
            Ok(v) => {
                let key = v.key;
                let value = v.value;
                Ok((key, value))
            }
            Err(x) => Err(x),
        });
        Ok(QueryResponse {
            block_hash,
            response: stream,
        })
    }

    pub async fn instance_state_lookup(
        &mut self,
        ca: ContractAddress,
        key: impl Into<Vec<u8>>,
        bi: &BlockIdentifier,
    ) -> endpoints::QueryResult<QueryResponse<Vec<u8>>> {
        let response = self.client.instance_state_lookup((ca, bi, key)).await?;
        let block_hash = extract_metadata(&response)?;
        Ok(QueryResponse {
            block_hash,
            response: response.into_inner().value,
        })
    }

    pub async fn get_block_item_status(
        &mut self,
        th: &TransactionHash,
    ) -> endpoints::QueryResult<TransactionStatus> {
        let response = self.client.get_block_item_status(th).await?;
        let response = TransactionStatus::try_from(response.into_inner())?;
        Ok(response)
    }

    pub async fn send_block_item<P: Into<generated::AccountTransactionPayload>>(
        &mut self,
        bi: &transactions::BlockItem<P>,
    ) -> endpoints::RPCResult<TransactionHash> {
        let response = self.client.send_block_item(bi).await?;
        let response = TransactionHash::try_from(response.into_inner())?;
        Ok(response)
    }

    pub async fn get_account_transaction_sign_hash(
        &mut self,
        header: &transactions::TransactionHeader,
        payload: &transactions::Payload,
    ) -> endpoints::RPCResult<TransactionSignHash> {
        let response = self
            .client
            .get_account_transaction_sign_hash((header, payload))
            .await?;
        let response = TransactionSignHash::try_from(response.into_inner())?;
        Ok(response)
    }

    // pub async fn send_block_item_unencoded(
    //     &mut self,
    //     bi: &transactions::BlockItem<Payload>,
    // ) -> endpoints::RPCResult<TransactionHash> {
    //     let response = self.client.send_block_item(bi).await?;
    //     let response = TransactionHash::try_from(response.into_inner())?;
    //     Ok(response)
    // }

    /// Wait until the transaction is finalized. Returns
    /// [`NotFound`](QueryError::NotFound) in case the transaction is not
    /// known to the node. In case of success, the return value is a pair of the
    /// block hash of the block that contains the transactions, and its
    /// outcome in the block.
    ///
    /// Since this can take an indefinite amount of time in general, users of
    /// this function might wish to wrap it inside
    /// [`timeout`](tokio::time::timeout) handler and handle the resulting
    /// failure.
    pub async fn wait_until_finalized(
        &mut self,
        hash: &types::hashes::TransactionHash,
    ) -> endpoints::QueryResult<(types::hashes::BlockHash, types::BlockItemSummary)> {
        let mut interval = tokio::time::interval(tokio::time::Duration::from_millis(250));
        interval.set_missed_tick_behavior(tokio::time::MissedTickBehavior::Delay);
        loop {
            interval.tick().await;
            if let types::TransactionStatus::Finalized(blocks) =
                self.get_block_item_status(hash).await?
            {
                let mut iter = blocks.into_iter();
                if let Some(rv) = iter.next() {
                    if iter.next().is_some() {
                        return Err(tonic::Status::internal(
                            "Finalized transaction finalized into multiple blocks. This cannot \
                             happen.",
                        )
                        .into());
                    } else {
                        return Ok(rv);
                    }
                } else {
                    return Err(tonic::Status::internal(
                        "Finalized transaction finalized into no blocks. This cannot happen.",
                    )
                    .into());
                }
            }
        }
    }

    pub async fn invoke_instance(
        &mut self,
        bi: &BlockIdentifier,
        context: &ContractContext,
    ) -> endpoints::QueryResult<QueryResponse<InvokeContractResult>> {
        let response = self.client.invoke_instance((bi, context)).await?;
        let block_hash = extract_metadata(&response)?;
        let response = InvokeContractResult::try_from(response.into_inner())?;
        Ok(QueryResponse {
            block_hash,
            response,
        })
    }

    pub async fn get_block_info(
        &mut self,
        bi: &BlockIdentifier,
    ) -> endpoints::QueryResult<QueryResponse<types::queries::BlockInfo>> {
        let response = self.client.get_block_info(bi).await?;
        let block_hash = extract_metadata(&response)?;
        let response = types::queries::BlockInfo::try_from(response.into_inner())?;
        Ok(QueryResponse {
            block_hash,
            response,
        })
    }

    pub async fn get_baker_list(
        &mut self,
        bi: &BlockIdentifier,
    ) -> endpoints::QueryResult<
        QueryResponse<impl Stream<Item = Result<types::BakerId, tonic::Status>>>,
    > {
        let response = self.client.get_baker_list(bi).await?;
        let block_hash = extract_metadata(&response)?;
        let stream = response.into_inner().map(|x| x.map(From::from));
        Ok(QueryResponse {
            block_hash,
            response: stream,
        })
    }

    pub async fn get_pool_info(
        &mut self,
        block_id: &BlockIdentifier,
        baker_id: types::BakerId,
    ) -> endpoints::QueryResult<QueryResponse<types::BakerPoolStatus>> {
        let response = self.client.get_pool_info((block_id, baker_id)).await?;
        let block_hash = extract_metadata(&response)?;
        let response = types::BakerPoolStatus::try_from(response.into_inner())?;
        Ok(QueryResponse {
            block_hash,
            response,
        })
    }

    pub async fn get_passive_delegation_info(
        &mut self,
        block_id: &BlockIdentifier,
    ) -> endpoints::QueryResult<QueryResponse<types::PassiveDelegationStatus>> {
        let response = self.client.get_passive_delegation_info(block_id).await?;
        let block_hash = extract_metadata(&response)?;
        let response = types::PassiveDelegationStatus::try_from(response.into_inner())?;
        Ok(QueryResponse {
            block_hash,
            response,
        })
    }

    pub async fn get_blocks_at_height(
        &mut self,
        blocks_at_height_input: &endpoints::BlocksAtHeightInput,
    ) -> endpoints::QueryResult<Vec<BlockHash>> {
        let response = self
            .client
            .get_blocks_at_height(blocks_at_height_input)
            .await?;
        let blocks = response
            .into_inner()
            .blocks
            .into_iter()
            .map(TryFrom::try_from)
            .collect::<Result<_, tonic::Status>>()?;
        Ok(blocks)
    }

    pub async fn get_tokenomics_info(
        &mut self,
        block_id: &BlockIdentifier,
    ) -> endpoints::QueryResult<QueryResponse<types::RewardsOverview>> {
        let response = self.client.get_tokenomics_info(block_id).await?;
        let block_hash = extract_metadata(&response)?;
        let response = types::RewardsOverview::try_from(response.into_inner())?;
        Ok(QueryResponse {
            block_hash,
            response,
        })
    }

    pub async fn get_pool_delegators(
        &mut self,
        bi: &BlockIdentifier,
        baker_id: types::BakerId,
    ) -> endpoints::QueryResult<
        QueryResponse<impl Stream<Item = Result<types::DelegatorInfo, tonic::Status>>>,
    > {
        let response = self.client.get_pool_delegators((bi, baker_id)).await?;
        let block_hash = extract_metadata(&response)?;
        let stream = response.into_inner().map(|result| match result {
            Ok(delegator) => delegator.try_into(),
            Err(err) => Err(err),
        });
        Ok(QueryResponse {
            block_hash,
            response: stream,
        })
    }

    pub async fn get_pool_delegators_reward_period(
        &mut self,
        bi: &BlockIdentifier,
        baker_id: types::BakerId,
    ) -> endpoints::QueryResult<
        QueryResponse<impl Stream<Item = Result<types::DelegatorRewardPeriodInfo, tonic::Status>>>,
    > {
        let response = self
            .client
            .get_pool_delegators_reward_period((bi, baker_id))
            .await?;
        let block_hash = extract_metadata(&response)?;
        let stream = response.into_inner().map(|result| match result {
            Ok(delegator) => delegator.try_into(),
            Err(err) => Err(err),
        });
        Ok(QueryResponse {
            block_hash,
            response: stream,
        })
    }

    pub async fn get_passive_delegators(
        &mut self,
        bi: &BlockIdentifier,
    ) -> endpoints::QueryResult<
        QueryResponse<impl Stream<Item = Result<types::DelegatorInfo, tonic::Status>>>,
    > {
        let response = self.client.get_passive_delegators(bi).await?;
        let block_hash = extract_metadata(&response)?;
        let stream = response.into_inner().map(|result| match result {
            Ok(delegator) => delegator.try_into(),
            Err(err) => Err(err),
        });
        Ok(QueryResponse {
            block_hash,
            response: stream,
        })
    }

    pub async fn get_passive_delegators_reward_period(
        &mut self,
        bi: &BlockIdentifier,
    ) -> endpoints::QueryResult<
        QueryResponse<impl Stream<Item = Result<types::DelegatorRewardPeriodInfo, tonic::Status>>>,
    > {
        let response = self.client.get_passive_delegators_reward_period(bi).await?;
        let block_hash = extract_metadata(&response)?;
        let stream = response.into_inner().map(|result| match result {
            Ok(delegator) => delegator.try_into(),
            Err(err) => Err(err),
        });
        Ok(QueryResponse {
            block_hash,
            response: stream,
        })
    }

    pub async fn get_branches(&mut self) -> endpoints::QueryResult<types::queries::Branch> {
        let response = self
            .client
            .get_branches(generated::Empty::default())
            .await?;
        let response = types::queries::Branch::try_from(response.into_inner())?;
        Ok(response)
    }

    pub async fn get_election_info(
        &mut self,
        bi: &BlockIdentifier,
    ) -> endpoints::QueryResult<QueryResponse<types::BirkParameters>> {
        let response = self.client.get_election_info(bi).await?;
        let block_hash = extract_metadata(&response)?;
        let response = types::BirkParameters::try_from(response.into_inner())?;
        Ok(QueryResponse {
            block_hash,
            response,
        })
    }

    pub async fn get_identity_providers(
        &mut self,
        bi: &BlockIdentifier,
    ) -> endpoints::QueryResult<
        QueryResponse<
            impl Stream<
                Item = Result<
                    crate::id::types::IpInfo<crate::id::constants::IpPairing>,
                    tonic::Status,
                >,
            >,
        >,
    > {
        let response = self.client.get_identity_providers(bi).await?;
        let block_hash = extract_metadata(&response)?;
        let stream = response.into_inner().map(|result| match result {
            Ok(ip_info) => ip_info.try_into(),
            Err(err) => Err(err),
        });
        Ok(QueryResponse {
            block_hash,
            response: stream,
        })
    }

    pub async fn get_anonymity_revokers(
        &mut self,
        bi: &BlockIdentifier,
    ) -> endpoints::QueryResult<
        QueryResponse<
            impl Stream<
                Item = Result<
                    crate::id::types::ArInfo<crate::id::constants::ArCurve>,
                    tonic::Status,
                >,
            >,
        >,
    > {
        let response = self.client.get_anonymity_revokers(bi).await?;
        let block_hash = extract_metadata(&response)?;
        let stream = response.into_inner().map(|result| match result {
            Ok(ar_info) => ar_info.try_into(),
            Err(err) => Err(err),
        });
        Ok(QueryResponse {
            block_hash,
            response: stream,
        })
    }

    pub async fn get_account_non_finalized_transactions(
        &mut self,
        account_address: &AccountAddress,
    ) -> endpoints::QueryResult<impl Stream<Item = Result<TransactionHash, tonic::Status>>> {
        let response = self
            .client
            .get_account_non_finalized_transactions(account_address)
            .await?;
        let stream = response.into_inner().map(|result| match result {
            Ok(transaction_hash) => transaction_hash.try_into(),
            Err(err) => Err(err),
        });
        Ok(stream)
    }
}

fn extract_metadata<T>(response: &tonic::Response<T>) -> endpoints::RPCResult<BlockHash> {
    match response.metadata().get("blockhash") {
        Some(bytes) => {
            let bytes = bytes.as_bytes();
            if bytes.len() == 64 {
                let mut hash = [0u8; 32];
                if hex::decode_to_slice(bytes, &mut hash).is_err() {
                    tonic::Status::unknown("Response does correctly encode the block hash.");
                }
                Ok(hash.into())
            } else {
                Err(endpoints::RPCError::CallError(tonic::Status::unknown(
                    "Response does not include the expected metadata.",
                )))
            }
        }
        None => Err(endpoints::RPCError::CallError(tonic::Status::unknown(
            "Response does not include the expected metadata.",
        ))),
    }
}

/// A helper trait to make it simpler to require specific fields when parsing a
/// protobuf message by allowing us to use method calling syntax and
/// constructing responses that match the calling context, allowing us to use
/// the `?` syntax.
///
/// The main reason for needing this is that in proto3 all fields are optional,
/// so it is up to the application to validate inputs if they are required.
trait Require<E> {
    type A;
    fn require(self) -> Result<Self::A, E>;
}

impl<A> Require<tonic::Status> for Option<A> {
    type A = A;

    fn require(self) -> Result<Self::A, tonic::Status> {
        match self {
            Some(v) => Ok(v),
            None => Err(tonic::Status::invalid_argument("missing field in response")),
        }
    }
}<|MERGE_RESOLUTION|>--- conflicted
+++ resolved
@@ -1,7 +1,8 @@
 use std::collections::HashMap;
 
 use crate::{
-    endpoints,
+    endpoints, id,
+    id::types::AccountCredentialMessage,
     types::{
         self, hashes,
         hashes::{BlockHash, TransactionHash, TransactionSignHash},
@@ -15,16 +16,17 @@
         RegisteredData, TransactionStatus, UpdateSequenceNumber,
     },
 };
-<<<<<<< HEAD
-use concordium_contracts_common::{
-    AccountAddress, Amount, ContractAddress, OwnedContractName, OwnedReceiveName, ReceiveName,
+use concordium_base::{
+    common::{
+        self,
+        types::{TransactionSignature, TransactionTime},
+    },
+    contracts_common::{
+        AccountAddress, Amount, ContractAddress, OwnedContractName, OwnedReceiveName, ReceiveName,
+    },
+    transactions::PayloadLike,
 };
-use crypto_common::types::{TransactionSignature, TransactionTime};
-=======
-use concordium_base::contracts_common::{AccountAddress, Amount, ContractAddress, ReceiveName};
->>>>>>> 80c16ebd
 use futures::{Stream, StreamExt};
-use id::types::AccountCredentialMessage;
 use tonic::IntoRequest;
 
 mod generated;
@@ -112,7 +114,7 @@
 impl From<AccountAddress> for generated::AccountAddress {
     fn from(addr: AccountAddress) -> Self {
         generated::AccountAddress {
-            value: crypto_common::to_bytes(&addr),
+            value: common::to_bytes(&addr),
         }
     }
 }
@@ -134,7 +136,7 @@
 impl From<&Memo> for generated::Memo {
     fn from(v: &Memo) -> Self {
         Self {
-            value: v.get_ref().to_owned(),
+            value: v.as_ref().clone(),
         }
     }
 }
@@ -150,7 +152,7 @@
 impl From<&RegisteredData> for generated::RegisteredData {
     fn from(v: &RegisteredData) -> Self {
         Self {
-            value: v.get_ref().to_owned(),
+            value: v.as_ref().clone(),
         }
     }
 }
@@ -201,14 +203,14 @@
                 types::smart_contracts::WasmVersion::V0 => {
                     generated::versioned_module_source::Module::V0(
                         generated::versioned_module_source::ModuleSourceV0 {
-                            value: v.source.get_ref().to_owned(),
+                            value: v.source.as_ref().clone(),
                         },
                     )
                 }
                 types::smart_contracts::WasmVersion::V1 => {
                     generated::versioned_module_source::Module::V1(
                         generated::versioned_module_source::ModuleSourceV1 {
-                            value: v.source.get_ref().to_owned(),
+                            value: v.source.as_ref().clone(),
                         },
                     )
                 }
@@ -236,7 +238,7 @@
 impl From<&Parameter> for generated::Parameter {
     fn from(v: &Parameter) -> Self {
         Self {
-            value: v.get_ref().to_owned(),
+            value: v.as_ref().clone(),
         }
     }
 }
@@ -315,7 +317,7 @@
         Self {
             message_expiry: Some(v.message_expiry.into()),
             payload:        Some(generated::credential_deployment::Payload::RawPayload(
-                crypto_common::to_bytes(&v.credential),
+                common::to_bytes(&v.credential),
             )),
         }
     }
@@ -342,7 +344,7 @@
             }),
             payload:    Some(generated::UpdateInstructionPayload {
                 payload: Some(generated::update_instruction_payload::Payload::RawPayload(
-                    crypto_common::to_bytes(&v.payload),
+                    common::to_bytes(&v.payload),
                 )),
             }),
         }
@@ -436,14 +438,20 @@
 }
 
 impl From<transactions::EncodedPayload> for generated::AccountTransactionPayload {
-    fn from(v: transactions::EncodedPayload) -> Self { (&v).into() }
+    fn from(v: transactions::EncodedPayload) -> Self {
+        Self {
+            payload: Some(generated::account_transaction_payload::Payload::RawPayload(
+                v.into(),
+            )),
+        }
+    }
 }
 
 impl From<&transactions::EncodedPayload> for generated::AccountTransactionPayload {
     fn from(v: &transactions::EncodedPayload) -> Self {
         Self {
             payload: Some(generated::account_transaction_payload::Payload::RawPayload(
-                v.payload.clone(),
+                v.as_ref().clone(),
             )),
         }
     }
@@ -468,10 +476,9 @@
                 }
                 Payload::Transfer { to_address, amount } => {
                     generated::account_transaction_payload::Payload::Transfer(
-                        generated::account_transaction_effects::AccountTransfer {
+                        generated::TransferPayload {
                             amount:   Some(amount.into()),
                             receiver: Some(to_address.into()),
-                            memo:     None,
                         },
                     )
                 }
@@ -482,16 +489,16 @@
                     to_address,
                     memo,
                     amount,
-                } => generated::account_transaction_payload::Payload::Transfer(
-                    generated::account_transaction_effects::AccountTransfer {
+                } => generated::account_transaction_payload::Payload::TransferWithMemo(
+                    generated::TransferWithMemoPayload {
                         amount:   Some(amount.into()),
                         receiver: Some(to_address.into()),
                         memo:     Some(memo.into()),
                     },
                 ),
-                pl => generated::account_transaction_payload::Payload::RawPayload(
-                    crypto_common::to_bytes(&pl),
-                ),
+                pl => {
+                    generated::account_transaction_payload::Payload::RawPayload(pl.encode().into())
+                }
             }),
         }
     }
@@ -523,11 +530,11 @@
     }
 }
 
-impl IntoRequest<generated::UnsignedAccountTransaction>
+impl IntoRequest<generated::PreAccountTransaction>
     for (&transactions::TransactionHeader, &transactions::Payload)
 {
-    fn into_request(self) -> tonic::Request<generated::UnsignedAccountTransaction> {
-        let request = generated::UnsignedAccountTransaction {
+    fn into_request(self) -> tonic::Request<generated::PreAccountTransaction> {
+        let request = generated::PreAccountTransaction {
             header:  Some(self.0.into()),
             payload: Some(self.1.into()),
         };
@@ -535,69 +542,37 @@
     }
 }
 
-// impl IntoRequest<generated::SendBlockItemRequest> for
-// &transactions::BlockItem<Payload> {     fn into_request(self) ->
-// tonic::Request<generated::SendBlockItemRequest> {         let request = match
-// self {             transactions::BlockItem::AccountTransaction(v) =>
-// generated::SendBlockItemRequest {                 block_item_type: Some(
-//
-// generated::send_block_item_request::BlockItemType::AccountTransaction(
-//                         generated::AccountTransaction {
-//                             signature: Some((&v.signature).into()),
-//                             header:    Some((&v.header).into()),
-//                             payload:   Some((&v.payload).into()),
-//                         },
-//                     ),
-//                 ),
-//             },
-//             transactions::BlockItem::CredentialDeployment(v) =>
-// generated::SendBlockItemRequest {                 block_item_type: Some(
-//
-// generated::send_block_item_request::BlockItemType::CredentialDeployment(
-//                         v.as_ref().into(),
-//                     ),
-//                 ),
-//             },
-//             transactions::BlockItem::UpdateInstruction(v) =>
-// generated::SendBlockItemRequest {                 block_item_type: Some(
-//
-// generated::send_block_item_request::BlockItemType::UpdateInstruction(v.
-// into()),                 ),
-//             },
-//         };
-//         tonic::Request::new(request)
-//     }
-// }
-
-impl<P: Into<generated::AccountTransactionPayload>> IntoRequest<generated::SendBlockItemRequest>
-    for &transactions::BlockItem<P>
-{
+impl<P: PayloadLike> IntoRequest<generated::SendBlockItemRequest> for &transactions::BlockItem<P> {
     fn into_request(self) -> tonic::Request<generated::SendBlockItemRequest> {
         let request = match self {
-            transactions::BlockItem::AccountTransaction(v) => generated::SendBlockItemRequest {
-                block_item_type: Some(
-                    generated::send_block_item_request::BlockItemType::AccountTransaction(
-                        generated::AccountTransaction {
-                            signature: Some((&v.signature).into()),
-                            header:    Some((&v.header).into()),
-                            payload:   {
-                                let atp: generated::AccountTransactionPayload = (&v.payload).into();
-                                Some(atp)
+            transactions::BlockItem::AccountTransaction(v) => {
+                generated::SendBlockItemRequest {
+                    block_item: Some(
+                        generated::send_block_item_request::BlockItem::AccountTransaction(
+                            generated::AccountTransaction {
+                                signature: Some((&v.signature).into()),
+                                header:    Some((&v.header).into()),
+                                payload:   {
+                                    let atp = generated::AccountTransactionPayload{
+                                    payload: Some(generated::account_transaction_payload::Payload::RawPayload(v.payload.encode().into())),
+                                };
+                                    Some(atp)
+                                },
                             },
-                        },
+                        ),
                     ),
-                ),
-            },
+                }
+            }
             transactions::BlockItem::CredentialDeployment(v) => generated::SendBlockItemRequest {
-                block_item_type: Some(
-                    generated::send_block_item_request::BlockItemType::CredentialDeployment(
+                block_item: Some(
+                    generated::send_block_item_request::BlockItem::CredentialDeployment(
                         v.as_ref().into(),
                     ),
                 ),
             },
             transactions::BlockItem::UpdateInstruction(v) => generated::SendBlockItemRequest {
-                block_item_type: Some(
-                    generated::send_block_item_request::BlockItemType::UpdateInstruction(v.into()),
+                block_item: Some(
+                    generated::send_block_item_request::BlockItem::UpdateInstruction(v.into()),
                 ),
             },
         };
@@ -855,7 +830,7 @@
         Ok(response)
     }
 
-    pub async fn send_block_item<P: Into<generated::AccountTransactionPayload>>(
+    pub async fn send_block_item<P: PayloadLike>(
         &mut self,
         bi: &transactions::BlockItem<P>,
     ) -> endpoints::RPCResult<TransactionHash> {
@@ -876,15 +851,6 @@
         let response = TransactionSignHash::try_from(response.into_inner())?;
         Ok(response)
     }
-
-    // pub async fn send_block_item_unencoded(
-    //     &mut self,
-    //     bi: &transactions::BlockItem<Payload>,
-    // ) -> endpoints::RPCResult<TransactionHash> {
-    //     let response = self.client.send_block_item(bi).await?;
-    //     let response = TransactionHash::try_from(response.into_inner())?;
-    //     Ok(response)
-    // }
 
     /// Wait until the transaction is finalized. Returns
     /// [`NotFound`](QueryError::NotFound) in case the transaction is not
@@ -896,6 +862,7 @@
     /// this function might wish to wrap it inside
     /// [`timeout`](tokio::time::timeout) handler and handle the resulting
     /// failure.
+    /// TODO: Make use of get_finalized_blocks.
     pub async fn wait_until_finalized(
         &mut self,
         hash: &types::hashes::TransactionHash,
