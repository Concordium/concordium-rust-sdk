--- conflicted
+++ resolved
@@ -7,11 +7,7 @@
         AbsoluteBlockHeight, AccountInfo, CredentialRegistrationID, TransactionStatus,
     },
 };
-<<<<<<< HEAD
-use concordium_contracts_common::{AccountAddress, ContractAddress};
-=======
 use concordium_contracts_common::{AccountAddress, Amount, ContractAddress, ReceiveName};
->>>>>>> 11de10d3
 use futures::{Stream, StreamExt};
 use tonic::IntoRequest;
 
@@ -89,9 +85,6 @@
     }
 }
 
-<<<<<<< HEAD
-impl From<&AccountIdentifier> for generated::account_identifier_input::AccountIdentifierInput {
-=======
 impl From<&AccountAddress> for generated::AccountAddress {
     fn from(addr: &AccountAddress) -> Self {
         generated::AccountAddress {
@@ -114,8 +107,48 @@
     }
 }
 
+impl From<&ModuleRef> for generated::ModuleRef {
+    fn from(mr: &ModuleRef) -> Self { generated::ModuleRef { value: mr.to_vec() } }
+}
+
+impl From<Amount> for generated::Amount {
+    fn from(a: Amount) -> Self {
+        generated::Amount {
+            value: a.micro_ccd(),
+        }
+    }
+}
+
+impl<'a> From<ReceiveName<'a>> for generated::ReceiveName {
+    fn from(a: ReceiveName<'a>) -> Self {
+        generated::ReceiveName {
+            value: a.get_chain_name().to_string(),
+        }
+    }
+}
+
+impl From<&[u8]> for generated::Parameter {
+    fn from(a: &[u8]) -> Self { generated::Parameter { value: a.to_vec() } }
+}
+
+impl From<types::Energy> for generated::Energy {
+    fn from(a: types::Energy) -> Self { generated::Energy { value: a.into() } }
+}
+
+impl From<&TransactionHash> for generated::TransactionHash {
+    fn from(th: &TransactionHash) -> Self { generated::TransactionHash { value: th.to_vec() } }
+}
+
+impl From<&ContractAddress> for generated::ContractAddress {
+    fn from(ca: &ContractAddress) -> Self {
+        generated::ContractAddress {
+            index:    ca.index,
+            subindex: ca.subindex,
+        }
+    }
+}
+
 impl From<&AccountIdentifier> for generated::AccountIdentifierInput {
->>>>>>> 11de10d3
     fn from(ai: &AccountIdentifier) -> Self {
         let account_identifier_input = match ai {
             AccountIdentifier::Address(addr) => {
@@ -139,55 +172,6 @@
     }
 }
 
-impl From<&ModuleRef> for generated::ModuleRef {
-    fn from(mr: &ModuleRef) -> Self { generated::ModuleRef { value: mr.to_vec() } }
-}
-
-impl From<Amount> for generated::Amount {
-    fn from(a: Amount) -> Self {
-        generated::Amount {
-            value: a.micro_ccd(),
-        }
-    }
-}
-
-impl<'a> From<ReceiveName<'a>> for generated::ReceiveName {
-    fn from(a: ReceiveName<'a>) -> Self {
-        generated::ReceiveName {
-            value: a.get_chain_name().to_string(),
-        }
-    }
-}
-
-impl From<&[u8]> for generated::Parameter {
-    fn from(a: &[u8]) -> Self { generated::Parameter { value: a.to_vec() } }
-}
-
-impl From<types::Energy> for generated::Energy {
-    fn from(a: types::Energy) -> Self { generated::Energy { value: a.into() } }
-}
-
-impl From<&TransactionHash> for generated::TransactionHash {
-    fn from(th: &TransactionHash) -> Self { generated::TransactionHash { value: th.to_vec() } }
-}
-
-impl From<&ContractAddress> for generated::ContractAddress {
-    fn from(ca: &ContractAddress) -> Self {
-        generated::ContractAddress {
-            index:    ca.index,
-            subindex: ca.subindex,
-        }
-    }
-}
-
-impl From<&AccountIdentifier> for generated::AccountIdentifierInput {
-    fn from(ai: &AccountIdentifier) -> Self {
-        Self {
-            account_identifier_input: Some(ai.into()),
-        }
-    }
-}
-
 impl IntoRequest<generated::AccountInfoRequest> for (&AccountIdentifier, &BlockIdentifier) {
     fn into_request(self) -> tonic::Request<generated::AccountInfoRequest> {
         let ai = generated::AccountInfoRequest {
@@ -198,15 +182,6 @@
     }
 }
 
-<<<<<<< HEAD
-impl IntoRequest<generated::InstanceInfoRequest> for (ContractAddress, &BlockIdentifier) {
-    fn into_request(self) -> tonic::Request<generated::InstanceInfoRequest> {
-        let ai = generated::InstanceInfoRequest {
-            block_hash:         Some(self.1.into()),
-            address: Some(self.0.into()),
-        };
-        tonic::Request::new(ai)
-=======
 impl IntoRequest<generated::AncestorsRequest> for (&BlockIdentifier, u64) {
     fn into_request(self) -> tonic::Request<generated::AncestorsRequest> {
         let ar = generated::AncestorsRequest {
@@ -227,7 +202,7 @@
     }
 }
 
-impl IntoRequest<generated::InstanceInfoRequest> for (&ContractAddress, &BlockIdentifier) {
+impl IntoRequest<generated::InstanceInfoRequest> for (ContractAddress, &BlockIdentifier) {
     fn into_request(self) -> tonic::Request<generated::InstanceInfoRequest> {
         let r = generated::InstanceInfoRequest {
             block_hash: Some(self.1.into()),
@@ -283,7 +258,6 @@
 impl IntoRequest<generated::BlocksAtHeightRequest> for &endpoints::BlocksAtHeightInput {
     fn into_request(self) -> tonic::Request<generated::BlocksAtHeightRequest> {
         tonic::Request::new(self.into())
->>>>>>> 11de10d3
     }
 }
 
@@ -405,7 +379,7 @@
 
     pub async fn get_instance_info(
         &mut self,
-        address: &ContractAddress,
+        address: ContractAddress,
         bi: &BlockIdentifier,
     ) -> endpoints::QueryResult<QueryResponse<InstanceInfo>> {
         let response = self.client.get_instance_info((address, bi)).await?;
@@ -450,7 +424,6 @@
         Ok(stream)
     }
 
-<<<<<<< HEAD
     pub async fn get_instance_state(
         &mut self,
         ca: ContractAddress,
@@ -468,10 +441,12 @@
             }
             Err(x) => Err(x),
         });
-        Ok(QueryResponse{
-            block_hash,
-            response: stream
-=======
+        Ok(QueryResponse {
+            block_hash,
+            response: stream,
+        })
+    }
+
     pub async fn get_block_item_status(
         &mut self,
         th: &TransactionHash,
@@ -577,7 +552,6 @@
         Ok(QueryResponse {
             block_hash,
             response,
->>>>>>> 11de10d3
         })
     }
 }
