--- conflicted
+++ resolved
@@ -2084,25 +2084,14 @@
     /// If the baker is not a baker for the current reward period then then the
     /// timestamp returned is the projected time of the first block of the
     /// new reward period.
-<<<<<<< HEAD
-    /// Note that the endpoint is only available on a node running consensus
-    /// version 1, if the node is running consensus version 0, then an error
-    /// will be returned.
-=======
     /// Note that the endpoint is only available on a node running at least
     /// protocol version 6.
->>>>>>> 23400341
     pub async fn get_baker_earliest_win_time(
         &mut self,
         bid: types::BakerId,
     ) -> endpoints::RPCResult<chrono::DateTime<chrono::Utc>> {
         let ts = self.client.get_baker_earliest_win_time(bid).await?;
-<<<<<<< HEAD
-        let local_time = chrono::DateTime::<chrono::Utc>::from(std::time::UNIX_EPOCH)
-            + chrono::Duration::milliseconds(ts.into_inner().value as i64);
-=======
         let local_time = ts.into_inner().try_into()?;
->>>>>>> 23400341
         Ok(local_time)
     }
 
