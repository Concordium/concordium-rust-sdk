--- conflicted
+++ resolved
@@ -284,8 +284,6 @@
     }
 }
 
-<<<<<<< HEAD
-=======
 impl TryFrom<crate::v2::generated::BannedPeer> for types::network::BannedPeer {
     type Error = anyhow::Error;
 
@@ -448,7 +446,6 @@
     }
 }
 
->>>>>>> 7d7921f1
 impl Client {
     pub async fn new<E: Into<tonic::transport::Endpoint>>(
         endpoint: E,
@@ -911,15 +908,11 @@
         Ok(stream)
     }
 
-<<<<<<< HEAD
-    pub async fn shutdown(&mut self) -> endpoints::RPCResult<bool> {
-        Ok(self
-            .client
-            .shutdown(generated::Empty::default())
-            .await?
-            .into_inner()
-            .value)
-=======
+    pub async fn shutdown(&mut self) -> endpoints::RPCResult<()> {
+        self.client.shutdown(generated::Empty::default()).await?;
+        Ok(())
+    }
+
     // Try connect to a peer with the provided address.
     pub async fn peer_connect(&mut self, addr: std::net::SocketAddr) -> endpoints::RPCResult<()> {
         let peer_connection = generated::IpSocketAddress {
@@ -1027,7 +1020,6 @@
             .await?;
         let node_info = types::NodeInfo::try_from(response.into_inner())?;
         Ok(node_info)
->>>>>>> 7d7921f1
     }
 }
 
