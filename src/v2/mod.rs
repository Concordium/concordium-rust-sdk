use std::collections::HashMap;

use crate::{
    endpoints,
    types::{
        self, hashes,
<<<<<<< HEAD
        hashes::{BlockHash, TransactionHash, TransactionSignHash},
        smart_contracts::{InstanceInfo, ModuleRef, Parameter, WasmModule},
        transactions::{
            self, EncodedPayload, InitContractPayload, Payload, UpdateContractPayload,
            UpdateInstruction,
        },
        AbsoluteBlockHeight, AccountInfo, CredentialRegistrationID, Energy, Memo, Nonce,
        RegisteredData, TransactionStatus, UpdateSequenceNumber,
    },
};
use concordium_contracts_common::{
    AccountAddress, Amount, ContractAddress, OwnedContractName, OwnedReceiveName,
};
use crypto_common::types::{TransactionSignature, TransactionTime};
=======
        hashes::{BlockHash, TransactionHash},
        smart_contracts::{ContractContext, InstanceInfo, InvokeContractResult, ModuleRef},
        AbsoluteBlockHeight, AccountInfo, CredentialRegistrationID, TransactionStatus,
    },
};
use concordium_contracts_common::{AccountAddress, Amount, ContractAddress, ReceiveName};
>>>>>>> 883e4fcc
use futures::{Stream, StreamExt};
use id::types::AccountCredentialMessage;
use tonic::IntoRequest;

mod generated;

#[derive(Clone, Debug)]
/// Client that can perform queries.
/// All endpoints take a `&mut self` as an argument which means that a single
/// instance cannot be used concurrently. However instead of putting the Client
/// behind a Mutex, the intended way to use it is to clone it. Cloning is very
/// cheap and will reuse the underlying connection.
pub struct Client {
    client: generated::queries_client::QueriesClient<tonic::transport::Channel>,
}

#[derive(Clone, Copy, Debug)]
pub struct QueryResponse<A> {
    /// Block hash for which the query applies.
    pub block_hash: BlockHash,
    pub response:   A,
}

/// A block identifier used in queries.
#[derive(Copy, Clone, Debug, derive_more::From)]
pub enum BlockIdentifier {
    /// Query in the context of the best block.
    Best,
    /// Query in the context of the last finalized block at the time of the
    /// query.
    LastFinal,
    /// Query in the context of a specific block hash.
    Given(BlockHash),
}

#[derive(Copy, Clone, Debug, derive_more::From)]
pub enum AccountIdentifier {
    /// Identify an account by an address.
    Address(AccountAddress),
    /// Identify an account by the credential registration id.
    CredId(CredentialRegistrationID),
    /// Identify an account by its account index.
    Index(crate::types::AccountIndex),
}

#[derive(Copy, Clone, Debug)]
pub struct FinalizedBlockInfo {
    pub block_hash: BlockHash,
    pub height:     AbsoluteBlockHeight,
}

impl From<&BlockIdentifier> for generated::BlockHashInput {
    fn from(bi: &BlockIdentifier) -> Self {
        let block_hash_input = match bi {
            BlockIdentifier::Best => {
                generated::block_hash_input::BlockHashInput::Best(Default::default())
            }
            BlockIdentifier::LastFinal => {
                generated::block_hash_input::BlockHashInput::LastFinal(Default::default())
            }
            BlockIdentifier::Given(h) => {
                generated::block_hash_input::BlockHashInput::Given(generated::BlockHash {
                    value: h.as_ref().to_vec(),
                })
            }
        };
        generated::BlockHashInput {
            block_hash_input: Some(block_hash_input),
        }
    }
}

impl IntoRequest<generated::BlockHashInput> for &BlockIdentifier {
    fn into_request(self) -> tonic::Request<generated::BlockHashInput> {
        tonic::Request::new(self.into())
    }
}

impl From<&AccountAddress> for generated::AccountAddress {
    fn from(addr: &AccountAddress) -> Self {
        generated::AccountAddress {
            value: crypto_common::to_bytes(addr),
        }
    }
}

<<<<<<< HEAD
impl From<AccountAddress> for generated::AccountAddress {
    fn from(addr: AccountAddress) -> Self {
        generated::AccountAddress {
            value: crypto_common::to_bytes(&addr),
        }
    }
}

impl From<&Memo> for generated::Memo {
    fn from(v: &Memo) -> Self {
        Self {
            value: v.get_ref().to_owned(),
        }
    }
}

impl From<&RegisteredData> for generated::RegisteredData {
    fn from(v: &RegisteredData) -> Self {
        Self {
            value: v.get_ref().to_owned(),
=======
impl From<&super::types::Address> for generated::Address {
    fn from(addr: &super::types::Address) -> Self {
        let ty = match addr {
            super::types::Address::Account(account) => {
                generated::address::Type::Account(account.into())
            }
            super::types::Address::Contract(contract) => {
                generated::address::Type::Contract(contract.into())
            }
        };
        generated::Address { r#type: Some(ty) }
    }
}

impl From<&ModuleRef> for generated::ModuleRef {
    fn from(mr: &ModuleRef) -> Self { generated::ModuleRef { value: mr.to_vec() } }
}

impl From<Amount> for generated::Amount {
    fn from(a: Amount) -> Self {
        generated::Amount {
            value: a.micro_ccd(),
        }
    }
}

impl<'a> From<ReceiveName<'a>> for generated::ReceiveName {
    fn from(a: ReceiveName<'a>) -> Self {
        generated::ReceiveName {
            value: a.get_chain_name().to_string(),
        }
    }
}

impl From<&[u8]> for generated::Parameter {
    fn from(a: &[u8]) -> Self { generated::Parameter { value: a.to_vec() } }
}

impl From<types::Energy> for generated::Energy {
    fn from(a: types::Energy) -> Self { generated::Energy { value: a.into() } }
}

impl From<&TransactionHash> for generated::TransactionHash {
    fn from(th: &TransactionHash) -> Self { generated::TransactionHash { value: th.to_vec() } }
}

impl From<&ContractAddress> for generated::ContractAddress {
    fn from(ca: &ContractAddress) -> Self {
        generated::ContractAddress {
            index:    ca.index,
            subindex: ca.subindex,
>>>>>>> 883e4fcc
        }
    }
}

impl From<&AccountIdentifier> for generated::AccountIdentifierInput {
    fn from(ai: &AccountIdentifier) -> Self {
        let account_identifier_input = match ai {
            AccountIdentifier::Address(addr) => {
                generated::account_identifier_input::AccountIdentifierInput::Address(addr.into())
            }
            AccountIdentifier::CredId(credid) => {
                let credid = generated::CredentialRegistrationId {
                    value: crypto_common::to_bytes(credid),
                };
                generated::account_identifier_input::AccountIdentifierInput::CredId(credid)
            }
            AccountIdentifier::Index(index) => {
                generated::account_identifier_input::AccountIdentifierInput::AccountIndex(
                    (*index).into(),
                )
            }
        };
        generated::AccountIdentifierInput {
            account_identifier_input: Some(account_identifier_input),
        }
    }
}

<<<<<<< HEAD
impl From<&ModuleRef> for generated::ModuleRef {
    fn from(mr: &ModuleRef) -> Self { Self { value: mr.to_vec() } }
}

impl From<ModuleRef> for generated::ModuleRef {
    fn from(mr: ModuleRef) -> Self { Self { value: mr.to_vec() } }
}

impl From<&WasmModule> for generated::VersionedModuleSource {
    fn from(v: &WasmModule) -> Self {
        Self {
            module: Some(match v.version {
                types::smart_contracts::WasmVersion::V0 => {
                    generated::versioned_module_source::Module::V0(
                        generated::versioned_module_source::ModuleSourceV0 {
                            value: v.source.get_ref().to_owned(),
                        },
                    )
                }
                types::smart_contracts::WasmVersion::V1 => {
                    generated::versioned_module_source::Module::V1(
                        generated::versioned_module_source::ModuleSourceV1 {
                            value: v.source.get_ref().to_owned(),
                        },
                    )
                }
            }),
        }
    }
}

impl From<&OwnedContractName> for generated::InitName {
    fn from(v: &OwnedContractName) -> Self {
        Self {
            value: v.as_contract_name().get_chain_name().to_string(),
        }
    }
}

impl From<&OwnedReceiveName> for generated::ReceiveName {
    fn from(v: &OwnedReceiveName) -> Self {
        Self {
            value: v.as_receive_name().get_chain_name().to_string(),
        }
    }
}

impl From<&Parameter> for generated::Parameter {
    fn from(v: &Parameter) -> Self {
        Self {
            value: v.get_ref().to_owned(),
        }
    }
}

impl From<&InitContractPayload> for generated::InitContractPayload {
    fn from(v: &InitContractPayload) -> Self {
        Self {
            amount:     Some(v.amount.into()),
            module_ref: Some(v.mod_ref.into()),
            init_name:  Some((&v.init_name).into()),
            parameter:  Some((&v.param).into()),
        }
    }
}

impl From<&UpdateContractPayload> for generated::UpdateContractPayload {
    fn from(v: &UpdateContractPayload) -> Self {
        Self {
            amount:       Some(v.amount.into()),
            address:      Some(v.address.into()),
            receive_name: Some((&v.receive_name).into()),
            parameter:    Some((&v.message).into()),
        }
    }
}

impl From<&TransactionHash> for generated::TransactionHash {
    fn from(th: &TransactionHash) -> Self { Self { value: th.to_vec() } }
}

impl From<&ContractAddress> for generated::ContractAddress {
    fn from(ca: &ContractAddress) -> Self {
        Self {
            index:    ca.index,
            subindex: ca.subindex,
        }
    }
}

impl From<ContractAddress> for generated::ContractAddress {
    fn from(ca: ContractAddress) -> Self {
        Self {
            index:    ca.index,
            subindex: ca.subindex,
        }
    }
}

impl From<Nonce> for generated::SequenceNumber {
    fn from(v: Nonce) -> Self { generated::SequenceNumber { value: v.nonce } }
}

impl From<UpdateSequenceNumber> for generated::UpdateSequenceNumber {
    fn from(v: UpdateSequenceNumber) -> Self { generated::UpdateSequenceNumber { value: v.number } }
}

impl From<Energy> for generated::Energy {
    fn from(v: Energy) -> Self { generated::Energy { value: v.energy } }
}

impl From<TransactionTime> for generated::TransactionTime {
    fn from(v: TransactionTime) -> Self { generated::TransactionTime { value: v.seconds } }
}

impl From<&Amount> for generated::Amount {
    fn from(v: &Amount) -> Self { Self { value: v.micro_ccd } }
}

impl From<Amount> for generated::Amount {
    fn from(v: Amount) -> Self { Self { value: v.micro_ccd } }
}

impl
    From<
        &AccountCredentialMessage<
            id::constants::IpPairing,
            id::constants::ArCurve,
            id::constants::AttributeKind,
        >,
    > for generated::CredentialDeployment
{
    fn from(
        v: &AccountCredentialMessage<
            id::constants::IpPairing,
            id::constants::ArCurve,
            id::constants::AttributeKind,
        >,
    ) -> Self {
        Self {
            message_expiry: Some(v.message_expiry.into()),
            payload:        Some(generated::credential_deployment::Payload::RawPayload(
                crypto_common::to_bytes(&v.credential),
            )),
        }
    }
}

impl From<&UpdateInstruction> for generated::UpdateInstruction {
    fn from(v: &UpdateInstruction) -> Self {
        Self {
            signatures: Some(generated::SignatureMap {
                signatures: {
                    let mut hm = HashMap::new();
                    for (key_idx, sig) in v.signatures.signatures.iter() {
                        hm.insert(key_idx.index.into(), generated::Signature {
                            value: sig.sig.to_owned(),
                        });
                    }
                    hm
                },
            }),
            header:     Some(generated::UpdateInstructionHeader {
                sequence_number: Some(v.header.seq_number.into()),
                effective_time:  Some(v.header.effective_time.into()),
                timeout:         Some(v.header.timeout.into()),
            }),
            payload:    Some(generated::UpdateInstructionPayload {
                payload: Some(generated::update_instruction_payload::Payload::RawPayload(
                    crypto_common::to_bytes(&v.payload),
                )), // TODO: Can we use the serial instance here? Or will that end up as LE?
            }),
        }
    }
}

=======
>>>>>>> 883e4fcc
impl IntoRequest<generated::AccountInfoRequest> for (&AccountIdentifier, &BlockIdentifier) {
    fn into_request(self) -> tonic::Request<generated::AccountInfoRequest> {
        let ai = generated::AccountInfoRequest {
            block_hash:         Some(self.1.into()),
            account_identifier: Some(self.0.into()),
        };
        tonic::Request::new(ai)
    }
}

impl IntoRequest<generated::AncestorsRequest> for (&BlockIdentifier, u64) {
    fn into_request(self) -> tonic::Request<generated::AncestorsRequest> {
        let ar = generated::AncestorsRequest {
            block_hash: Some(self.0.into()),
            amount:     self.1,
        };
        tonic::Request::new(ar)
    }
}

impl IntoRequest<generated::ModuleSourceRequest> for (&ModuleRef, &BlockIdentifier) {
    fn into_request(self) -> tonic::Request<generated::ModuleSourceRequest> {
        let r = generated::ModuleSourceRequest {
            block_hash: Some(self.1.into()),
            module_ref: Some(self.0.into()),
        };
        tonic::Request::new(r)
    }
}

impl IntoRequest<generated::InstanceInfoRequest> for (ContractAddress, &BlockIdentifier) {
    fn into_request(self) -> tonic::Request<generated::InstanceInfoRequest> {
        let r = generated::InstanceInfoRequest {
            block_hash: Some(self.1.into()),
            address:    Some(self.0.into()),
        };
        tonic::Request::new(r)
    }
}

impl<V: Into<Vec<u8>>> IntoRequest<generated::InstanceStateLookupRequest>
    for (ContractAddress, &BlockIdentifier, V)
{
    fn into_request(self) -> tonic::Request<generated::InstanceStateLookupRequest> {
        let r = generated::InstanceStateLookupRequest {
            block_hash: Some(self.1.into()),
            address:    Some(self.0.into()),
            key:        self.2.into(),
        };
        tonic::Request::new(r)
    }
}

impl IntoRequest<generated::TransactionHash> for &TransactionHash {
    fn into_request(self) -> tonic::Request<generated::TransactionHash> {
        tonic::Request::new(self.into())
    }
}

impl IntoRequest<generated::AccountIdentifierInput> for &AccountIdentifier {
    fn into_request(self) -> tonic::Request<generated::AccountIdentifierInput> {
        tonic::Request::new(self.into())
    }
}

impl IntoRequest<generated::AccountAddress> for &AccountAddress {
    fn into_request(self) -> tonic::Request<generated::AccountAddress> {
        tonic::Request::new(self.into())
    }
}

<<<<<<< HEAD
impl From<transactions::TransactionHeader> for generated::AccountTransactionHeader {
    fn from(v: transactions::TransactionHeader) -> Self { (&v).into() }
}

impl From<&transactions::TransactionHeader> for generated::AccountTransactionHeader {
    fn from(v: &transactions::TransactionHeader) -> Self {
        Self {
            sender:          Some(generated::AccountAddress::from(v.sender)),
            sequence_number: Some(v.nonce.into()),
            energy_amount:   Some(v.energy_amount.into()),
            expiry:          Some(v.expiry.into()),
        }
    }
}

impl From<transactions::Payload> for generated::AccountTransactionPayload {
    fn from(v: transactions::Payload) -> Self { (&v).into() }
}

impl From<&transactions::Payload> for generated::AccountTransactionPayload {
    fn from(v: &transactions::Payload) -> Self {
        Self {
            payload: Some(match v {
                Payload::DeployModule { module } => {
                    generated::account_transaction_payload::Payload::DeployModule(module.into())
                }
                Payload::InitContract { payload } => {
                    generated::account_transaction_payload::Payload::InitContract(payload.into())
                }
                Payload::Update { payload } => {
                    generated::account_transaction_payload::Payload::UpdateContract(payload.into())
                }
                Payload::Transfer { to_address, amount } => {
                    generated::account_transaction_payload::Payload::Transfer(
                        generated::account_transaction_effects::AccountTransfer {
                            amount:   Some(amount.into()),
                            receiver: Some(to_address.into()),
                            memo:     None,
                        },
                    )
                }
                Payload::RegisterData { data } => {
                    generated::account_transaction_payload::Payload::RegisterData(data.into())
                }
                Payload::TransferWithMemo {
                    to_address,
                    memo,
                    amount,
                } => generated::account_transaction_payload::Payload::Transfer(
                    generated::account_transaction_effects::AccountTransfer {
                        amount:   Some(amount.into()),
                        receiver: Some(to_address.into()),
                        memo:     Some(memo.into()),
                    },
                ),
                pl => generated::account_transaction_payload::Payload::RawPayload(
                    crypto_common::to_bytes(&pl),
                ),
            }),
        }
    }
}

impl From<TransactionSignature> for generated::AccountTransactionSignature {
    fn from(v: TransactionSignature) -> Self { (&v).into() }
}

impl From<&TransactionSignature> for generated::AccountTransactionSignature {
    fn from(v: &TransactionSignature) -> Self {
        Self {
            signatures: {
                let mut cred_map: HashMap<u32, generated::AccountSignatureMap> = HashMap::new();
                for (cred_idx, sig_map) in v.signatures.iter() {
                    let mut acc_sig_map: HashMap<u32, generated::Signature> = HashMap::new();
                    for (key_idx, sig) in sig_map.iter() {
                        acc_sig_map.insert(key_idx.0.into(), generated::Signature {
                            value: sig.sig.to_owned(),
                        });
                    }
                    cred_map.insert(cred_idx.index.into(), generated::AccountSignatureMap {
                        signatures: acc_sig_map,
                    });
                }
                cred_map
            },
        }
    }
}

impl IntoRequest<generated::UnsignedAccountTransaction>
    for (&transactions::TransactionHeader, &transactions::Payload)
{
    fn into_request(self) -> tonic::Request<generated::UnsignedAccountTransaction> {
        let request = generated::UnsignedAccountTransaction {
            header:  Some(self.0.into()),
            payload: Some(self.1.into()),
        };
        tonic::Request::new(request)
    }
}

impl IntoRequest<generated::SendBlockItemRequest> for &transactions::BlockItem<Payload> {
    fn into_request(self) -> tonic::Request<generated::SendBlockItemRequest> {
        let request = match self {
            transactions::BlockItem::AccountTransaction(v) => generated::SendBlockItemRequest {
                block_item_type: Some(
                    generated::send_block_item_request::BlockItemType::AccountTransaction(
                        generated::AccountTransaction {
                            signature: Some((&v.signature).into()),
                            header:    Some((&v.header).into()),
                            payload:   Some((&v.payload).into()),
                        },
                    ),
                ),
            },
            transactions::BlockItem::CredentialDeployment(v) => generated::SendBlockItemRequest {
                block_item_type: Some(
                    generated::send_block_item_request::BlockItemType::CredentialDeployment(
                        v.as_ref().into(),
                    ),
                ),
            },
            transactions::BlockItem::UpdateInstruction(v) => generated::SendBlockItemRequest {
                block_item_type: Some(
                    generated::send_block_item_request::BlockItemType::UpdateInstruction(v.into()),
                ),
            },
        };
        tonic::Request::new(request)
    }
}

impl IntoRequest<generated::SendBlockItemRequest> for &transactions::BlockItem<EncodedPayload> {
    fn into_request(self) -> tonic::Request<generated::SendBlockItemRequest> {
        let request = match self {
            transactions::BlockItem::AccountTransaction(v) => generated::SendBlockItemRequest {
                block_item_type: Some(
                    generated::send_block_item_request::BlockItemType::AccountTransaction(
                        generated::AccountTransaction {
                            signature: Some((&v.signature).into()),
                            header:    Some((&v.header).into()),
                            payload:   Some(generated::AccountTransactionPayload {
                                payload: Some(
                                    generated::account_transaction_payload::Payload::RawPayload(
                                        v.payload.payload.to_owned(),
                                    ),
                                ),
                            }),
                        },
                    ),
                ),
            },
            transactions::BlockItem::CredentialDeployment(v) => generated::SendBlockItemRequest {
                block_item_type: Some(
                    generated::send_block_item_request::BlockItemType::CredentialDeployment(
                        v.as_ref().into(),
                    ),
                ),
            },
            transactions::BlockItem::UpdateInstruction(v) => generated::SendBlockItemRequest {
                block_item_type: Some(
                    generated::send_block_item_request::BlockItemType::UpdateInstruction(v.into()),
                ),
            },
        };
        tonic::Request::new(request)
=======
impl IntoRequest<generated::InvokeInstanceRequest> for (&BlockIdentifier, &ContractContext) {
    fn into_request(self) -> tonic::Request<generated::InvokeInstanceRequest> {
        let (block, context) = self;
        tonic::Request::new(generated::InvokeInstanceRequest {
            block_hash: Some(block.into()),
            invoker:    context.invoker.as_ref().map(|a| a.into()),
            instance:   Some((&context.contract).into()),
            amount:     Some(context.amount.into()),
            entrypoint: Some(context.method.as_receive_name().into()),
            parameter:  Some(context.parameter.as_ref().as_slice().into()),
            energy:     Some(context.energy.into()),
        })
    }
}

impl IntoRequest<generated::PoolInfoRequest> for (&BlockIdentifier, types::BakerId) {
    fn into_request(self) -> tonic::Request<generated::PoolInfoRequest> {
        let req = generated::PoolInfoRequest {
            block_hash: Some(self.0.into()),
            baker:      Some(self.1.into()),
        };
        tonic::Request::new(req)
    }
}

impl IntoRequest<generated::BlocksAtHeightRequest> for &endpoints::BlocksAtHeightInput {
    fn into_request(self) -> tonic::Request<generated::BlocksAtHeightRequest> {
        tonic::Request::new(self.into())
    }
}

impl IntoRequest<generated::GetPoolDelegatorsRequest> for (&BlockIdentifier, types::BakerId) {
    fn into_request(self) -> tonic::Request<generated::GetPoolDelegatorsRequest> {
        let req = generated::GetPoolDelegatorsRequest {
            block_hash: Some(self.0.into()),
            baker:      Some(self.1.into()),
        };
        tonic::Request::new(req)
>>>>>>> 883e4fcc
    }
}

impl Client {
    pub async fn new<E: Into<tonic::transport::Endpoint>>(
        endpoint: E,
    ) -> Result<Self, tonic::transport::Error> {
        let client = generated::queries_client::QueriesClient::connect(endpoint).await?;
        Ok(Self { client })
    }

    pub async fn get_account_info(
        &mut self,
        acc: &AccountIdentifier,
        bi: &BlockIdentifier,
    ) -> endpoints::QueryResult<QueryResponse<AccountInfo>> {
        let response = self.client.get_account_info((acc, bi)).await?;
        let block_hash = extract_metadata(&response)?;
        let response = AccountInfo::try_from(response.into_inner())?;
        Ok(QueryResponse {
            block_hash,
            response,
        })
    }

    pub async fn get_next_account_sequence_number(
        &mut self,
        account_address: &AccountAddress,
    ) -> endpoints::QueryResult<types::queries::AccountNonceResponse> {
        let response = self
            .client
            .get_next_account_sequence_number(account_address)
            .await?;
        let response = types::queries::AccountNonceResponse::try_from(response.into_inner())?;
        Ok(response)
    }

    pub async fn get_consensus_info(
        &mut self,
    ) -> endpoints::QueryResult<types::queries::ConsensusInfo> {
        let response = self
            .client
            .get_consensus_info(generated::Empty::default())
            .await?;
        let response = types::queries::ConsensusInfo::try_from(response.into_inner())?;
        Ok(response)
    }

    pub async fn get_cryptographic_parameters(
        &mut self,
        bi: &BlockIdentifier,
    ) -> endpoints::QueryResult<QueryResponse<types::CryptographicParameters>> {
        let response = self.client.get_cryptographic_parameters(bi).await?;
        let block_hash = extract_metadata(&response)?;
        let response = types::CryptographicParameters::try_from(response.into_inner())?;
        Ok(QueryResponse {
            block_hash,
            response,
        })
    }

    pub async fn get_account_list(
        &mut self,
        bi: &BlockIdentifier,
    ) -> endpoints::QueryResult<
        QueryResponse<impl Stream<Item = Result<AccountAddress, tonic::Status>>>,
    > {
        let response = self.client.get_account_list(bi).await?;
        let block_hash = extract_metadata(&response)?;
        let stream = response.into_inner().map(|x| x.and_then(TryFrom::try_from));
        Ok(QueryResponse {
            block_hash,
            response: stream,
        })
    }

    pub async fn get_module_list(
        &mut self,
        bi: &BlockIdentifier,
    ) -> endpoints::QueryResult<QueryResponse<impl Stream<Item = Result<ModuleRef, tonic::Status>>>>
    {
        let response = self.client.get_module_list(bi).await?;
        let block_hash = extract_metadata(&response)?;
        let stream = response.into_inner().map(|x| x.and_then(TryFrom::try_from));
        Ok(QueryResponse {
            block_hash,
            response: stream,
        })
    }

    pub async fn get_module_source(
        &mut self,
        module_ref: &ModuleRef,
        bi: &BlockIdentifier,
    ) -> endpoints::QueryResult<QueryResponse<types::smart_contracts::WasmModule>> {
        let response = self.client.get_module_source((module_ref, bi)).await?;
        let block_hash = extract_metadata(&response)?;
        let response = types::smart_contracts::WasmModule::try_from(response.into_inner())?;
        Ok(QueryResponse {
            block_hash,
            response,
        })
    }

    pub async fn get_instance_list(
        &mut self,
        bi: &BlockIdentifier,
    ) -> endpoints::QueryResult<
        QueryResponse<impl Stream<Item = Result<ContractAddress, tonic::Status>>>,
    > {
        let response = self.client.get_instance_list(bi).await?;
        let block_hash = extract_metadata(&response)?;
        let stream = response.into_inner().map(|x| x.map(From::from));
        Ok(QueryResponse {
            block_hash,
            response: stream,
        })
    }

    pub async fn get_instance_info(
        &mut self,
        address: ContractAddress,
        bi: &BlockIdentifier,
    ) -> endpoints::QueryResult<QueryResponse<InstanceInfo>> {
        let response = self.client.get_instance_info((address, bi)).await?;
        let block_hash = extract_metadata(&response)?;
        let response = InstanceInfo::try_from(response.into_inner())?;
        Ok(QueryResponse {
            block_hash,
            response,
        })
    }

    pub async fn get_ancestors(
        &mut self,
        bi: &BlockIdentifier,
        amount: u64,
    ) -> endpoints::QueryResult<QueryResponse<impl Stream<Item = Result<BlockHash, tonic::Status>>>>
    {
        let response = self.client.get_ancestors((bi, amount)).await?;
        let block_hash = extract_metadata(&response)?;
        let stream = response.into_inner().map(|x| x.and_then(TryFrom::try_from));
        Ok(QueryResponse {
            block_hash,
            response: stream,
        })
    }

    pub async fn get_finalized_blocks(
        &mut self,
    ) -> endpoints::QueryResult<impl Stream<Item = Result<FinalizedBlockInfo, tonic::Status>>> {
        let response = self
            .client
            .get_finalized_blocks(generated::Empty::default())
            .await?;
        let stream = response.into_inner().map(|x| match x {
            Ok(v) => {
                let block_hash = v.hash.require().and_then(TryFrom::try_from)?;
                let height = v.height.require()?.into();
                Ok(FinalizedBlockInfo { block_hash, height })
            }
            Err(x) => Err(x),
        });
        Ok(stream)
    }

    pub async fn get_instance_state(
        &mut self,
        ca: ContractAddress,
        bi: &BlockIdentifier,
    ) -> endpoints::QueryResult<
        QueryResponse<impl Stream<Item = Result<(Vec<u8>, Vec<u8>), tonic::Status>>>,
    > {
        let response = self.client.get_instance_state((ca, bi)).await?;
        let block_hash = extract_metadata(&response)?;
        let stream = response.into_inner().map(|x| match x {
            Ok(v) => {
                let key = v.key;
                let value = v.value;
                Ok((key, value))
            }
            Err(x) => Err(x),
        });
        Ok(QueryResponse {
            block_hash,
            response: stream,
        })
    }

    pub async fn instance_state_lookup(
        &mut self,
        ca: ContractAddress,
        key: impl Into<Vec<u8>>,
        bi: &BlockIdentifier,
    ) -> endpoints::QueryResult<QueryResponse<Vec<u8>>> {
        let response = self.client.instance_state_lookup((ca, bi, key)).await?;
        let block_hash = extract_metadata(&response)?;
        Ok(QueryResponse {
            block_hash,
            response: response.into_inner().value,
        })
    }

    pub async fn get_block_item_status(
        &mut self,
        th: &TransactionHash,
    ) -> endpoints::QueryResult<TransactionStatus> {
        let response = self.client.get_block_item_status(th).await?;
        let response = TransactionStatus::try_from(response.into_inner())?;
        Ok(response)
    }

<<<<<<< HEAD
    pub async fn send_block_item(
        &mut self,
        bi: &transactions::BlockItem<EncodedPayload>,
    ) -> endpoints::RPCResult<TransactionHash> {
        let response = self.client.send_block_item(bi).await?;
        let response = TransactionHash::try_from(response.into_inner())?;
        Ok(response)
    }

    pub async fn get_account_transaction_sign_hash(
        &mut self,
        header: &transactions::TransactionHeader,
        payload: &transactions::Payload,
    ) -> endpoints::RPCResult<TransactionSignHash> {
        let response = self
            .client
            .get_account_transaction_sign_hash((header, payload))
            .await?;
        let response = TransactionSignHash::try_from(response.into_inner())?;
        Ok(response)
    }

    pub async fn send_block_item_unencoded(
        &mut self,
        bi: &transactions::BlockItem<Payload>,
    ) -> endpoints::RPCResult<TransactionHash> {
        let response = self.client.send_block_item(bi).await?;
        let response = TransactionHash::try_from(response.into_inner())?;
        Ok(response)
    }

    /// Wait until the transaction is finalized. Returns
    /// [`NotFound`](QueryError::NotFound) in case the transaction is not
    /// known to the node. In case of success, the return value is a pair of the
    /// block hash of the block that contains the transactions, and its
    /// outcome in the block.
    ///
    /// Since this can take an indefinite amount of time in general, users of
    /// this function might wish to wrap it inside
    /// [`timeout`](tokio::time::timeout) handler and handle the resulting
    /// failure.
    pub async fn wait_until_finalized(
        &mut self,
        hash: &types::hashes::TransactionHash,
    ) -> endpoints::QueryResult<(types::hashes::BlockHash, types::BlockItemSummary)> {
        let mut interval = tokio::time::interval(tokio::time::Duration::from_millis(250));
        interval.set_missed_tick_behavior(tokio::time::MissedTickBehavior::Delay);
        loop {
            interval.tick().await;
            if let types::TransactionStatus::Finalized(blocks) =
                self.get_block_item_status(hash).await?
            {
                let mut iter = blocks.into_iter();
                if let Some(rv) = iter.next() {
                    if iter.next().is_some() {
                        return Err(tonic::Status::internal(
                            "Finalized transaction finalized into multiple blocks. This cannot \
                             happen.",
                        )
                        .into());
                    } else {
                        return Ok(rv);
                    }
                } else {
                    return Err(tonic::Status::internal(
                        "Finalized transaction finalized into no blocks. This cannot happen.",
                    )
                    .into());
                }
            }
        }
=======
    pub async fn invoke_instance(
        &mut self,
        bi: &BlockIdentifier,
        context: &ContractContext,
    ) -> endpoints::QueryResult<QueryResponse<InvokeContractResult>> {
        let response = self.client.invoke_instance((bi, context)).await?;
        let block_hash = extract_metadata(&response)?;
        let response = InvokeContractResult::try_from(response.into_inner())?;
        Ok(QueryResponse {
            block_hash,
            response,
        })
    }

    pub async fn get_block_info(
        &mut self,
        bi: &BlockIdentifier,
    ) -> endpoints::QueryResult<QueryResponse<types::queries::BlockInfo>> {
        let response = self.client.get_block_info(bi).await?;
        let block_hash = extract_metadata(&response)?;
        let response = types::queries::BlockInfo::try_from(response.into_inner())?;
        Ok(QueryResponse {
            block_hash,
            response,
        })
    }

    pub async fn get_baker_list(
        &mut self,
        bi: &BlockIdentifier,
    ) -> endpoints::QueryResult<
        QueryResponse<impl Stream<Item = Result<types::BakerId, tonic::Status>>>,
    > {
        let response = self.client.get_baker_list(bi).await?;
        let block_hash = extract_metadata(&response)?;
        let stream = response.into_inner().map(|x| x.map(From::from));
        Ok(QueryResponse {
            block_hash,
            response: stream,
        })
    }

    pub async fn get_pool_info(
        &mut self,
        block_id: &BlockIdentifier,
        baker_id: types::BakerId,
    ) -> endpoints::QueryResult<QueryResponse<types::BakerPoolStatus>> {
        let response = self.client.get_pool_info((block_id, baker_id)).await?;
        let block_hash = extract_metadata(&response)?;
        let response = types::BakerPoolStatus::try_from(response.into_inner())?;
        Ok(QueryResponse {
            block_hash,
            response,
        })
    }

    pub async fn get_passive_delegation_info(
        &mut self,
        block_id: &BlockIdentifier,
    ) -> endpoints::QueryResult<QueryResponse<types::PassiveDelegationStatus>> {
        let response = self.client.get_passive_delegation_info(block_id).await?;
        let block_hash = extract_metadata(&response)?;
        let response = types::PassiveDelegationStatus::try_from(response.into_inner())?;
        Ok(QueryResponse {
            block_hash,
            response,
        })
    }

    pub async fn get_blocks_at_height(
        &mut self,
        blocks_at_height_input: &endpoints::BlocksAtHeightInput,
    ) -> endpoints::QueryResult<Vec<BlockHash>> {
        let response = self
            .client
            .get_blocks_at_height(blocks_at_height_input)
            .await?;
        let blocks = response
            .into_inner()
            .blocks
            .into_iter()
            .map(TryFrom::try_from)
            .collect::<Result<_, tonic::Status>>()?;
        Ok(blocks)
    }

    pub async fn get_tokenomics_info(
        &mut self,
        block_id: &BlockIdentifier,
    ) -> endpoints::QueryResult<QueryResponse<types::RewardsOverview>> {
        let response = self.client.get_tokenomics_info(block_id).await?;
        let block_hash = extract_metadata(&response)?;
        let response = types::RewardsOverview::try_from(response.into_inner())?;
        Ok(QueryResponse {
            block_hash,
            response,
        })
    }

    pub async fn get_pool_delegators(
        &mut self,
        bi: &BlockIdentifier,
        baker_id: types::BakerId,
    ) -> endpoints::QueryResult<
        QueryResponse<impl Stream<Item = Result<types::DelegatorInfo, tonic::Status>>>,
    > {
        let response = self.client.get_pool_delegators((bi, baker_id)).await?;
        let block_hash = extract_metadata(&response)?;
        let stream = response.into_inner().map(|result| match result {
            Ok(delegator) => delegator.try_into(),
            Err(err) => Err(err),
        });
        Ok(QueryResponse {
            block_hash,
            response: stream,
        })
    }

    pub async fn get_pool_delegators_reward_period(
        &mut self,
        bi: &BlockIdentifier,
        baker_id: types::BakerId,
    ) -> endpoints::QueryResult<
        QueryResponse<impl Stream<Item = Result<types::DelegatorRewardPeriodInfo, tonic::Status>>>,
    > {
        let response = self
            .client
            .get_pool_delegators_reward_period((bi, baker_id))
            .await?;
        let block_hash = extract_metadata(&response)?;
        let stream = response.into_inner().map(|result| match result {
            Ok(delegator) => delegator.try_into(),
            Err(err) => Err(err),
        });
        Ok(QueryResponse {
            block_hash,
            response: stream,
        })
    }

    pub async fn get_passive_delegators(
        &mut self,
        bi: &BlockIdentifier,
    ) -> endpoints::QueryResult<
        QueryResponse<impl Stream<Item = Result<types::DelegatorInfo, tonic::Status>>>,
    > {
        let response = self.client.get_passive_delegators(bi).await?;
        let block_hash = extract_metadata(&response)?;
        let stream = response.into_inner().map(|result| match result {
            Ok(delegator) => delegator.try_into(),
            Err(err) => Err(err),
        });
        Ok(QueryResponse {
            block_hash,
            response: stream,
        })
    }

    pub async fn get_passive_delegators_reward_period(
        &mut self,
        bi: &BlockIdentifier,
    ) -> endpoints::QueryResult<
        QueryResponse<impl Stream<Item = Result<types::DelegatorRewardPeriodInfo, tonic::Status>>>,
    > {
        let response = self.client.get_passive_delegators_reward_period(bi).await?;
        let block_hash = extract_metadata(&response)?;
        let stream = response.into_inner().map(|result| match result {
            Ok(delegator) => delegator.try_into(),
            Err(err) => Err(err),
        });
        Ok(QueryResponse {
            block_hash,
            response: stream,
        })
    }

    pub async fn get_branches(&mut self) -> endpoints::QueryResult<types::queries::Branch> {
        let response = self
            .client
            .get_branches(generated::Empty::default())
            .await?;
        let response = types::queries::Branch::try_from(response.into_inner())?;
        Ok(response)
>>>>>>> 883e4fcc
    }
}

fn extract_metadata<T>(response: &tonic::Response<T>) -> endpoints::RPCResult<BlockHash> {
    match response.metadata().get("blockhash") {
        Some(bytes) => {
            let bytes = bytes.as_bytes();
            if bytes.len() == 64 {
                let mut hash = [0u8; 32];
                if hex::decode_to_slice(bytes, &mut hash).is_err() {
                    tonic::Status::unknown("Response does correctly encode the block hash.");
                }
                Ok(hash.into())
            } else {
                Err(endpoints::RPCError::CallError(tonic::Status::unknown(
                    "Response does not include the expected metadata.",
                )))
            }
        }
        None => Err(endpoints::RPCError::CallError(tonic::Status::unknown(
            "Response does not include the expected metadata.",
        ))),
    }
}

/// A helper trait to make it simpler to require specific fields when parsing a
/// protobuf message by allowing us to use method calling syntax and
/// constructing responses that match the calling context, allowing us to use
/// the `?` syntax.
///
/// The main reason for needing this is that in proto3 all fields are optional,
/// so it is up to the application to validate inputs if they are required.
trait Require<E> {
    type A;
    fn require(self) -> Result<Self::A, E>;
}

impl<A> Require<tonic::Status> for Option<A> {
    type A = A;

    fn require(self) -> Result<Self::A, tonic::Status> {
        match self {
            Some(v) => Ok(v),
            None => Err(tonic::Status::invalid_argument("missing field in response")),
        }
    }
}<|MERGE_RESOLUTION|>--- conflicted
+++ resolved
@@ -4,9 +4,10 @@
     endpoints,
     types::{
         self, hashes,
-<<<<<<< HEAD
         hashes::{BlockHash, TransactionHash, TransactionSignHash},
-        smart_contracts::{InstanceInfo, ModuleRef, Parameter, WasmModule},
+        smart_contracts::{
+            ContractContext, InstanceInfo, InvokeContractResult, ModuleRef, Parameter, WasmModule,
+        },
         transactions::{
             self, EncodedPayload, InitContractPayload, Payload, UpdateContractPayload,
             UpdateInstruction,
@@ -16,17 +17,9 @@
     },
 };
 use concordium_contracts_common::{
-    AccountAddress, Amount, ContractAddress, OwnedContractName, OwnedReceiveName,
+    AccountAddress, Amount, ContractAddress, OwnedContractName, OwnedReceiveName, ReceiveName,
 };
 use crypto_common::types::{TransactionSignature, TransactionTime};
-=======
-        hashes::{BlockHash, TransactionHash},
-        smart_contracts::{ContractContext, InstanceInfo, InvokeContractResult, ModuleRef},
-        AbsoluteBlockHeight, AccountInfo, CredentialRegistrationID, TransactionStatus,
-    },
-};
-use concordium_contracts_common::{AccountAddress, Amount, ContractAddress, ReceiveName};
->>>>>>> 883e4fcc
 use futures::{Stream, StreamExt};
 use id::types::AccountCredentialMessage;
 use tonic::IntoRequest;
@@ -113,7 +106,6 @@
     }
 }
 
-<<<<<<< HEAD
 impl From<AccountAddress> for generated::AccountAddress {
     fn from(addr: AccountAddress) -> Self {
         generated::AccountAddress {
@@ -122,19 +114,6 @@
     }
 }
 
-impl From<&Memo> for generated::Memo {
-    fn from(v: &Memo) -> Self {
-        Self {
-            value: v.get_ref().to_owned(),
-        }
-    }
-}
-
-impl From<&RegisteredData> for generated::RegisteredData {
-    fn from(v: &RegisteredData) -> Self {
-        Self {
-            value: v.get_ref().to_owned(),
-=======
 impl From<&super::types::Address> for generated::Address {
     fn from(addr: &super::types::Address) -> Self {
         let ty = match addr {
@@ -149,14 +128,10 @@
     }
 }
 
-impl From<&ModuleRef> for generated::ModuleRef {
-    fn from(mr: &ModuleRef) -> Self { generated::ModuleRef { value: mr.to_vec() } }
-}
-
-impl From<Amount> for generated::Amount {
-    fn from(a: Amount) -> Self {
-        generated::Amount {
-            value: a.micro_ccd(),
+impl From<&Memo> for generated::Memo {
+    fn from(v: &Memo) -> Self {
+        Self {
+            value: v.get_ref().to_owned(),
         }
     }
 }
@@ -169,26 +144,19 @@
     }
 }
 
+impl From<&RegisteredData> for generated::RegisteredData {
+    fn from(v: &RegisteredData) -> Self {
+        Self {
+            value: v.get_ref().to_owned(),
+        }
+    }
+}
 impl From<&[u8]> for generated::Parameter {
     fn from(a: &[u8]) -> Self { generated::Parameter { value: a.to_vec() } }
 }
 
-impl From<types::Energy> for generated::Energy {
-    fn from(a: types::Energy) -> Self { generated::Energy { value: a.into() } }
-}
-
 impl From<&TransactionHash> for generated::TransactionHash {
     fn from(th: &TransactionHash) -> Self { generated::TransactionHash { value: th.to_vec() } }
-}
-
-impl From<&ContractAddress> for generated::ContractAddress {
-    fn from(ca: &ContractAddress) -> Self {
-        generated::ContractAddress {
-            index:    ca.index,
-            subindex: ca.subindex,
->>>>>>> 883e4fcc
-        }
-    }
 }
 
 impl From<&AccountIdentifier> for generated::AccountIdentifierInput {
@@ -215,7 +183,6 @@
     }
 }
 
-<<<<<<< HEAD
 impl From<&ModuleRef> for generated::ModuleRef {
     fn from(mr: &ModuleRef) -> Self { Self { value: mr.to_vec() } }
 }
@@ -293,21 +260,8 @@
     }
 }
 
-impl From<&TransactionHash> for generated::TransactionHash {
-    fn from(th: &TransactionHash) -> Self { Self { value: th.to_vec() } }
-}
-
 impl From<&ContractAddress> for generated::ContractAddress {
     fn from(ca: &ContractAddress) -> Self {
-        Self {
-            index:    ca.index,
-            subindex: ca.subindex,
-        }
-    }
-}
-
-impl From<ContractAddress> for generated::ContractAddress {
-    fn from(ca: ContractAddress) -> Self {
         Self {
             index:    ca.index,
             subindex: ca.subindex,
@@ -392,8 +346,6 @@
     }
 }
 
-=======
->>>>>>> 883e4fcc
 impl IntoRequest<generated::AccountInfoRequest> for (&AccountIdentifier, &BlockIdentifier) {
     fn into_request(self) -> tonic::Request<generated::AccountInfoRequest> {
         let ai = generated::AccountInfoRequest {
@@ -465,7 +417,6 @@
     }
 }
 
-<<<<<<< HEAD
 impl From<transactions::TransactionHeader> for generated::AccountTransactionHeader {
     fn from(v: transactions::TransactionHeader) -> Self { (&v).into() }
 }
@@ -632,7 +583,9 @@
             },
         };
         tonic::Request::new(request)
-=======
+    }
+}
+
 impl IntoRequest<generated::InvokeInstanceRequest> for (&BlockIdentifier, &ContractContext) {
     fn into_request(self) -> tonic::Request<generated::InvokeInstanceRequest> {
         let (block, context) = self;
@@ -671,7 +624,6 @@
             baker:      Some(self.1.into()),
         };
         tonic::Request::new(req)
->>>>>>> 883e4fcc
     }
 }
 
@@ -884,7 +836,6 @@
         Ok(response)
     }
 
-<<<<<<< HEAD
     pub async fn send_block_item(
         &mut self,
         bi: &transactions::BlockItem<EncodedPayload>,
@@ -956,7 +907,8 @@
                 }
             }
         }
-=======
+    }
+
     pub async fn invoke_instance(
         &mut self,
         bi: &BlockIdentifier,
@@ -1140,7 +1092,6 @@
             .await?;
         let response = types::queries::Branch::try_from(response.into_inner())?;
         Ok(response)
->>>>>>> 883e4fcc
     }
 }
 
