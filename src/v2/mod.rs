use crate::{
    endpoints,
    types::{
        self, hashes,
<<<<<<< HEAD
        hashes::{BlockHash, TransactionHash},
        smart_contracts::{ModuleRef, ModuleSource},
        AbsoluteBlockHeight, AccountInfo, CredentialRegistrationID, TransactionStatus,
=======
        hashes::BlockHash,
        smart_contracts::{InstanceInfo, ModuleRef, ModuleSource},
        AbsoluteBlockHeight, AccountInfo, CredentialRegistrationID,
>>>>>>> 706ccfd1
    },
};
use concordium_contracts_common::{AccountAddress, ContractAddress};
use futures::{Stream, StreamExt};
use tonic::IntoRequest;

mod generated;

#[derive(Clone, Debug)]
/// Client that can perform queries.
/// All endpoints take a `&mut self` as an argument which means that a single
/// instance cannot be used concurrently. However instead of putting the Client
/// behind a Mutex, the intended way to use it is to clone it. Cloning is very
/// cheap and will reuse the underlying connection.
pub struct Client {
    client: generated::queries_client::QueriesClient<tonic::transport::Channel>,
}

#[derive(Clone, Copy, Debug)]
pub struct QueryResponse<A> {
    /// Block hash for which the query applies.
    pub block_hash: BlockHash,
    pub response:   A,
}

/// A block identifier used in queries.
#[derive(Copy, Clone, Debug, derive_more::From)]
pub enum BlockIdentifier {
    /// Query in the context of the best block.
    Best,
    /// Query in the context of the last finalized block at the time of the
    /// query.
    LastFinal,
    /// Query in the context of a specific block hash.
    Given(BlockHash),
}

#[derive(Copy, Clone, Debug, derive_more::From)]
pub enum AccountIdentifier {
    /// Identify an account by an address.
    Address(AccountAddress),
    /// Identify an account by the credential registration id.
    CredId(CredentialRegistrationID),
    /// Identify an account by its account index.
    Index(crate::types::AccountIndex),
}

#[derive(Copy, Clone, Debug)]
pub struct FinalizedBlockInfo {
    pub block_hash: BlockHash,
    pub height:     AbsoluteBlockHeight,
}

impl From<&BlockIdentifier> for generated::BlockHashInput {
    fn from(bi: &BlockIdentifier) -> Self {
        let block_hash_input = match bi {
            BlockIdentifier::Best => {
                generated::block_hash_input::BlockHashInput::Best(Default::default())
            }
            BlockIdentifier::LastFinal => {
                generated::block_hash_input::BlockHashInput::LastFinal(Default::default())
            }
            BlockIdentifier::Given(h) => {
                generated::block_hash_input::BlockHashInput::Given(generated::BlockHash {
                    value: h.as_ref().to_vec(),
                })
            }
        };
        generated::BlockHashInput {
            block_hash_input: Some(block_hash_input),
        }
    }
}

impl IntoRequest<generated::BlockHashInput> for &BlockIdentifier {
    fn into_request(self) -> tonic::Request<generated::BlockHashInput> {
        tonic::Request::new(self.into())
    }
}

impl From<&AccountIdentifier> for generated::account_info_request::AccountIdentifier {
    fn from(ai: &AccountIdentifier) -> Self {
        match ai {
            AccountIdentifier::Address(addr) => {
                let addr = generated::AccountAddress {
                    value: crypto_common::to_bytes(addr),
                };
                Self::Address(addr)
            }
            AccountIdentifier::CredId(credid) => {
                let credid = generated::CredentialRegistrationId {
                    value: crypto_common::to_bytes(credid),
                };
                Self::CredId(credid)
            }
            AccountIdentifier::Index(index) => Self::AccountIndex((*index).into()),
        }
    }
}

impl From<&ModuleRef> for generated::ModuleRef {
    fn from(mr: &ModuleRef) -> Self { generated::ModuleRef { value: mr.to_vec() } }
}

<<<<<<< HEAD
impl From<&TransactionHash> for generated::TransactionHash {
    fn from(th: &TransactionHash) -> Self { generated::TransactionHash { value: th.to_vec() } }
=======
impl From<&ContractAddress> for generated::ContractAddress {
    fn from(ca: &ContractAddress) -> Self {
        generated::ContractAddress {
            index:    ca.index,
            subindex: ca.subindex,
        }
    }
>>>>>>> 706ccfd1
}

impl IntoRequest<generated::AccountInfoRequest> for (&AccountIdentifier, &BlockIdentifier) {
    fn into_request(self) -> tonic::Request<generated::AccountInfoRequest> {
        let ai = generated::AccountInfoRequest {
            block_hash:         Some(self.1.into()),
            account_identifier: Some(self.0.into()),
        };
        tonic::Request::new(ai)
    }
}

impl IntoRequest<generated::AncestorsRequest> for (&BlockIdentifier, u64) {
    fn into_request(self) -> tonic::Request<generated::AncestorsRequest> {
        let ar = generated::AncestorsRequest {
            block_hash: Some(self.0.into()),
            amount:     self.1,
        };
        tonic::Request::new(ar)
    }
}

impl IntoRequest<generated::ModuleSourceRequest> for (&ModuleRef, &BlockIdentifier) {
    fn into_request(self) -> tonic::Request<generated::ModuleSourceRequest> {
        let r = generated::ModuleSourceRequest {
            block_hash: Some(self.1.into()),
            module_ref: Some(self.0.into()),
        };
        tonic::Request::new(r)
    }
}

impl IntoRequest<generated::InstanceInfoRequest> for (&ContractAddress, &BlockIdentifier) {
    fn into_request(self) -> tonic::Request<generated::InstanceInfoRequest> {
        let r = generated::InstanceInfoRequest {
            block_hash: Some(self.1.into()),
            address:    Some(self.0.into()),
        };
        tonic::Request::new(r)
    }
}

impl IntoRequest<generated::TransactionHash> for &TransactionHash {
    fn into_request(self) -> tonic::Request<generated::TransactionHash> {
        tonic::Request::new(self.into())
    }
}

impl Client {
    pub async fn new<E: Into<tonic::transport::Endpoint>>(
        endpoint: E,
    ) -> Result<Self, tonic::transport::Error> {
        let client = generated::queries_client::QueriesClient::connect(endpoint).await?;
        Ok(Self { client })
    }

    pub async fn get_account_info(
        &mut self,
        acc: &AccountIdentifier,
        bi: &BlockIdentifier,
    ) -> endpoints::QueryResult<QueryResponse<AccountInfo>> {
        let response = self.client.get_account_info((acc, bi)).await?;
        let block_hash = extract_metadata(&response)?;
        let response = AccountInfo::try_from(response.into_inner())?;
        Ok(QueryResponse {
            block_hash,
            response,
        })
    }

    pub async fn get_account_list(
        &mut self,
        bi: &BlockIdentifier,
    ) -> endpoints::QueryResult<
        QueryResponse<impl Stream<Item = Result<AccountAddress, tonic::Status>>>,
    > {
        let response = self.client.get_account_list(bi).await?;
        let block_hash = extract_metadata(&response)?;
        let stream = response.into_inner().map(|x| x.and_then(TryFrom::try_from));
        Ok(QueryResponse {
            block_hash,
            response: stream,
        })
    }

    pub async fn get_module_list(
        &mut self,
        bi: &BlockIdentifier,
    ) -> endpoints::QueryResult<QueryResponse<impl Stream<Item = Result<ModuleRef, tonic::Status>>>>
    {
        let response = self.client.get_module_list(bi).await?;
        let block_hash = extract_metadata(&response)?;
        let stream = response.into_inner().map(|x| x.and_then(TryFrom::try_from));
        Ok(QueryResponse {
            block_hash,
            response: stream,
        })
    }

    pub async fn get_module_source(
        &mut self,
        module_ref: &ModuleRef,
        bi: &BlockIdentifier,
    ) -> endpoints::QueryResult<QueryResponse<ModuleSource>> {
        let response = self.client.get_module_source((module_ref, bi)).await?;
        let block_hash = extract_metadata(&response)?;
        let response = ModuleSource::from(response.into_inner());
        Ok(QueryResponse {
            block_hash,
            response,
        })
    }

    pub async fn get_instance_list(
        &mut self,
        bi: &BlockIdentifier,
    ) -> endpoints::QueryResult<
        QueryResponse<impl Stream<Item = Result<ContractAddress, tonic::Status>>>,
    > {
        let response = self.client.get_instance_list(bi).await?;
        let block_hash = extract_metadata(&response)?;
        let stream = response.into_inner().map(|x| x.map(From::from));
        Ok(QueryResponse {
            block_hash,
            response: stream,
        })
    }

    pub async fn get_instance_info(
        &mut self,
        address: &ContractAddress,
        bi: &BlockIdentifier,
    ) -> endpoints::QueryResult<QueryResponse<InstanceInfo>> {
        let response = self.client.get_instance_info((address, bi)).await?;
        let block_hash = extract_metadata(&response)?;
        let response = InstanceInfo::try_from(response.into_inner())?;
        Ok(QueryResponse {
            block_hash,
            response,
        })
    }

    pub async fn get_ancestors(
        &mut self,
        bi: &BlockIdentifier,
        amount: u64,
    ) -> endpoints::QueryResult<QueryResponse<impl Stream<Item = Result<BlockHash, tonic::Status>>>>
    {
        let response = self.client.get_ancestors((bi, amount)).await?;
        let block_hash = extract_metadata(&response)?;
        let stream = response.into_inner().map(|x| x.and_then(TryFrom::try_from));
        Ok(QueryResponse {
            block_hash,
            response: stream,
        })
    }

    pub async fn get_finalized_blocks(
        &mut self,
    ) -> endpoints::QueryResult<impl Stream<Item = Result<FinalizedBlockInfo, tonic::Status>>> {
        let response = self
            .client
            .get_finalized_blocks(generated::Empty::default())
            .await?;
        let stream = response.into_inner().map(|x| match x {
            Ok(v) => {
                let block_hash = v.hash.require_owned().and_then(TryFrom::try_from)?;
                let height = v.height.require_owned()?.into();
                Ok(FinalizedBlockInfo { block_hash, height })
            }
            Err(x) => Err(x),
        });
        Ok(stream)
    }

    pub async fn get_transaction_status(
        &mut self,
        th: &TransactionHash,
    ) -> endpoints::QueryResult<TransactionStatus> {
        let response = self.client.get_transaction_status(th).await?;
        let response = TransactionStatus::try_from(response.into_inner())?;
        Ok(response)
    }
}

fn extract_metadata<T>(response: &tonic::Response<T>) -> endpoints::RPCResult<BlockHash> {
    match response.metadata().get("blockhash") {
        Some(bytes) => {
            let bytes = bytes.as_bytes();
            if bytes.len() == 64 {
                let mut hash = [0u8; 32];
                if let Err(_) = hex::decode_to_slice(bytes, &mut hash) {
                    tonic::Status::unknown("Response does correctly encode the block hash.");
                }
                Ok(hash.into())
            } else {
                Err(endpoints::RPCError::CallError(tonic::Status::unknown(
                    "Response does not include the expected metadata.",
                )))
            }
        }
        None => Err(endpoints::RPCError::CallError(tonic::Status::unknown(
            "Response does not include the expected metadata.",
        ))),
    }
}

/// A helper trait to make it simpler to require specific fields when parsing a
/// protobuf message by allowing us to use method calling syntax and
/// constructing responses that match the calling context, allowing us to use
/// the `?` syntax.
///
/// The main reason for needing this is that in proto3 all fields are optional,
/// so it is up to the application to validate inputs if they are required.
trait Require<E> {
    type A;
    fn require(&self) -> Result<&Self::A, E>;
    fn require_owned(self) -> Result<Self::A, E>;
}

impl<A> Require<tonic::Status> for Option<A> {
    type A = A;

    fn require(&self) -> Result<&Self::A, tonic::Status> {
        match self {
            Some(v) => Ok(v),
            None => Err(tonic::Status::invalid_argument("missing field in response")),
        }
    }

    fn require_owned(self) -> Result<Self::A, tonic::Status> {
        match self {
            Some(v) => Ok(v),
            None => Err(tonic::Status::invalid_argument("missing field in response")),
        }
    }
}<|MERGE_RESOLUTION|>--- conflicted
+++ resolved
@@ -2,15 +2,9 @@
     endpoints,
     types::{
         self, hashes,
-<<<<<<< HEAD
         hashes::{BlockHash, TransactionHash},
-        smart_contracts::{ModuleRef, ModuleSource},
+        smart_contracts::{InstanceInfo, ModuleRef, ModuleSource},
         AbsoluteBlockHeight, AccountInfo, CredentialRegistrationID, TransactionStatus,
-=======
-        hashes::BlockHash,
-        smart_contracts::{InstanceInfo, ModuleRef, ModuleSource},
-        AbsoluteBlockHeight, AccountInfo, CredentialRegistrationID,
->>>>>>> 706ccfd1
     },
 };
 use concordium_contracts_common::{AccountAddress, ContractAddress};
@@ -115,10 +109,10 @@
     fn from(mr: &ModuleRef) -> Self { generated::ModuleRef { value: mr.to_vec() } }
 }
 
-<<<<<<< HEAD
 impl From<&TransactionHash> for generated::TransactionHash {
     fn from(th: &TransactionHash) -> Self { generated::TransactionHash { value: th.to_vec() } }
-=======
+}
+
 impl From<&ContractAddress> for generated::ContractAddress {
     fn from(ca: &ContractAddress) -> Self {
         generated::ContractAddress {
@@ -126,7 +120,6 @@
             subindex: ca.subindex,
         }
     }
->>>>>>> 706ccfd1
 }
 
 impl IntoRequest<generated::AccountInfoRequest> for (&AccountIdentifier, &BlockIdentifier) {
