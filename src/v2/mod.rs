use std::collections::HashMap;

use crate::{
    endpoints::{self, QueryError},
    id,
    id::types::AccountCredentialMessage,
    types::{
        self, hashes,
<<<<<<< HEAD
        hashes::{BlockHash, TransactionHash, TransactionSignHash},
        smart_contracts::{
            ContractContext, InstanceInfo, InvokeContractResult, ModuleRef, Parameter, WasmModule,
        },
        transactions::{self, InitContractPayload, UpdateContractPayload, UpdateInstruction},
        AbsoluteBlockHeight, AccountInfo, CredentialRegistrationID, Energy, Memo, Nonce,
        RegisteredData, TransactionStatus, UpdateSequenceNumber,
    },
};
use concordium_base::{
    common::{
        self,
        types::{TransactionSignature, TransactionTime},
    },
    contracts_common::{
        AccountAddress, Amount, ContractAddress, OwnedContractName, OwnedReceiveName, ReceiveName,
    },
    transactions::PayloadLike,
};
=======
        hashes::{BlockHash, TransactionHash},
        smart_contracts::{ContractContext, InstanceInfo, InvokeContractResult, ModuleRef},
        AbsoluteBlockHeight, AccountInfo, BlockItemSummary, CredentialRegistrationID,
        FinalizationSummary, TransactionStatus,
    },
};
use concordium_base::{
    base::{
        CredentialsPerBlockLimit, ElectionDifficulty, Epoch, ExchangeRate, MintDistributionV0,
        MintDistributionV1,
    },
    contracts_common::{AccountAddress, Amount, ContractAddress, ReceiveName},
    updates::{
        CooldownParameters, GASRewards, PoolParameters, TimeParameters, TransactionFeeDistribution,
    },
};
>>>>>>> 5dfaca49
use futures::{Stream, StreamExt};
use tonic::IntoRequest;

mod generated;

#[derive(Clone, Debug)]
/// Client that can perform queries.
/// All endpoints take a `&mut self` as an argument which means that a single
/// instance cannot be used concurrently. However instead of putting the Client
/// behind a Mutex, the intended way to use it is to clone it. Cloning is very
/// cheap and will reuse the underlying connection.
pub struct Client {
    client: generated::queries_client::QueriesClient<tonic::transport::Channel>,
}

#[derive(Clone, Copy, Debug)]
pub struct QueryResponse<A> {
    /// Block hash for which the query applies.
    pub block_hash: BlockHash,
    pub response:   A,
}

/// A block identifier used in queries.
#[derive(Copy, Clone, Debug, derive_more::From)]
pub enum BlockIdentifier {
    /// Query in the context of the best block.
    Best,
    /// Query in the context of the last finalized block at the time of the
    /// query.
    LastFinal,
    /// Query in the context of a specific block hash.
    Given(BlockHash),
}

#[derive(Copy, Clone, Debug, derive_more::From)]
pub enum AccountIdentifier {
    /// Identify an account by an address.
    Address(AccountAddress),
    /// Identify an account by the credential registration id.
    CredId(CredentialRegistrationID),
    /// Identify an account by its account index.
    Index(crate::types::AccountIndex),
}

#[derive(Copy, Clone, Debug)]
pub struct FinalizedBlockInfo {
    pub block_hash: BlockHash,
    pub height:     AbsoluteBlockHeight,
}

#[derive(Debug, Clone)]
/// Values of chain parameters that can be updated via chain updates.
/// This applies to protocol version 1-3.
pub struct ChainParametersV0 {
    /// Election difficulty for consensus lottery.
    pub election_difficulty:          ElectionDifficulty,
    /// Euro per energy exchange rate.
    pub euro_per_energy:              ExchangeRate,
    /// Micro ccd per euro exchange rate.
    pub micro_ccd_per_euro:           ExchangeRate,
    /// Extra number of epochs before reduction in stake, or baker
    /// deregistration is completed.
    pub baker_cooldown_epochs:        Epoch,
    /// The limit for the number of account creations in a block.
    pub account_creation_limit:       CredentialsPerBlockLimit,
    /// Parameters related to the distribution of newly minted CCD.
    pub mint_distribution:            MintDistributionV0,
    /// Parameters related to the distribution of transaction fees.
    pub transaction_fee_distribution: TransactionFeeDistribution,
    /// Parameters related to the distribution of the GAS account.
    pub gas_rewards:                  GASRewards,
    /// Address of the foundation account.
    pub foundation_account:           AccountAddress,
    /// Minimum threshold for becoming a baker.
    pub minimum_threshold_for_baking: Amount,
}

#[derive(Debug, Clone)]
/// Values of chain parameters that can be updated via chain updates.
/// This applies to protocol version 4 and up.
pub struct ChainParametersV1 {
    /// Election difficulty for consensus lottery.
    pub election_difficulty:          ElectionDifficulty,
    /// Euro per energy exchange rate.
    pub euro_per_energy:              ExchangeRate,
    /// Micro ccd per euro exchange rate.
    pub micro_ccd_per_euro:           ExchangeRate,
    pub cooldown_parameters:          CooldownParameters,
    pub time_parameters:              TimeParameters,
    /// The limit for the number of account creations in a block.
    pub account_creation_limit:       CredentialsPerBlockLimit,
    /// Parameters related to the distribution of newly minted CCD.
    pub mint_distribution:            MintDistributionV1,
    /// Parameters related to the distribution of transaction fees.
    pub transaction_fee_distribution: TransactionFeeDistribution,
    /// Parameters related to the distribution of the GAS account.
    pub gas_rewards:                  GASRewards,
    /// Address of the foundation account.
    pub foundation_account:           AccountAddress,
    /// Parameters for baker pools.
    pub pool_parameters:              PoolParameters,
}

/// Chain parameters. See [`ChainParametersV0`] and [`ChainParametersV1`] for
/// details. `V0` parameters apply to protocol version `1..=3`, and `V1`
/// parameters apply to protocol versions `4` and up.
#[derive(Debug, Clone)]
pub enum ChainParameters {
    V0(ChainParametersV0),
    V1(ChainParametersV1),
}

impl ChainParameters {
    /// Compute the exchange rate between `microCCD` and `NRG`.
    pub fn micro_ccd_per_energy(&self) -> num::rational::Ratio<u128> {
        let (num, denom) = match self {
            ChainParameters::V0(v0) => {
                let x = v0.micro_ccd_per_euro;
                let y = v0.euro_per_energy;
                (
                    u128::from(x.numerator) * u128::from(y.numerator),
                    u128::from(y.denominator) * u128::from(y.denominator),
                )
            }
            ChainParameters::V1(v1) => {
                let x = v1.micro_ccd_per_euro;
                let y = v1.euro_per_energy;
                (
                    u128::from(x.numerator) * u128::from(y.numerator),
                    u128::from(y.denominator) * u128::from(y.denominator),
                )
            }
        };
        num::rational::Ratio::new(num, denom)
    }

    /// The foundation account that gets the foundation tax.
    pub fn foundation_account(&self) -> AccountAddress {
        match self {
            ChainParameters::V0(v0) => v0.foundation_account,
            ChainParameters::V1(v1) => v1.foundation_account,
        }
    }
}

impl From<&BlockIdentifier> for generated::BlockHashInput {
    fn from(bi: &BlockIdentifier) -> Self {
        let block_hash_input = match bi {
            BlockIdentifier::Best => {
                generated::block_hash_input::BlockHashInput::Best(Default::default())
            }
            BlockIdentifier::LastFinal => {
                generated::block_hash_input::BlockHashInput::LastFinal(Default::default())
            }
            BlockIdentifier::Given(h) => {
                generated::block_hash_input::BlockHashInput::Given(generated::BlockHash {
                    value: h.as_ref().to_vec(),
                })
            }
        };
        generated::BlockHashInput {
            block_hash_input: Some(block_hash_input),
        }
    }
}

impl IntoRequest<generated::BlockHashInput> for &BlockIdentifier {
    fn into_request(self) -> tonic::Request<generated::BlockHashInput> {
        tonic::Request::new(self.into())
    }
}

impl From<&AccountAddress> for generated::AccountAddress {
    fn from(addr: &AccountAddress) -> Self {
        generated::AccountAddress {
            value: concordium_base::common::to_bytes(addr),
        }
    }
}

impl From<AccountAddress> for generated::AccountAddress {
    fn from(addr: AccountAddress) -> Self {
        generated::AccountAddress {
            value: common::to_bytes(&addr),
        }
    }
}

impl From<&super::types::Address> for generated::Address {
    fn from(addr: &super::types::Address) -> Self {
        let ty = match addr {
            super::types::Address::Account(account) => {
                generated::address::Type::Account(account.into())
            }
            super::types::Address::Contract(contract) => {
                generated::address::Type::Contract(contract.into())
            }
        };
        generated::Address { r#type: Some(ty) }
    }
}

impl From<&Memo> for generated::Memo {
    fn from(v: &Memo) -> Self {
        Self {
            value: v.as_ref().clone(),
        }
    }
}

impl<'a> From<ReceiveName<'a>> for generated::ReceiveName {
    fn from(a: ReceiveName<'a>) -> Self {
        generated::ReceiveName {
            value: a.get_chain_name().to_string(),
        }
    }
}

impl From<&RegisteredData> for generated::RegisteredData {
    fn from(v: &RegisteredData) -> Self {
        Self {
            value: v.as_ref().clone(),
        }
    }
}
impl From<&[u8]> for generated::Parameter {
    fn from(a: &[u8]) -> Self { generated::Parameter { value: a.to_vec() } }
}

impl From<&TransactionHash> for generated::TransactionHash {
    fn from(th: &TransactionHash) -> Self { generated::TransactionHash { value: th.to_vec() } }
}

impl From<&AccountIdentifier> for generated::AccountIdentifierInput {
    fn from(ai: &AccountIdentifier) -> Self {
        let account_identifier_input = match ai {
            AccountIdentifier::Address(addr) => {
                generated::account_identifier_input::AccountIdentifierInput::Address(addr.into())
            }
            AccountIdentifier::CredId(credid) => {
                let credid = generated::CredentialRegistrationId {
                    value: concordium_base::common::to_bytes(credid),
                };
                generated::account_identifier_input::AccountIdentifierInput::CredId(credid)
            }
            AccountIdentifier::Index(index) => {
                generated::account_identifier_input::AccountIdentifierInput::AccountIndex(
                    (*index).into(),
                )
            }
        };
        generated::AccountIdentifierInput {
            account_identifier_input: Some(account_identifier_input),
        }
    }
}

impl From<&ModuleRef> for generated::ModuleRef {
    fn from(mr: &ModuleRef) -> Self { Self { value: mr.to_vec() } }
}

impl From<ModuleRef> for generated::ModuleRef {
    fn from(mr: ModuleRef) -> Self { Self { value: mr.to_vec() } }
}

impl From<&WasmModule> for generated::VersionedModuleSource {
    fn from(v: &WasmModule) -> Self {
        Self {
            module: Some(match v.version {
                types::smart_contracts::WasmVersion::V0 => {
                    generated::versioned_module_source::Module::V0(
                        generated::versioned_module_source::ModuleSourceV0 {
                            value: v.source.as_ref().clone(),
                        },
                    )
                }
                types::smart_contracts::WasmVersion::V1 => {
                    generated::versioned_module_source::Module::V1(
                        generated::versioned_module_source::ModuleSourceV1 {
                            value: v.source.as_ref().clone(),
                        },
                    )
                }
            }),
        }
    }
}

impl From<&OwnedContractName> for generated::InitName {
    fn from(v: &OwnedContractName) -> Self {
        Self {
            value: v.as_contract_name().get_chain_name().to_string(),
        }
    }
}

impl From<&OwnedReceiveName> for generated::ReceiveName {
    fn from(v: &OwnedReceiveName) -> Self {
        Self {
            value: v.as_receive_name().get_chain_name().to_string(),
        }
    }
}

impl From<&Parameter> for generated::Parameter {
    fn from(v: &Parameter) -> Self {
        Self {
            value: v.as_ref().clone(),
        }
    }
}

impl From<&InitContractPayload> for generated::InitContractPayload {
    fn from(v: &InitContractPayload) -> Self {
        Self {
            amount:     Some(v.amount.into()),
            module_ref: Some(v.mod_ref.into()),
            init_name:  Some((&v.init_name).into()),
            parameter:  Some((&v.param).into()),
        }
    }
}

impl From<&UpdateContractPayload> for generated::UpdateContractPayload {
    fn from(v: &UpdateContractPayload) -> Self {
        Self {
            amount:       Some(v.amount.into()),
            address:      Some(v.address.into()),
            receive_name: Some((&v.receive_name).into()),
            parameter:    Some((&v.message).into()),
        }
    }
}

impl From<&ContractAddress> for generated::ContractAddress {
    fn from(ca: &ContractAddress) -> Self {
        Self {
            index:    ca.index,
            subindex: ca.subindex,
        }
    }
}

impl From<Nonce> for generated::SequenceNumber {
    fn from(v: Nonce) -> Self { generated::SequenceNumber { value: v.nonce } }
}

impl From<UpdateSequenceNumber> for generated::UpdateSequenceNumber {
    fn from(v: UpdateSequenceNumber) -> Self { generated::UpdateSequenceNumber { value: v.number } }
}

impl From<Energy> for generated::Energy {
    fn from(v: Energy) -> Self { generated::Energy { value: v.energy } }
}

impl From<TransactionTime> for generated::TransactionTime {
    fn from(v: TransactionTime) -> Self { generated::TransactionTime { value: v.seconds } }
}

impl From<&Amount> for generated::Amount {
    fn from(v: &Amount) -> Self { Self { value: v.micro_ccd } }
}

impl From<Amount> for generated::Amount {
    fn from(v: Amount) -> Self { Self { value: v.micro_ccd } }
}

impl
    From<
        &AccountCredentialMessage<
            id::constants::IpPairing,
            id::constants::ArCurve,
            id::constants::AttributeKind,
        >,
    > for generated::CredentialDeployment
{
    fn from(
        v: &AccountCredentialMessage<
            id::constants::IpPairing,
            id::constants::ArCurve,
            id::constants::AttributeKind,
        >,
    ) -> Self {
        Self {
            message_expiry: Some(v.message_expiry.into()),
            payload:        Some(generated::credential_deployment::Payload::RawPayload(
                common::to_bytes(&v.credential),
            )),
        }
    }
}

impl From<&UpdateInstruction> for generated::UpdateInstruction {
    fn from(v: &UpdateInstruction) -> Self {
        Self {
            signatures: Some(generated::SignatureMap {
                signatures: {
                    let mut hm = HashMap::new();
                    for (key_idx, sig) in v.signatures.signatures.iter() {
                        hm.insert(key_idx.index.into(), generated::Signature {
                            value: sig.sig.to_owned(),
                        });
                    }
                    hm
                },
            }),
            header:     Some(generated::UpdateInstructionHeader {
                sequence_number: Some(v.header.seq_number.into()),
                effective_time:  Some(v.header.effective_time.into()),
                timeout:         Some(v.header.timeout.into()),
            }),
            payload:    Some(generated::UpdateInstructionPayload {
                payload: Some(generated::update_instruction_payload::Payload::RawPayload(
                    common::to_bytes(&v.payload),
                )),
            }),
        }
    }
}

impl IntoRequest<generated::AccountInfoRequest> for (&AccountIdentifier, &BlockIdentifier) {
    fn into_request(self) -> tonic::Request<generated::AccountInfoRequest> {
        let ai = generated::AccountInfoRequest {
            block_hash:         Some(self.1.into()),
            account_identifier: Some(self.0.into()),
        };
        tonic::Request::new(ai)
    }
}

impl IntoRequest<generated::AncestorsRequest> for (&BlockIdentifier, u64) {
    fn into_request(self) -> tonic::Request<generated::AncestorsRequest> {
        let ar = generated::AncestorsRequest {
            block_hash: Some(self.0.into()),
            amount:     self.1,
        };
        tonic::Request::new(ar)
    }
}

impl IntoRequest<generated::ModuleSourceRequest> for (&ModuleRef, &BlockIdentifier) {
    fn into_request(self) -> tonic::Request<generated::ModuleSourceRequest> {
        let r = generated::ModuleSourceRequest {
            block_hash: Some(self.1.into()),
            module_ref: Some(self.0.into()),
        };
        tonic::Request::new(r)
    }
}

impl IntoRequest<generated::InstanceInfoRequest> for (ContractAddress, &BlockIdentifier) {
    fn into_request(self) -> tonic::Request<generated::InstanceInfoRequest> {
        let r = generated::InstanceInfoRequest {
            block_hash: Some(self.1.into()),
            address:    Some(self.0.into()),
        };
        tonic::Request::new(r)
    }
}

impl<V: Into<Vec<u8>>> IntoRequest<generated::InstanceStateLookupRequest>
    for (ContractAddress, &BlockIdentifier, V)
{
    fn into_request(self) -> tonic::Request<generated::InstanceStateLookupRequest> {
        let r = generated::InstanceStateLookupRequest {
            block_hash: Some(self.1.into()),
            address:    Some(self.0.into()),
            key:        self.2.into(),
        };
        tonic::Request::new(r)
    }
}

impl IntoRequest<generated::TransactionHash> for &TransactionHash {
    fn into_request(self) -> tonic::Request<generated::TransactionHash> {
        tonic::Request::new(self.into())
    }
}

impl IntoRequest<generated::AccountIdentifierInput> for &AccountIdentifier {
    fn into_request(self) -> tonic::Request<generated::AccountIdentifierInput> {
        tonic::Request::new(self.into())
    }
}

impl IntoRequest<generated::AccountAddress> for &AccountAddress {
    fn into_request(self) -> tonic::Request<generated::AccountAddress> {
        tonic::Request::new(self.into())
    }
}

impl From<transactions::TransactionHeader> for generated::AccountTransactionHeader {
    fn from(v: transactions::TransactionHeader) -> Self { (&v).into() }
}

impl From<&transactions::TransactionHeader> for generated::AccountTransactionHeader {
    fn from(v: &transactions::TransactionHeader) -> Self {
        Self {
            sender:          Some(generated::AccountAddress::from(v.sender)),
            sequence_number: Some(v.nonce.into()),
            energy_amount:   Some(v.energy_amount.into()),
            expiry:          Some(v.expiry.into()),
        }
    }
}

impl From<TransactionSignature> for generated::AccountTransactionSignature {
    fn from(v: TransactionSignature) -> Self { (&v).into() }
}

impl From<&TransactionSignature> for generated::AccountTransactionSignature {
    fn from(v: &TransactionSignature) -> Self {
        Self {
            signatures: {
                let mut cred_map: HashMap<u32, generated::AccountSignatureMap> = HashMap::new();
                for (cred_idx, sig_map) in v.signatures.iter() {
                    let mut acc_sig_map: HashMap<u32, generated::Signature> = HashMap::new();
                    for (key_idx, sig) in sig_map.iter() {
                        acc_sig_map.insert(key_idx.0.into(), generated::Signature {
                            value: sig.sig.to_owned(),
                        });
                    }
                    cred_map.insert(cred_idx.index.into(), generated::AccountSignatureMap {
                        signatures: acc_sig_map,
                    });
                }
                cred_map
            },
        }
    }
}

impl IntoRequest<generated::PreAccountTransaction>
    for (&transactions::TransactionHeader, &transactions::Payload)
{
    fn into_request(self) -> tonic::Request<generated::PreAccountTransaction> {
        let request = generated::PreAccountTransaction {
            header:  Some(self.0.into()),
            payload: Some(generated::AccountTransactionPayload {
                payload: Some(generated::account_transaction_payload::Payload::RawPayload(
                    self.1.encode().into(),
                )),
            }),
        };
        tonic::Request::new(request)
    }
}

impl<P: PayloadLike> IntoRequest<generated::SendBlockItemRequest> for &transactions::BlockItem<P> {
    fn into_request(self) -> tonic::Request<generated::SendBlockItemRequest> {
        let request = match self {
            transactions::BlockItem::AccountTransaction(v) => {
                generated::SendBlockItemRequest {
                    block_item: Some(
                        generated::send_block_item_request::BlockItem::AccountTransaction(
                            generated::AccountTransaction {
                                signature: Some((&v.signature).into()),
                                header:    Some((&v.header).into()),
                                payload:   {
                                    let atp = generated::AccountTransactionPayload{
                                    payload: Some(generated::account_transaction_payload::Payload::RawPayload(v.payload.encode().into())),
                                };
                                    Some(atp)
                                },
                            },
                        ),
                    ),
                }
            }
            transactions::BlockItem::CredentialDeployment(v) => generated::SendBlockItemRequest {
                block_item: Some(
                    generated::send_block_item_request::BlockItem::CredentialDeployment(
                        v.as_ref().into(),
                    ),
                ),
            },
            transactions::BlockItem::UpdateInstruction(v) => generated::SendBlockItemRequest {
                block_item: Some(
                    generated::send_block_item_request::BlockItem::UpdateInstruction(v.into()),
                ),
            },
        };
        tonic::Request::new(request)
    }
}

impl IntoRequest<generated::InvokeInstanceRequest> for (&BlockIdentifier, &ContractContext) {
    fn into_request(self) -> tonic::Request<generated::InvokeInstanceRequest> {
        let (block, context) = self;
        tonic::Request::new(generated::InvokeInstanceRequest {
            block_hash: Some(block.into()),
            invoker:    context.invoker.as_ref().map(|a| a.into()),
            instance:   Some((&context.contract).into()),
            amount:     Some(context.amount.into()),
            entrypoint: Some(context.method.as_receive_name().into()),
            parameter:  Some(context.parameter.as_ref().as_slice().into()),
            energy:     Some(context.energy.into()),
        })
    }
}

impl IntoRequest<generated::PoolInfoRequest> for (&BlockIdentifier, types::BakerId) {
    fn into_request(self) -> tonic::Request<generated::PoolInfoRequest> {
        let req = generated::PoolInfoRequest {
            block_hash: Some(self.0.into()),
            baker:      Some(self.1.into()),
        };
        tonic::Request::new(req)
    }
}

impl IntoRequest<generated::BlocksAtHeightRequest> for &endpoints::BlocksAtHeightInput {
    fn into_request(self) -> tonic::Request<generated::BlocksAtHeightRequest> {
        tonic::Request::new(self.into())
    }
}

impl IntoRequest<generated::GetPoolDelegatorsRequest> for (&BlockIdentifier, types::BakerId) {
    fn into_request(self) -> tonic::Request<generated::GetPoolDelegatorsRequest> {
        let req = generated::GetPoolDelegatorsRequest {
            block_hash: Some(self.0.into()),
            baker:      Some(self.1.into()),
        };
        tonic::Request::new(req)
    }
}

impl Client {
    pub async fn new<E: Into<tonic::transport::Endpoint>>(
        endpoint: E,
    ) -> Result<Self, tonic::transport::Error> {
        let client = generated::queries_client::QueriesClient::connect(endpoint).await?;
        Ok(Self { client })
    }

    pub async fn get_account_info(
        &mut self,
        acc: &AccountIdentifier,
        bi: &BlockIdentifier,
    ) -> endpoints::QueryResult<QueryResponse<AccountInfo>> {
        let response = self.client.get_account_info((acc, bi)).await?;
        let block_hash = extract_metadata(&response)?;
        let response = AccountInfo::try_from(response.into_inner())?;
        Ok(QueryResponse {
            block_hash,
            response,
        })
    }

    pub async fn get_next_account_sequence_number(
        &mut self,
        account_address: &AccountAddress,
    ) -> endpoints::QueryResult<types::queries::AccountNonceResponse> {
        let response = self
            .client
            .get_next_account_sequence_number(account_address)
            .await?;
        let response = types::queries::AccountNonceResponse::try_from(response.into_inner())?;
        Ok(response)
    }

    pub async fn get_consensus_info(
        &mut self,
    ) -> endpoints::QueryResult<types::queries::ConsensusInfo> {
        let response = self
            .client
            .get_consensus_info(generated::Empty::default())
            .await?;
        let response = types::queries::ConsensusInfo::try_from(response.into_inner())?;
        Ok(response)
    }

    pub async fn get_cryptographic_parameters(
        &mut self,
        bi: &BlockIdentifier,
    ) -> endpoints::QueryResult<QueryResponse<types::CryptographicParameters>> {
        let response = self.client.get_cryptographic_parameters(bi).await?;
        let block_hash = extract_metadata(&response)?;
        let response = types::CryptographicParameters::try_from(response.into_inner())?;
        Ok(QueryResponse {
            block_hash,
            response,
        })
    }

    pub async fn get_account_list(
        &mut self,
        bi: &BlockIdentifier,
    ) -> endpoints::QueryResult<
        QueryResponse<impl Stream<Item = Result<AccountAddress, tonic::Status>>>,
    > {
        let response = self.client.get_account_list(bi).await?;
        let block_hash = extract_metadata(&response)?;
        let stream = response.into_inner().map(|x| x.and_then(TryFrom::try_from));
        Ok(QueryResponse {
            block_hash,
            response: stream,
        })
    }

    pub async fn get_module_list(
        &mut self,
        bi: &BlockIdentifier,
    ) -> endpoints::QueryResult<QueryResponse<impl Stream<Item = Result<ModuleRef, tonic::Status>>>>
    {
        let response = self.client.get_module_list(bi).await?;
        let block_hash = extract_metadata(&response)?;
        let stream = response.into_inner().map(|x| x.and_then(TryFrom::try_from));
        Ok(QueryResponse {
            block_hash,
            response: stream,
        })
    }

    pub async fn get_module_source(
        &mut self,
        module_ref: &ModuleRef,
        bi: &BlockIdentifier,
    ) -> endpoints::QueryResult<QueryResponse<types::smart_contracts::WasmModule>> {
        let response = self.client.get_module_source((module_ref, bi)).await?;
        let block_hash = extract_metadata(&response)?;
        let response = types::smart_contracts::WasmModule::try_from(response.into_inner())?;
        Ok(QueryResponse {
            block_hash,
            response,
        })
    }

    pub async fn get_instance_list(
        &mut self,
        bi: &BlockIdentifier,
    ) -> endpoints::QueryResult<
        QueryResponse<impl Stream<Item = Result<ContractAddress, tonic::Status>>>,
    > {
        let response = self.client.get_instance_list(bi).await?;
        let block_hash = extract_metadata(&response)?;
        let stream = response.into_inner().map(|x| x.map(From::from));
        Ok(QueryResponse {
            block_hash,
            response: stream,
        })
    }

    pub async fn get_instance_info(
        &mut self,
        address: ContractAddress,
        bi: &BlockIdentifier,
    ) -> endpoints::QueryResult<QueryResponse<InstanceInfo>> {
        let response = self.client.get_instance_info((address, bi)).await?;
        let block_hash = extract_metadata(&response)?;
        let response = InstanceInfo::try_from(response.into_inner())?;
        Ok(QueryResponse {
            block_hash,
            response,
        })
    }

    pub async fn get_ancestors(
        &mut self,
        bi: &BlockIdentifier,
        amount: u64,
    ) -> endpoints::QueryResult<QueryResponse<impl Stream<Item = Result<BlockHash, tonic::Status>>>>
    {
        let response = self.client.get_ancestors((bi, amount)).await?;
        let block_hash = extract_metadata(&response)?;
        let stream = response.into_inner().map(|x| x.and_then(TryFrom::try_from));
        Ok(QueryResponse {
            block_hash,
            response: stream,
        })
    }

    pub async fn get_finalized_blocks(
        &mut self,
    ) -> endpoints::QueryResult<impl Stream<Item = Result<FinalizedBlockInfo, tonic::Status>>> {
        let response = self
            .client
            .get_finalized_blocks(generated::Empty::default())
            .await?;
        let stream = response.into_inner().map(|x| match x {
            Ok(v) => {
                let block_hash = v.hash.require().and_then(TryFrom::try_from)?;
                let height = v.height.require()?.into();
                Ok(FinalizedBlockInfo { block_hash, height })
            }
            Err(x) => Err(x),
        });
        Ok(stream)
    }

    pub async fn get_instance_state(
        &mut self,
        ca: ContractAddress,
        bi: &BlockIdentifier,
    ) -> endpoints::QueryResult<
        QueryResponse<impl Stream<Item = Result<(Vec<u8>, Vec<u8>), tonic::Status>>>,
    > {
        let response = self.client.get_instance_state((ca, bi)).await?;
        let block_hash = extract_metadata(&response)?;
        let stream = response.into_inner().map(|x| match x {
            Ok(v) => {
                let key = v.key;
                let value = v.value;
                Ok((key, value))
            }
            Err(x) => Err(x),
        });
        Ok(QueryResponse {
            block_hash,
            response: stream,
        })
    }

    pub async fn instance_state_lookup(
        &mut self,
        ca: ContractAddress,
        key: impl Into<Vec<u8>>,
        bi: &BlockIdentifier,
    ) -> endpoints::QueryResult<QueryResponse<Vec<u8>>> {
        let response = self.client.instance_state_lookup((ca, bi, key)).await?;
        let block_hash = extract_metadata(&response)?;
        Ok(QueryResponse {
            block_hash,
            response: response.into_inner().value,
        })
    }

    pub async fn get_block_item_status(
        &mut self,
        th: &TransactionHash,
    ) -> endpoints::QueryResult<TransactionStatus> {
        let response = self.client.get_block_item_status(th).await?;
        let response = TransactionStatus::try_from(response.into_inner())?;
        Ok(response)
    }

    pub async fn send_block_item<P: PayloadLike>(
        &mut self,
        bi: &transactions::BlockItem<P>,
    ) -> endpoints::RPCResult<TransactionHash> {
        let response = self.client.send_block_item(bi).await?;
        let response = TransactionHash::try_from(response.into_inner())?;
        Ok(response)
    }

    pub async fn get_account_transaction_sign_hash(
        &mut self,
        header: &transactions::TransactionHeader,
        payload: &transactions::Payload,
    ) -> endpoints::RPCResult<TransactionSignHash> {
        let response = self
            .client
            .get_account_transaction_sign_hash((header, payload))
            .await?;
        let response = TransactionSignHash::try_from(response.into_inner())?;
        Ok(response)
    }

    /// Wait until the transaction is finalized. Returns
    /// [`NotFound`](QueryError::NotFound) in case the transaction is not
    /// known to the node. In case of success, the return value is a pair of the
    /// block hash of the block that contains the transactions, and its
    /// outcome in the block.
    ///
    /// Since this can take an indefinite amount of time in general, users of
    /// this function might wish to wrap it inside
    /// [`timeout`](tokio::time::timeout) handler and handle the resulting
    /// failure.
    pub async fn wait_until_finalized(
        &mut self,
        hash: &types::hashes::TransactionHash,
    ) -> endpoints::QueryResult<(types::hashes::BlockHash, types::BlockItemSummary)> {
        let hash = *hash;
        let process_response = |response| {
            if let types::TransactionStatus::Finalized(blocks) = response {
                let mut iter = blocks.into_iter();
                if let Some(rv) = iter.next() {
                    if iter.next().is_some() {
                        return Err(tonic::Status::internal(
                            "Finalized transaction finalized into multiple blocks. This cannot \
                             happen.",
                        )
                        .into());
                    } else {
                        return Ok::<_, QueryError>(Some(rv));
                    }
                } else {
                    return Err(tonic::Status::internal(
                        "Finalized transaction finalized into no blocks. This cannot happen.",
                    )
                    .into());
                }
            } else {
                Ok(None)
            }
        };

        match process_response(self.get_block_item_status(&hash).await?)? {
            Some(rv) => Ok(rv),
            None => {
                // if the first query did not succeed then start listening for finalized blocks.
                // and on each new block try to query the status.
                let mut blocks = self.get_finalized_blocks().await?;
                while blocks.next().await.transpose()?.is_some() {
                    if let Some(rv) = process_response(self.get_block_item_status(&hash).await?)? {
                        return Ok(rv);
                    }
                }
                Err(QueryError::NotFound)
            }
        }
    }

    pub async fn invoke_instance(
        &mut self,
        bi: &BlockIdentifier,
        context: &ContractContext,
    ) -> endpoints::QueryResult<QueryResponse<InvokeContractResult>> {
        let response = self.client.invoke_instance((bi, context)).await?;
        let block_hash = extract_metadata(&response)?;
        let response = InvokeContractResult::try_from(response.into_inner())?;
        Ok(QueryResponse {
            block_hash,
            response,
        })
    }

    pub async fn get_block_info(
        &mut self,
        bi: &BlockIdentifier,
    ) -> endpoints::QueryResult<QueryResponse<types::queries::BlockInfo>> {
        let response = self.client.get_block_info(bi).await?;
        let block_hash = extract_metadata(&response)?;
        let response = types::queries::BlockInfo::try_from(response.into_inner())?;
        Ok(QueryResponse {
            block_hash,
            response,
        })
    }

    pub async fn get_baker_list(
        &mut self,
        bi: &BlockIdentifier,
    ) -> endpoints::QueryResult<
        QueryResponse<impl Stream<Item = Result<types::BakerId, tonic::Status>>>,
    > {
        let response = self.client.get_baker_list(bi).await?;
        let block_hash = extract_metadata(&response)?;
        let stream = response.into_inner().map(|x| x.map(From::from));
        Ok(QueryResponse {
            block_hash,
            response: stream,
        })
    }

    pub async fn get_pool_info(
        &mut self,
        block_id: &BlockIdentifier,
        baker_id: types::BakerId,
    ) -> endpoints::QueryResult<QueryResponse<types::BakerPoolStatus>> {
        let response = self.client.get_pool_info((block_id, baker_id)).await?;
        let block_hash = extract_metadata(&response)?;
        let response = types::BakerPoolStatus::try_from(response.into_inner())?;
        Ok(QueryResponse {
            block_hash,
            response,
        })
    }

    pub async fn get_passive_delegation_info(
        &mut self,
        block_id: &BlockIdentifier,
    ) -> endpoints::QueryResult<QueryResponse<types::PassiveDelegationStatus>> {
        let response = self.client.get_passive_delegation_info(block_id).await?;
        let block_hash = extract_metadata(&response)?;
        let response = types::PassiveDelegationStatus::try_from(response.into_inner())?;
        Ok(QueryResponse {
            block_hash,
            response,
        })
    }

    pub async fn get_blocks_at_height(
        &mut self,
        blocks_at_height_input: &endpoints::BlocksAtHeightInput,
    ) -> endpoints::QueryResult<Vec<BlockHash>> {
        let response = self
            .client
            .get_blocks_at_height(blocks_at_height_input)
            .await?;
        let blocks = response
            .into_inner()
            .blocks
            .into_iter()
            .map(TryFrom::try_from)
            .collect::<Result<_, tonic::Status>>()?;
        Ok(blocks)
    }

    pub async fn get_tokenomics_info(
        &mut self,
        block_id: &BlockIdentifier,
    ) -> endpoints::QueryResult<QueryResponse<types::RewardsOverview>> {
        let response = self.client.get_tokenomics_info(block_id).await?;
        let block_hash = extract_metadata(&response)?;
        let response = types::RewardsOverview::try_from(response.into_inner())?;
        Ok(QueryResponse {
            block_hash,
            response,
        })
    }

    pub async fn get_pool_delegators(
        &mut self,
        bi: &BlockIdentifier,
        baker_id: types::BakerId,
    ) -> endpoints::QueryResult<
        QueryResponse<impl Stream<Item = Result<types::DelegatorInfo, tonic::Status>>>,
    > {
        let response = self.client.get_pool_delegators((bi, baker_id)).await?;
        let block_hash = extract_metadata(&response)?;
        let stream = response.into_inner().map(|result| match result {
            Ok(delegator) => delegator.try_into(),
            Err(err) => Err(err),
        });
        Ok(QueryResponse {
            block_hash,
            response: stream,
        })
    }

    pub async fn get_pool_delegators_reward_period(
        &mut self,
        bi: &BlockIdentifier,
        baker_id: types::BakerId,
    ) -> endpoints::QueryResult<
        QueryResponse<impl Stream<Item = Result<types::DelegatorRewardPeriodInfo, tonic::Status>>>,
    > {
        let response = self
            .client
            .get_pool_delegators_reward_period((bi, baker_id))
            .await?;
        let block_hash = extract_metadata(&response)?;
        let stream = response.into_inner().map(|result| match result {
            Ok(delegator) => delegator.try_into(),
            Err(err) => Err(err),
        });
        Ok(QueryResponse {
            block_hash,
            response: stream,
        })
    }

    pub async fn get_passive_delegators(
        &mut self,
        bi: &BlockIdentifier,
    ) -> endpoints::QueryResult<
        QueryResponse<impl Stream<Item = Result<types::DelegatorInfo, tonic::Status>>>,
    > {
        let response = self.client.get_passive_delegators(bi).await?;
        let block_hash = extract_metadata(&response)?;
        let stream = response.into_inner().map(|result| match result {
            Ok(delegator) => delegator.try_into(),
            Err(err) => Err(err),
        });
        Ok(QueryResponse {
            block_hash,
            response: stream,
        })
    }

    pub async fn get_passive_delegators_reward_period(
        &mut self,
        bi: &BlockIdentifier,
    ) -> endpoints::QueryResult<
        QueryResponse<impl Stream<Item = Result<types::DelegatorRewardPeriodInfo, tonic::Status>>>,
    > {
        let response = self.client.get_passive_delegators_reward_period(bi).await?;
        let block_hash = extract_metadata(&response)?;
        let stream = response.into_inner().map(|result| match result {
            Ok(delegator) => delegator.try_into(),
            Err(err) => Err(err),
        });
        Ok(QueryResponse {
            block_hash,
            response: stream,
        })
    }

    pub async fn get_branches(&mut self) -> endpoints::QueryResult<types::queries::Branch> {
        let response = self
            .client
            .get_branches(generated::Empty::default())
            .await?;
        let response = types::queries::Branch::try_from(response.into_inner())?;
        Ok(response)
    }

    pub async fn get_election_info(
        &mut self,
        bi: &BlockIdentifier,
    ) -> endpoints::QueryResult<QueryResponse<types::BirkParameters>> {
        let response = self.client.get_election_info(bi).await?;
        let block_hash = extract_metadata(&response)?;
        let response = types::BirkParameters::try_from(response.into_inner())?;
        Ok(QueryResponse {
            block_hash,
            response,
        })
    }

    pub async fn get_identity_providers(
        &mut self,
        bi: &BlockIdentifier,
    ) -> endpoints::QueryResult<
        QueryResponse<
            impl Stream<
                Item = Result<
                    crate::id::types::IpInfo<crate::id::constants::IpPairing>,
                    tonic::Status,
                >,
            >,
        >,
    > {
        let response = self.client.get_identity_providers(bi).await?;
        let block_hash = extract_metadata(&response)?;
        let stream = response.into_inner().map(|result| match result {
            Ok(ip_info) => ip_info.try_into(),
            Err(err) => Err(err),
        });
        Ok(QueryResponse {
            block_hash,
            response: stream,
        })
    }

    pub async fn get_anonymity_revokers(
        &mut self,
        bi: &BlockIdentifier,
    ) -> endpoints::QueryResult<
        QueryResponse<
            impl Stream<
                Item = Result<
                    crate::id::types::ArInfo<crate::id::constants::ArCurve>,
                    tonic::Status,
                >,
            >,
        >,
    > {
        let response = self.client.get_anonymity_revokers(bi).await?;
        let block_hash = extract_metadata(&response)?;
        let stream = response.into_inner().map(|result| match result {
            Ok(ar_info) => ar_info.try_into(),
            Err(err) => Err(err),
        });
        Ok(QueryResponse {
            block_hash,
            response: stream,
        })
    }

    pub async fn get_account_non_finalized_transactions(
        &mut self,
        account_address: &AccountAddress,
    ) -> endpoints::QueryResult<impl Stream<Item = Result<TransactionHash, tonic::Status>>> {
        let response = self
            .client
            .get_account_non_finalized_transactions(account_address)
            .await?;
        let stream = response.into_inner().map(|result| match result {
            Ok(transaction_hash) => transaction_hash.try_into(),
            Err(err) => Err(err),
        });
        Ok(stream)
    }

    pub async fn get_block_transaction_events(
        &mut self,
        bi: &BlockIdentifier,
    ) -> endpoints::QueryResult<
        QueryResponse<impl Stream<Item = Result<BlockItemSummary, tonic::Status>>>,
    > {
        let response = self.client.get_block_transaction_events(bi).await?;
        let block_hash = extract_metadata(&response)?;
        let stream = response.into_inner().map(|result| match result {
            Ok(summary) => summary.try_into(),
            Err(err) => Err(err),
        });
        Ok(QueryResponse {
            block_hash,
            response: stream,
        })
    }

    pub async fn get_block_special_events(
        &mut self,
        bi: &BlockIdentifier,
    ) -> endpoints::QueryResult<
        QueryResponse<impl Stream<Item = Result<types::SpecialTransactionOutcome, tonic::Status>>>,
    > {
        let response = self.client.get_block_special_events(bi).await?;
        let block_hash = extract_metadata(&response)?;
        let stream = response.into_inner().map(|result| match result {
            Ok(summary) => summary.try_into(),
            Err(err) => Err(err),
        });
        Ok(QueryResponse {
            block_hash,
            response: stream,
        })
    }

    pub async fn get_block_pending_updates(
        &mut self,
        bi: &BlockIdentifier,
    ) -> endpoints::QueryResult<
        QueryResponse<impl Stream<Item = Result<types::queries::PendingUpdate, tonic::Status>>>,
    > {
        let response = self.client.get_block_pending_updates(bi).await?;
        let block_hash = extract_metadata(&response)?;
        let stream = response.into_inner().map(|result| match result {
            Ok(update) => update.try_into(),
            Err(err) => Err(err),
        });
        Ok(QueryResponse {
            block_hash,
            response: stream,
        })
    }

    pub async fn get_next_update_sequence_numbers(
        &mut self,
        block_id: &BlockIdentifier,
    ) -> endpoints::QueryResult<QueryResponse<types::queries::NextUpdateSequenceNumbers>> {
        let response = self
            .client
            .get_next_update_sequence_numbers(block_id)
            .await?;
        let block_hash = extract_metadata(&response)?;
        let response = types::queries::NextUpdateSequenceNumbers::try_from(response.into_inner())?;
        Ok(QueryResponse {
            block_hash,
            response,
        })
    }

    pub async fn get_block_chain_parameters(
        &mut self,
        block_id: &BlockIdentifier,
    ) -> endpoints::QueryResult<QueryResponse<ChainParameters>> {
        let response = self.client.get_block_chain_parameters(block_id).await?;
        let block_hash = extract_metadata(&response)?;
        let response = ChainParameters::try_from(response.into_inner())?;
        Ok(QueryResponse {
            block_hash,
            response,
        })
    }

    pub async fn get_block_finalization_summary(
        &mut self,
        block_id: &BlockIdentifier,
    ) -> endpoints::QueryResult<QueryResponse<Option<FinalizationSummary>>> {
        let response = self.client.get_block_finalization_summary(block_id).await?;
        let block_hash = extract_metadata(&response)?;
        let response = response.into_inner().try_into()?;
        Ok(QueryResponse {
            block_hash,
            response,
        })
    }

    pub async fn get_finalized_blocks_from(
        &mut self,
        start_height: AbsoluteBlockHeight,
    ) -> endpoints::QueryResult<FinalizedBlocksStream> {
        let mut fin_height = self.get_consensus_info().await?.last_finalized_block_height;
        let (sender, receiver) = tokio::sync::mpsc::channel(100);
        let mut client = self.clone();
        let handle = tokio::spawn(async move {
            let mut height = start_height;
            loop {
                if height > fin_height {
                    fin_height = client
                        .get_consensus_info()
                        .await?
                        .last_finalized_block_height;
                    if height > fin_height {
                        break;
                    }
                } else {
                    let mut bi = client.get_blocks_at_height(&height.into()).await?;
                    let block_hash = bi.pop().ok_or(endpoints::QueryError::NotFound)?;
                    let info = FinalizedBlockInfo { block_hash, height };
                    if sender.send(info).await.is_err() {
                        return Ok(());
                    }
                    height = height.next();
                }
            }
            let mut stream = client.get_finalized_blocks().await?;
            while let Some(fbi) = stream.next().await.transpose()? {
                // recover missed blocks.
                while height < fbi.height {
                    let mut bi = client.get_blocks_at_height(&height.into()).await?;
                    let block_hash = bi.pop().ok_or(endpoints::QueryError::NotFound)?;
                    let info = FinalizedBlockInfo { block_hash, height };
                    if sender.send(info).await.is_err() {
                        return Ok(());
                    }
                    height = height.next();
                }
                if sender.send(fbi).await.is_err() {
                    return Ok(());
                }
                height = height.next();
            }
            Ok(())
        });
        Ok(FinalizedBlocksStream { handle, receiver })
    }
}

/// A stream of finalized blocks. This contains a background task that polls
/// for new finalized blocks indefinitely. The task can be stopped by dropping
/// the object.
pub struct FinalizedBlocksStream {
    handle:   tokio::task::JoinHandle<endpoints::QueryResult<()>>,
    receiver: tokio::sync::mpsc::Receiver<FinalizedBlockInfo>,
}

// Make sure to abort the background task so that those resources are cleaned up
// before we drop the handle.
impl Drop for FinalizedBlocksStream {
    fn drop(&mut self) { self.handle.abort(); }
}

impl FinalizedBlocksStream {
    /// Get the next finalized block in the stream. Or [`None`] if the there are
    /// no more. This function blocks until a finalized block becomes available.
    pub async fn next(&mut self) -> Option<FinalizedBlockInfo> { self.receiver.recv().await }

    /// Get the next chunk of blocks. If the finalized block poller has been
    /// disconnected this will return `Err(blocks)` where `blocks` are the
    /// finalized blocks that were retrieved before closure. In that case
    /// all further calls will return `Err(Vec::new())`.
    ///
    /// In case of success up to `max(1, n)` elements will be returned. This
    /// function will block so it always returns at least one element, and
    /// will retrieve as many elements as it can without blocking further
    /// once at least one element has been acquired.
    pub async fn next_chunk(
        &mut self,
        n: usize,
    ) -> Result<Vec<FinalizedBlockInfo>, Vec<FinalizedBlockInfo>> {
        let mut out = Vec::with_capacity(n);
        let first = self.receiver.recv().await;
        match first {
            Some(v) => out.push(v),
            None => {
                return Err(out);
            }
        }
        for _ in 1..n {
            match self.receiver.try_recv() {
                Ok(v) => {
                    out.push(v);
                }
                Err(tokio::sync::mpsc::error::TryRecvError::Empty) => {
                    break;
                }
                Err(tokio::sync::mpsc::error::TryRecvError::Disconnected) => return Err(out),
            }
        }
        Ok(out)
    }
}

fn extract_metadata<T>(response: &tonic::Response<T>) -> endpoints::RPCResult<BlockHash> {
    match response.metadata().get("blockhash") {
        Some(bytes) => {
            let bytes = bytes.as_bytes();
            if bytes.len() == 64 {
                let mut hash = [0u8; 32];
                if hex::decode_to_slice(bytes, &mut hash).is_err() {
                    tonic::Status::unknown("Response does correctly encode the block hash.");
                }
                Ok(hash.into())
            } else {
                Err(endpoints::RPCError::CallError(tonic::Status::unknown(
                    "Response does not include the expected metadata.",
                )))
            }
        }
        None => Err(endpoints::RPCError::CallError(tonic::Status::unknown(
            "Response does not include the expected metadata.",
        ))),
    }
}

/// A helper trait to make it simpler to require specific fields when parsing a
/// protobuf message by allowing us to use method calling syntax and
/// constructing responses that match the calling context, allowing us to use
/// the `?` syntax.
///
/// The main reason for needing this is that in proto3 all fields are optional,
/// so it is up to the application to validate inputs if they are required.
trait Require<E> {
    type A;
    fn require(self) -> Result<Self::A, E>;
}

impl<A> Require<tonic::Status> for Option<A> {
    type A = A;

    fn require(self) -> Result<Self::A, tonic::Status> {
        match self {
            Some(v) => Ok(v),
            None => Err(tonic::Status::invalid_argument("missing field in response")),
        }
    }
}<|MERGE_RESOLUTION|>--- conflicted
+++ resolved
@@ -6,7 +6,6 @@
     id::types::AccountCredentialMessage,
     types::{
         self, hashes,
-<<<<<<< HEAD
         hashes::{BlockHash, TransactionHash, TransactionSignHash},
         smart_contracts::{
             ContractContext, InstanceInfo, InvokeContractResult, ModuleRef, Parameter, WasmModule,
@@ -17,6 +16,10 @@
     },
 };
 use concordium_base::{
+    base::{
+        CredentialsPerBlockLimit, ElectionDifficulty, Epoch, ExchangeRate, MintDistributionV0,
+        MintDistributionV1,
+    },
     common::{
         self,
         types::{TransactionSignature, TransactionTime},
@@ -25,25 +28,11 @@
         AccountAddress, Amount, ContractAddress, OwnedContractName, OwnedReceiveName, ReceiveName,
     },
     transactions::PayloadLike,
-};
-=======
-        hashes::{BlockHash, TransactionHash},
-        smart_contracts::{ContractContext, InstanceInfo, InvokeContractResult, ModuleRef},
-        AbsoluteBlockHeight, AccountInfo, BlockItemSummary, CredentialRegistrationID,
-        FinalizationSummary, TransactionStatus,
-    },
-};
-use concordium_base::{
-    base::{
-        CredentialsPerBlockLimit, ElectionDifficulty, Epoch, ExchangeRate, MintDistributionV0,
-        MintDistributionV1,
-    },
-    contracts_common::{AccountAddress, Amount, ContractAddress, ReceiveName},
     updates::{
         CooldownParameters, GASRewards, PoolParameters, TimeParameters, TransactionFeeDistribution,
     },
 };
->>>>>>> 5dfaca49
+
 use futures::{Stream, StreamExt};
 use tonic::IntoRequest;
 
@@ -1224,7 +1213,7 @@
         &mut self,
         bi: &BlockIdentifier,
     ) -> endpoints::QueryResult<
-        QueryResponse<impl Stream<Item = Result<BlockItemSummary, tonic::Status>>>,
+        QueryResponse<impl Stream<Item = Result<types::BlockItemSummary, tonic::Status>>>,
     > {
         let response = self.client.get_block_transaction_events(bi).await?;
         let block_hash = extract_metadata(&response)?;
@@ -1306,7 +1295,7 @@
     pub async fn get_block_finalization_summary(
         &mut self,
         block_id: &BlockIdentifier,
-    ) -> endpoints::QueryResult<QueryResponse<Option<FinalizationSummary>>> {
+    ) -> endpoints::QueryResult<QueryResponse<Option<types::FinalizationSummary>>> {
         let response = self.client.get_block_finalization_summary(block_id).await?;
         let block_hash = extract_metadata(&response)?;
         let response = response.into_inner().try_into()?;
