--- conflicted
+++ resolved
@@ -1,9 +1,3 @@
-<<<<<<< HEAD
-use std::net::SocketAddr;
-=======
-use std::net::IpAddr;
->>>>>>> 70851f76
-
 use crate::{
     endpoints,
     types::{
@@ -290,14 +284,12 @@
     }
 }
 
-<<<<<<< HEAD
-=======
 impl TryFrom<crate::v2::generated::BannedPeer> for types::network::BannedPeer {
     type Error = anyhow::Error;
 
     fn try_from(value: crate::v2::generated::BannedPeer) -> Result<Self, Self::Error> {
         Ok(types::network::BannedPeer(
-            <IpAddr as std::str::FromStr>::from_str(&value.ip_address.require()?.value)?,
+            <std::net::IpAddr as std::str::FromStr>::from_str(&value.ip_address.require()?.value)?,
         ))
     }
 }
@@ -454,7 +446,6 @@
     }
 }
 
->>>>>>> 70851f76
 impl Client {
     pub async fn new<E: Into<tonic::transport::Endpoint>>(
         endpoint: E,
@@ -917,9 +908,9 @@
         Ok(stream)
     }
 
-<<<<<<< HEAD
-    pub async fn peer_connect(&mut self, addr: SocketAddr) -> endpoints::RPCResult<bool> {
-        let peer_connection = generated::PeerConnection {
+    // Try connect to a peer with the provided address.
+    pub async fn peer_connect(&mut self, addr: std::net::SocketAddr) -> endpoints::RPCResult<()> {
+        let peer_connection = generated::IpSocketAddress {
             ip:   Some(generated::IpAddress {
                 value: addr.ip().to_string(),
             }),
@@ -927,16 +918,16 @@
                 value: addr.port() as u32,
             }),
         };
-        Ok(self
-            .client
-            .peer_connect(peer_connection)
-            .await?
-            .into_inner()
-            .value)
-    }
-
-    pub async fn peer_disconnect(&mut self, addr: SocketAddr) -> endpoints::RPCResult<bool> {
-        let peer_connection = generated::PeerConnection {
+        self.client.peer_connect(peer_connection).await?;
+        Ok(())
+    }
+
+    // Disconnect a peer at the given address.
+    pub async fn peer_disconnect(
+        &mut self,
+        addr: std::net::SocketAddr,
+    ) -> endpoints::RPCResult<()> {
+        let peer_connection = generated::IpSocketAddress {
             ip:   Some(generated::IpAddress {
                 value: addr.ip().to_string(),
             }),
@@ -944,13 +935,10 @@
                 value: addr.port() as u32,
             }),
         };
-        Ok(self
-            .client
-            .peer_disconnect(peer_connection)
-            .await?
-            .into_inner()
-            .value)
-=======
+        self.client.peer_disconnect(peer_connection).await?;
+        Ok(())
+    }
+
     /// Get a vector of the banned peers.
     pub async fn get_banned_peers(
         &mut self,
@@ -1027,7 +1015,6 @@
             .await?;
         let node_info = types::NodeInfo::try_from(response.into_inner())?;
         Ok(node_info)
->>>>>>> 70851f76
     }
 }
 
