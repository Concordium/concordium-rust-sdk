use std::collections::HashMap;

use crate::{
    endpoints::{self, QueryError},
    id,
    id::types::AccountCredentialMessage,
    types::{
        self, hashes,
        hashes::{BlockHash, TransactionHash, TransactionSignHash},
        smart_contracts::{
            ContractContext, InstanceInfo, InvokeContractResult, ModuleRef, Parameter, WasmModule,
        },
        transactions::{self, InitContractPayload, UpdateContractPayload, UpdateInstruction},
        AbsoluteBlockHeight, AccountInfo, CredentialRegistrationID, Energy, Memo, Nonce,
        RegisteredData, TransactionStatus, UpdateSequenceNumber,
    },
};
use concordium_base::{
    base::{
        ChainParameterVersion0, ChainParameterVersion1, CredentialsPerBlockLimit,
        ElectionDifficulty, Epoch, ExchangeRate, MintDistributionV0, MintDistributionV1,
    },
    common::{
        self,
        types::{TransactionSignature, TransactionTime},
    },
    contracts_common::{
        AccountAddress, Amount, ContractAddress, OwnedContractName, OwnedReceiveName, ReceiveName,
    },
    transactions::{BlockItem, EncodedPayload, PayloadLike},
    updates::{
        AuthorizationsV0, CooldownParameters, GASRewards, PoolParameters, TimeParameters,
        TransactionFeeDistribution,
    },
};

use futures::{Stream, StreamExt};
use tonic::IntoRequest;

mod generated;

#[derive(Clone, Debug)]
/// Client that can perform queries.
/// All endpoints take a `&mut self` as an argument which means that a single
/// instance cannot be used concurrently. However instead of putting the Client
/// behind a Mutex, the intended way to use it is to clone it. Cloning is very
/// cheap and will reuse the underlying connection.
pub struct Client {
    client: generated::queries_client::QueriesClient<tonic::transport::Channel>,
}

#[derive(Clone, Copy, Debug)]
pub struct QueryResponse<A> {
    /// Block hash for which the query applies.
    pub block_hash: BlockHash,
    pub response:   A,
}

/// A block identifier used in queries.
#[derive(Copy, Clone, Debug, derive_more::From)]
pub enum BlockIdentifier {
    /// Query in the context of the best block.
    Best,
    /// Query in the context of the last finalized block at the time of the
    /// query.
    LastFinal,
    /// Query in the context of a specific block hash.
    Given(BlockHash),
}

#[derive(Copy, Clone, Debug, derive_more::From)]
pub enum AccountIdentifier {
    /// Identify an account by an address.
    Address(AccountAddress),
    /// Identify an account by the credential registration id.
    CredId(CredentialRegistrationID),
    /// Identify an account by its account index.
    Index(crate::types::AccountIndex),
}

#[derive(Copy, Clone, Debug)]
pub struct FinalizedBlockInfo {
    pub block_hash: BlockHash,
    pub height:     AbsoluteBlockHeight,
}

#[derive(Debug, Clone)]
/// Values of chain parameters that can be updated via chain updates.
/// This applies to protocol version 1-3.
pub struct ChainParametersV0 {
    /// Election difficulty for consensus lottery.
    pub election_difficulty: ElectionDifficulty,
    /// Euro per energy exchange rate.
    pub euro_per_energy: ExchangeRate,
    /// Micro ccd per euro exchange rate.
    pub micro_ccd_per_euro: ExchangeRate,
    /// Extra number of epochs before reduction in stake, or baker
    /// deregistration is completed.
    pub baker_cooldown_epochs: Epoch,
    /// The limit for the number of account creations in a block.
    pub account_creation_limit: CredentialsPerBlockLimit,
    /// Parameters related to the distribution of newly minted CCD.
    pub mint_distribution: MintDistributionV0,
    /// Parameters related to the distribution of transaction fees.
    pub transaction_fee_distribution: TransactionFeeDistribution,
    /// Parameters related to the distribution of the GAS account.
    pub gas_rewards: GASRewards,
    /// Address of the foundation account.
    pub foundation_account: AccountAddress,
    /// Minimum threshold for becoming a baker.
    pub minimum_threshold_for_baking: Amount,
    /// Keys allowed to do updates.
    pub keys: types::UpdateKeysCollection<ChainParameterVersion0>,
}

#[derive(Debug, Clone)]
/// Values of chain parameters that can be updated via chain updates.
/// This applies to protocol version 4 and up.
pub struct ChainParametersV1 {
    /// Election difficulty for consensus lottery.
    pub election_difficulty: ElectionDifficulty,
    /// Euro per energy exchange rate.
    pub euro_per_energy: ExchangeRate,
    /// Micro ccd per euro exchange rate.
    pub micro_ccd_per_euro: ExchangeRate,
    pub cooldown_parameters: CooldownParameters,
    pub time_parameters: TimeParameters,
    /// The limit for the number of account creations in a block.
    pub account_creation_limit: CredentialsPerBlockLimit,
    /// Parameters related to the distribution of newly minted CCD.
    pub mint_distribution: MintDistributionV1,
    /// Parameters related to the distribution of transaction fees.
    pub transaction_fee_distribution: TransactionFeeDistribution,
    /// Parameters related to the distribution of the GAS account.
    pub gas_rewards: GASRewards,
    /// Address of the foundation account.
    pub foundation_account: AccountAddress,
    /// Parameters for baker pools.
    pub pool_parameters: PoolParameters,
    /// Keys allowed to do updates.
    pub keys: types::UpdateKeysCollection<ChainParameterVersion1>,
}

/// Chain parameters. See [`ChainParametersV0`] and [`ChainParametersV1`] for
/// details. `V0` parameters apply to protocol version `1..=3`, and `V1`
/// parameters apply to protocol versions `4` and up.
#[derive(Debug, Clone)]
pub enum ChainParameters {
    V0(ChainParametersV0),
    V1(ChainParametersV1),
}

impl ChainParameters {
    /// Get the keys for parameter updates that are common to all versions.
    pub fn common_update_keys(&self) -> &AuthorizationsV0 {
        match self {
            Self::V0(data) => &data.keys.level_2_keys,
            Self::V1(data) => &data.keys.level_2_keys.v0,
        }
    }
}

impl ChainParameters {
    /// Compute the exchange rate between `microCCD` and `NRG`.
    pub fn micro_ccd_per_energy(&self) -> num::rational::Ratio<u128> {
        let (num, denom) = match self {
            ChainParameters::V0(v0) => {
                let x = v0.micro_ccd_per_euro;
                let y = v0.euro_per_energy;
                (
                    u128::from(x.numerator) * u128::from(y.numerator),
                    u128::from(y.denominator) * u128::from(y.denominator),
                )
            }
            ChainParameters::V1(v1) => {
                let x = v1.micro_ccd_per_euro;
                let y = v1.euro_per_energy;
                (
                    u128::from(x.numerator) * u128::from(y.numerator),
                    u128::from(y.denominator) * u128::from(y.denominator),
                )
            }
        };
        num::rational::Ratio::new(num, denom)
    }

    /// The foundation account that gets the foundation tax.
    pub fn foundation_account(&self) -> AccountAddress {
        match self {
            ChainParameters::V0(v0) => v0.foundation_account,
            ChainParameters::V1(v1) => v1.foundation_account,
        }
    }
}

impl From<&BlockIdentifier> for generated::BlockHashInput {
    fn from(bi: &BlockIdentifier) -> Self {
        let block_hash_input = match bi {
            BlockIdentifier::Best => {
                generated::block_hash_input::BlockHashInput::Best(Default::default())
            }
            BlockIdentifier::LastFinal => {
                generated::block_hash_input::BlockHashInput::LastFinal(Default::default())
            }
            BlockIdentifier::Given(h) => {
                generated::block_hash_input::BlockHashInput::Given(generated::BlockHash {
                    value: h.as_ref().to_vec(),
                })
            }
        };
        generated::BlockHashInput {
            block_hash_input: Some(block_hash_input),
        }
    }
}

impl IntoRequest<generated::BlockHashInput> for &BlockIdentifier {
    fn into_request(self) -> tonic::Request<generated::BlockHashInput> {
        tonic::Request::new(self.into())
    }
}

impl From<&AccountAddress> for generated::AccountAddress {
    fn from(addr: &AccountAddress) -> Self {
        generated::AccountAddress {
            value: concordium_base::common::to_bytes(addr),
        }
    }
}

impl From<AccountAddress> for generated::AccountAddress {
    fn from(addr: AccountAddress) -> Self {
        generated::AccountAddress {
            value: common::to_bytes(&addr),
        }
    }
}

impl From<&super::types::Address> for generated::Address {
    fn from(addr: &super::types::Address) -> Self {
        let ty = match addr {
            super::types::Address::Account(account) => {
                generated::address::Type::Account(account.into())
            }
            super::types::Address::Contract(contract) => {
                generated::address::Type::Contract(contract.into())
            }
        };
        generated::Address { r#type: Some(ty) }
    }
}

impl From<&Memo> for generated::Memo {
    fn from(v: &Memo) -> Self {
        Self {
            value: v.as_ref().clone(),
        }
    }
}

impl<'a> From<ReceiveName<'a>> for generated::ReceiveName {
    fn from(a: ReceiveName<'a>) -> Self {
        generated::ReceiveName {
            value: a.get_chain_name().to_string(),
        }
    }
}

impl From<&RegisteredData> for generated::RegisteredData {
    fn from(v: &RegisteredData) -> Self {
        Self {
            value: v.as_ref().clone(),
        }
    }
}
impl From<&[u8]> for generated::Parameter {
    fn from(a: &[u8]) -> Self { generated::Parameter { value: a.to_vec() } }
}

impl From<&TransactionHash> for generated::TransactionHash {
    fn from(th: &TransactionHash) -> Self { generated::TransactionHash { value: th.to_vec() } }
}

impl From<&AccountIdentifier> for generated::AccountIdentifierInput {
    fn from(ai: &AccountIdentifier) -> Self {
        let account_identifier_input = match ai {
            AccountIdentifier::Address(addr) => {
                generated::account_identifier_input::AccountIdentifierInput::Address(addr.into())
            }
            AccountIdentifier::CredId(credid) => {
                let credid = generated::CredentialRegistrationId {
                    value: concordium_base::common::to_bytes(credid),
                };
                generated::account_identifier_input::AccountIdentifierInput::CredId(credid)
            }
            AccountIdentifier::Index(index) => {
                generated::account_identifier_input::AccountIdentifierInput::AccountIndex(
                    (*index).into(),
                )
            }
        };
        generated::AccountIdentifierInput {
            account_identifier_input: Some(account_identifier_input),
        }
    }
}

impl From<&ModuleRef> for generated::ModuleRef {
    fn from(mr: &ModuleRef) -> Self { Self { value: mr.to_vec() } }
}

impl From<ModuleRef> for generated::ModuleRef {
    fn from(mr: ModuleRef) -> Self { Self { value: mr.to_vec() } }
}

impl From<&WasmModule> for generated::VersionedModuleSource {
    fn from(v: &WasmModule) -> Self {
        Self {
            module: Some(match v.version {
                types::smart_contracts::WasmVersion::V0 => {
                    generated::versioned_module_source::Module::V0(
                        generated::versioned_module_source::ModuleSourceV0 {
                            value: v.source.as_ref().clone(),
                        },
                    )
                }
                types::smart_contracts::WasmVersion::V1 => {
                    generated::versioned_module_source::Module::V1(
                        generated::versioned_module_source::ModuleSourceV1 {
                            value: v.source.as_ref().clone(),
                        },
                    )
                }
            }),
        }
    }
}

impl From<&OwnedContractName> for generated::InitName {
    fn from(v: &OwnedContractName) -> Self {
        Self {
            value: v.as_contract_name().get_chain_name().to_string(),
        }
    }
}

impl From<&OwnedReceiveName> for generated::ReceiveName {
    fn from(v: &OwnedReceiveName) -> Self {
        Self {
            value: v.as_receive_name().get_chain_name().to_string(),
        }
    }
}

impl From<&Parameter> for generated::Parameter {
    fn from(v: &Parameter) -> Self {
        Self {
            value: v.as_ref().clone(),
        }
    }
}

impl From<&InitContractPayload> for generated::InitContractPayload {
    fn from(v: &InitContractPayload) -> Self {
        Self {
            amount:     Some(v.amount.into()),
            module_ref: Some(v.mod_ref.into()),
            init_name:  Some((&v.init_name).into()),
            parameter:  Some((&v.param).into()),
        }
    }
}

impl From<&UpdateContractPayload> for generated::UpdateContractPayload {
    fn from(v: &UpdateContractPayload) -> Self {
        Self {
            amount:       Some(v.amount.into()),
            address:      Some(v.address.into()),
            receive_name: Some((&v.receive_name).into()),
            parameter:    Some((&v.message).into()),
        }
    }
}

impl From<&ContractAddress> for generated::ContractAddress {
    fn from(ca: &ContractAddress) -> Self {
        Self {
            index:    ca.index,
            subindex: ca.subindex,
        }
    }
}

impl From<Nonce> for generated::SequenceNumber {
    fn from(v: Nonce) -> Self { generated::SequenceNumber { value: v.nonce } }
}

impl From<UpdateSequenceNumber> for generated::UpdateSequenceNumber {
    fn from(v: UpdateSequenceNumber) -> Self { generated::UpdateSequenceNumber { value: v.number } }
}

impl From<Energy> for generated::Energy {
    fn from(v: Energy) -> Self { generated::Energy { value: v.energy } }
}

impl From<TransactionTime> for generated::TransactionTime {
    fn from(v: TransactionTime) -> Self { generated::TransactionTime { value: v.seconds } }
}

impl From<&Amount> for generated::Amount {
    fn from(v: &Amount) -> Self { Self { value: v.micro_ccd } }
}

impl From<Amount> for generated::Amount {
    fn from(v: Amount) -> Self { Self { value: v.micro_ccd } }
}

impl
    From<
        &AccountCredentialMessage<
            id::constants::IpPairing,
            id::constants::ArCurve,
            id::constants::AttributeKind,
        >,
    > for generated::CredentialDeployment
{
    fn from(
        v: &AccountCredentialMessage<
            id::constants::IpPairing,
            id::constants::ArCurve,
            id::constants::AttributeKind,
        >,
    ) -> Self {
        Self {
            message_expiry: Some(v.message_expiry.into()),
            payload:        Some(generated::credential_deployment::Payload::RawPayload(
                common::to_bytes(&v.credential),
            )),
        }
    }
}

impl From<&UpdateInstruction> for generated::UpdateInstruction {
    fn from(v: &UpdateInstruction) -> Self {
        Self {
            signatures: Some(generated::SignatureMap {
                signatures: {
                    let mut hm = HashMap::new();
                    for (key_idx, sig) in v.signatures.signatures.iter() {
                        hm.insert(key_idx.index.into(), generated::Signature {
                            value: sig.sig.to_owned(),
                        });
                    }
                    hm
                },
            }),
            header:     Some(generated::UpdateInstructionHeader {
                sequence_number: Some(v.header.seq_number.into()),
                effective_time:  Some(v.header.effective_time.into()),
                timeout:         Some(v.header.timeout.into()),
            }),
            payload:    Some(generated::UpdateInstructionPayload {
                payload: Some(generated::update_instruction_payload::Payload::RawPayload(
                    common::to_bytes(&v.payload),
                )),
            }),
        }
    }
}

impl IntoRequest<generated::AccountInfoRequest> for (&AccountIdentifier, &BlockIdentifier) {
    fn into_request(self) -> tonic::Request<generated::AccountInfoRequest> {
        let ai = generated::AccountInfoRequest {
            block_hash:         Some(self.1.into()),
            account_identifier: Some(self.0.into()),
        };
        tonic::Request::new(ai)
    }
}

impl IntoRequest<generated::AncestorsRequest> for (&BlockIdentifier, u64) {
    fn into_request(self) -> tonic::Request<generated::AncestorsRequest> {
        let ar = generated::AncestorsRequest {
            block_hash: Some(self.0.into()),
            amount:     self.1,
        };
        tonic::Request::new(ar)
    }
}

impl IntoRequest<generated::ModuleSourceRequest> for (&ModuleRef, &BlockIdentifier) {
    fn into_request(self) -> tonic::Request<generated::ModuleSourceRequest> {
        let r = generated::ModuleSourceRequest {
            block_hash: Some(self.1.into()),
            module_ref: Some(self.0.into()),
        };
        tonic::Request::new(r)
    }
}

impl IntoRequest<generated::InstanceInfoRequest> for (ContractAddress, &BlockIdentifier) {
    fn into_request(self) -> tonic::Request<generated::InstanceInfoRequest> {
        let r = generated::InstanceInfoRequest {
            block_hash: Some(self.1.into()),
            address:    Some(self.0.into()),
        };
        tonic::Request::new(r)
    }
}

impl<V: Into<Vec<u8>>> IntoRequest<generated::InstanceStateLookupRequest>
    for (ContractAddress, &BlockIdentifier, V)
{
    fn into_request(self) -> tonic::Request<generated::InstanceStateLookupRequest> {
        let r = generated::InstanceStateLookupRequest {
            block_hash: Some(self.1.into()),
            address:    Some(self.0.into()),
            key:        self.2.into(),
        };
        tonic::Request::new(r)
    }
}

impl IntoRequest<generated::TransactionHash> for &TransactionHash {
    fn into_request(self) -> tonic::Request<generated::TransactionHash> {
        tonic::Request::new(self.into())
    }
}

impl IntoRequest<generated::AccountIdentifierInput> for &AccountIdentifier {
    fn into_request(self) -> tonic::Request<generated::AccountIdentifierInput> {
        tonic::Request::new(self.into())
    }
}

impl IntoRequest<generated::AccountAddress> for &AccountAddress {
    fn into_request(self) -> tonic::Request<generated::AccountAddress> {
        tonic::Request::new(self.into())
    }
}

impl From<transactions::TransactionHeader> for generated::AccountTransactionHeader {
    fn from(v: transactions::TransactionHeader) -> Self { (&v).into() }
}

impl From<&transactions::TransactionHeader> for generated::AccountTransactionHeader {
    fn from(v: &transactions::TransactionHeader) -> Self {
        Self {
            sender:          Some(generated::AccountAddress::from(v.sender)),
            sequence_number: Some(v.nonce.into()),
            energy_amount:   Some(v.energy_amount.into()),
            expiry:          Some(v.expiry.into()),
        }
    }
}

impl From<TransactionSignature> for generated::AccountTransactionSignature {
    fn from(v: TransactionSignature) -> Self { (&v).into() }
}

impl From<&TransactionSignature> for generated::AccountTransactionSignature {
    fn from(v: &TransactionSignature) -> Self {
        Self {
            signatures: {
                let mut cred_map: HashMap<u32, generated::AccountSignatureMap> = HashMap::new();
                for (cred_idx, sig_map) in v.signatures.iter() {
                    let mut acc_sig_map: HashMap<u32, generated::Signature> = HashMap::new();
                    for (key_idx, sig) in sig_map.iter() {
                        acc_sig_map.insert(key_idx.0.into(), generated::Signature {
                            value: sig.sig.to_owned(),
                        });
                    }
                    cred_map.insert(cred_idx.index.into(), generated::AccountSignatureMap {
                        signatures: acc_sig_map,
                    });
                }
                cred_map
            },
        }
    }
}

impl IntoRequest<generated::PreAccountTransaction>
    for (&transactions::TransactionHeader, &transactions::Payload)
{
    fn into_request(self) -> tonic::Request<generated::PreAccountTransaction> {
        let request = generated::PreAccountTransaction {
            header:  Some(self.0.into()),
            payload: Some(generated::AccountTransactionPayload {
                payload: Some(generated::account_transaction_payload::Payload::RawPayload(
                    self.1.encode().into(),
                )),
            }),
        };
        tonic::Request::new(request)
    }
}

impl<P: PayloadLike> IntoRequest<generated::SendBlockItemRequest> for &transactions::BlockItem<P> {
    fn into_request(self) -> tonic::Request<generated::SendBlockItemRequest> {
        let request = match self {
            transactions::BlockItem::AccountTransaction(v) => {
                generated::SendBlockItemRequest {
                    block_item: Some(
                        generated::send_block_item_request::BlockItem::AccountTransaction(
                            generated::AccountTransaction {
                                signature: Some((&v.signature).into()),
                                header:    Some((&v.header).into()),
                                payload:   {
                                    let atp = generated::AccountTransactionPayload{
                                    payload: Some(generated::account_transaction_payload::Payload::RawPayload(v.payload.encode().into())),
                                };
                                    Some(atp)
                                },
                            },
                        ),
                    ),
                }
            }
            transactions::BlockItem::CredentialDeployment(v) => generated::SendBlockItemRequest {
                block_item: Some(
                    generated::send_block_item_request::BlockItem::CredentialDeployment(
                        v.as_ref().into(),
                    ),
                ),
            },
            transactions::BlockItem::UpdateInstruction(v) => generated::SendBlockItemRequest {
                block_item: Some(
                    generated::send_block_item_request::BlockItem::UpdateInstruction(v.into()),
                ),
            },
        };
        tonic::Request::new(request)
    }
}

impl IntoRequest<generated::InvokeInstanceRequest> for (&BlockIdentifier, &ContractContext) {
    fn into_request(self) -> tonic::Request<generated::InvokeInstanceRequest> {
        let (block, context) = self;
        tonic::Request::new(generated::InvokeInstanceRequest {
            block_hash: Some(block.into()),
            invoker:    context.invoker.as_ref().map(|a| a.into()),
            instance:   Some((&context.contract).into()),
            amount:     Some(context.amount.into()),
            entrypoint: Some(context.method.as_receive_name().into()),
            parameter:  Some(context.parameter.as_ref().as_slice().into()),
            energy:     Some(context.energy.into()),
        })
    }
}

impl IntoRequest<generated::PoolInfoRequest> for (&BlockIdentifier, types::BakerId) {
    fn into_request(self) -> tonic::Request<generated::PoolInfoRequest> {
        let req = generated::PoolInfoRequest {
            block_hash: Some(self.0.into()),
            baker:      Some(self.1.into()),
        };
        tonic::Request::new(req)
    }
}

impl IntoRequest<generated::BlocksAtHeightRequest> for &endpoints::BlocksAtHeightInput {
    fn into_request(self) -> tonic::Request<generated::BlocksAtHeightRequest> {
        tonic::Request::new(self.into())
    }
}

impl IntoRequest<generated::GetPoolDelegatorsRequest> for (&BlockIdentifier, types::BakerId) {
    fn into_request(self) -> tonic::Request<generated::GetPoolDelegatorsRequest> {
        let req = generated::GetPoolDelegatorsRequest {
            block_hash: Some(self.0.into()),
            baker:      Some(self.1.into()),
        };
        tonic::Request::new(req)
    }
}

impl TryFrom<crate::v2::generated::BannedPeer> for types::network::BannedPeer {
    type Error = anyhow::Error;

    fn try_from(value: crate::v2::generated::BannedPeer) -> Result<Self, Self::Error> {
        Ok(types::network::BannedPeer(
            <std::net::IpAddr as std::str::FromStr>::from_str(&value.ip_address.require()?.value)?,
        ))
    }
}

impl TryFrom<generated::IpSocketAddress> for std::net::SocketAddr {
    type Error = anyhow::Error;

    fn try_from(value: generated::IpSocketAddress) -> Result<Self, Self::Error> {
        Ok(std::net::SocketAddr::new(
            <std::net::IpAddr as std::str::FromStr>::from_str(&value.ip.require()?.value)?,
            value.port.require()?.value as u16,
        ))
    }
}

impl IntoRequest<crate::v2::generated::BannedPeer> for &types::network::BannedPeer {
    fn into_request(self) -> tonic::Request<crate::v2::generated::BannedPeer> {
        tonic::Request::new(crate::v2::generated::BannedPeer {
            ip_address: Some(crate::v2::generated::IpAddress {
                value: self.0.to_string(),
            }),
        })
    }
}

impl From<generated::PeerId> for types::network::PeerId {
    fn from(value: generated::PeerId) -> Self { types::network::PeerId(value.value) }
}

impl TryFrom<generated::PeersInfo> for types::network::PeersInfo {
    type Error = anyhow::Error;

    fn try_from(peers_info: generated::PeersInfo) -> Result<Self, Self::Error> {
        // Get information of the peers that the node is connected to.
        // Note. If one peer contains malformed data then this function does not
        // return any information about the others.
        // This should only happen in cases where the sdk and node is not on the same
        // major version.
        let peers = peers_info
            .peers
            .into_iter()
            .map(|peer| {
                // Parse the catchup status of the peer.
                let peer_consensus_info = match peer.consensus_info.require()? {
                    generated::peers_info::peer::ConsensusInfo::Bootstrapper(_) => {
                        types::network::PeerConsensusInfo::Bootstrapper
                    }
                    generated::peers_info::peer::ConsensusInfo::NodeCatchupStatus(0) => {
                        types::network::PeerConsensusInfo::Node(
                            types::network::PeerCatchupStatus::UpToDate,
                        )
                    }
                    generated::peers_info::peer::ConsensusInfo::NodeCatchupStatus(1) => {
                        types::network::PeerConsensusInfo::Node(
                            types::network::PeerCatchupStatus::Pending,
                        )
                    }
                    generated::peers_info::peer::ConsensusInfo::NodeCatchupStatus(2) => {
                        types::network::PeerConsensusInfo::Node(
                            types::network::PeerCatchupStatus::CatchingUp,
                        )
                    }
                    _ => anyhow::bail!("Malformed catchup status from peer."),
                };
                // Parse the network statistics for the peer.
                let stats = peer.network_stats.require()?;
                let network_stats = types::network::NetworkStats {
                    packets_sent:     stats.packets_sent,
                    packets_received: stats.packets_received,
                    latency:          stats.latency,
                };
                Ok(types::network::Peer {
                    peer_id: peer.peer_id.require()?.into(),
                    consensus_info: peer_consensus_info,
                    network_stats,
                    addr: peer.socket_address.require()?.try_into()?,
                })
            })
            .collect::<anyhow::Result<Vec<types::network::Peer>>>()?;
        Ok(types::network::PeersInfo { peers })
    }
}

impl TryFrom<generated::node_info::NetworkInfo> for types::NetworkInfo {
    type Error = anyhow::Error;

    fn try_from(network_info: generated::node_info::NetworkInfo) -> Result<Self, Self::Error> {
        Ok(types::NetworkInfo {
            node_id:             network_info.node_id.require()?.value,
            peer_total_sent:     network_info.peer_total_sent,
            peer_total_received: network_info.peer_total_received,
            avg_bps_in:          network_info.avg_bps_in,
            avg_bps_out:         network_info.avg_bps_out,
        })
    }
}

impl IntoRequest<crate::v2::generated::PeerToBan> for types::network::PeerToBan {
    fn into_request(self) -> tonic::Request<crate::v2::generated::PeerToBan> {
        tonic::Request::new(match self {
            types::network::PeerToBan::IpAddr(ip_addr) => crate::v2::generated::PeerToBan {
                ip_address: Some(crate::v2::generated::IpAddress {
                    value: ip_addr.to_string(),
                }),
            },
        })
    }
}

impl TryFrom<generated::NodeInfo> for types::NodeInfo {
    type Error = anyhow::Error;

    fn try_from(node_info: generated::NodeInfo) -> Result<Self, Self::Error> {
        let version = semver::Version::parse(&node_info.peer_version)?;
        let local_time = chrono::DateTime::<chrono::Utc>::from(std::time::UNIX_EPOCH)
            + chrono::Duration::milliseconds(node_info.local_time.require()?.value as i64);
        let uptime = types::DurationSeconds::from(node_info.peer_uptime.require()?.value).into();
        let network_info = node_info.network_info.require()?.try_into()?;
        let details = match node_info.details.require()? {
            generated::node_info::Details::Bootstrapper(_) => types::NodeDetails::Bootstrapper,
            generated::node_info::Details::Node(status) => {
                let consensus_status = match status.consensus_status.require()? {
                    generated::node_info::node::ConsensusStatus::NotRunning(_) => {
                        types::NodeConsensusStatus::ConsensusNotRunning
                    }
                    generated::node_info::node::ConsensusStatus::Passive(_) => {
                        types::NodeConsensusStatus::ConsensusPassive
                    }
                    generated::node_info::node::ConsensusStatus::Active(baker) => {
                        let baker_id = baker.baker_id.require()?.into();
                        match baker.status.require()? {
                            generated::node_info::baker_consensus_info::Status::PassiveCommitteeInfo(0) => types::NodeConsensusStatus::NotInCommittee(baker_id),
                            generated::node_info::baker_consensus_info::Status::PassiveCommitteeInfo(1) => types::NodeConsensusStatus::AddedButNotActiveInCommittee(baker_id),
                            generated::node_info::baker_consensus_info::Status::PassiveCommitteeInfo(2) => types::NodeConsensusStatus::AddedButWrongKeys(baker_id),
                            generated::node_info::baker_consensus_info::Status::ActiveBakerCommitteeInfo(_) => types::NodeConsensusStatus::Baker(baker_id),
                            generated::node_info::baker_consensus_info::Status::ActiveFinalizerCommitteeInfo(_) => types::NodeConsensusStatus::Finalizer(baker_id),
                            _ => anyhow::bail!("Malformed baker status")
                        }
                    }
                };
                types::NodeDetails::Node(consensus_status)
            }
        };
        Ok(types::NodeInfo {
            version,
            local_time,
            uptime,
            network_info,
            details,
        })
    }
}

impl Client {
    pub async fn new<E: Into<tonic::transport::Endpoint>>(
        endpoint: E,
    ) -> Result<Self, tonic::transport::Error> {
        let client = generated::queries_client::QueriesClient::connect(endpoint).await?;
        Ok(Self { client })
    }

    pub async fn get_account_info(
        &mut self,
        acc: &AccountIdentifier,
        bi: &BlockIdentifier,
    ) -> endpoints::QueryResult<QueryResponse<AccountInfo>> {
        let response = self.client.get_account_info((acc, bi)).await?;
        let block_hash = extract_metadata(&response)?;
        let response = AccountInfo::try_from(response.into_inner())?;
        Ok(QueryResponse {
            block_hash,
            response,
        })
    }

    pub async fn get_next_account_sequence_number(
        &mut self,
        account_address: &AccountAddress,
    ) -> endpoints::QueryResult<types::queries::AccountNonceResponse> {
        let response = self
            .client
            .get_next_account_sequence_number(account_address)
            .await?;
        let response = types::queries::AccountNonceResponse::try_from(response.into_inner())?;
        Ok(response)
    }

    pub async fn get_consensus_info(
        &mut self,
    ) -> endpoints::QueryResult<types::queries::ConsensusInfo> {
        let response = self
            .client
            .get_consensus_info(generated::Empty::default())
            .await?;
        let response = types::queries::ConsensusInfo::try_from(response.into_inner())?;
        Ok(response)
    }

    pub async fn get_cryptographic_parameters(
        &mut self,
        bi: &BlockIdentifier,
    ) -> endpoints::QueryResult<QueryResponse<types::CryptographicParameters>> {
        let response = self.client.get_cryptographic_parameters(bi).await?;
        let block_hash = extract_metadata(&response)?;
        let response = types::CryptographicParameters::try_from(response.into_inner())?;
        Ok(QueryResponse {
            block_hash,
            response,
        })
    }

    pub async fn get_account_list(
        &mut self,
        bi: &BlockIdentifier,
    ) -> endpoints::QueryResult<
        QueryResponse<impl Stream<Item = Result<AccountAddress, tonic::Status>>>,
    > {
        let response = self.client.get_account_list(bi).await?;
        let block_hash = extract_metadata(&response)?;
        let stream = response.into_inner().map(|x| x.and_then(TryFrom::try_from));
        Ok(QueryResponse {
            block_hash,
            response: stream,
        })
    }

    pub async fn get_module_list(
        &mut self,
        bi: &BlockIdentifier,
    ) -> endpoints::QueryResult<QueryResponse<impl Stream<Item = Result<ModuleRef, tonic::Status>>>>
    {
        let response = self.client.get_module_list(bi).await?;
        let block_hash = extract_metadata(&response)?;
        let stream = response.into_inner().map(|x| x.and_then(TryFrom::try_from));
        Ok(QueryResponse {
            block_hash,
            response: stream,
        })
    }

    pub async fn get_module_source(
        &mut self,
        module_ref: &ModuleRef,
        bi: &BlockIdentifier,
    ) -> endpoints::QueryResult<QueryResponse<types::smart_contracts::WasmModule>> {
        let response = self.client.get_module_source((module_ref, bi)).await?;
        let block_hash = extract_metadata(&response)?;
        let response = types::smart_contracts::WasmModule::try_from(response.into_inner())?;
        Ok(QueryResponse {
            block_hash,
            response,
        })
    }

    pub async fn get_instance_list(
        &mut self,
        bi: &BlockIdentifier,
    ) -> endpoints::QueryResult<
        QueryResponse<impl Stream<Item = Result<ContractAddress, tonic::Status>>>,
    > {
        let response = self.client.get_instance_list(bi).await?;
        let block_hash = extract_metadata(&response)?;
        let stream = response.into_inner().map(|x| x.map(From::from));
        Ok(QueryResponse {
            block_hash,
            response: stream,
        })
    }

    pub async fn get_instance_info(
        &mut self,
        address: ContractAddress,
        bi: &BlockIdentifier,
    ) -> endpoints::QueryResult<QueryResponse<InstanceInfo>> {
        let response = self.client.get_instance_info((address, bi)).await?;
        let block_hash = extract_metadata(&response)?;
        let response = InstanceInfo::try_from(response.into_inner())?;
        Ok(QueryResponse {
            block_hash,
            response,
        })
    }

    pub async fn get_ancestors(
        &mut self,
        bi: &BlockIdentifier,
        amount: u64,
    ) -> endpoints::QueryResult<QueryResponse<impl Stream<Item = Result<BlockHash, tonic::Status>>>>
    {
        let response = self.client.get_ancestors((bi, amount)).await?;
        let block_hash = extract_metadata(&response)?;
        let stream = response.into_inner().map(|x| x.and_then(TryFrom::try_from));
        Ok(QueryResponse {
            block_hash,
            response: stream,
        })
    }

    pub async fn get_finalized_blocks(
        &mut self,
    ) -> endpoints::QueryResult<impl Stream<Item = Result<FinalizedBlockInfo, tonic::Status>>> {
        let response = self
            .client
            .get_finalized_blocks(generated::Empty::default())
            .await?;
        let stream = response.into_inner().map(|x| match x {
            Ok(v) => {
                let block_hash = v.hash.require().and_then(TryFrom::try_from)?;
                let height = v.height.require()?.into();
                Ok(FinalizedBlockInfo { block_hash, height })
            }
            Err(x) => Err(x),
        });
        Ok(stream)
    }

    pub async fn get_instance_state(
        &mut self,
        ca: ContractAddress,
        bi: &BlockIdentifier,
    ) -> endpoints::QueryResult<
        QueryResponse<impl Stream<Item = Result<(Vec<u8>, Vec<u8>), tonic::Status>>>,
    > {
        let response = self.client.get_instance_state((ca, bi)).await?;
        let block_hash = extract_metadata(&response)?;
        let stream = response.into_inner().map(|x| match x {
            Ok(v) => {
                let key = v.key;
                let value = v.value;
                Ok((key, value))
            }
            Err(x) => Err(x),
        });
        Ok(QueryResponse {
            block_hash,
            response: stream,
        })
    }

    pub async fn instance_state_lookup(
        &mut self,
        ca: ContractAddress,
        key: impl Into<Vec<u8>>,
        bi: &BlockIdentifier,
    ) -> endpoints::QueryResult<QueryResponse<Vec<u8>>> {
        let response = self.client.instance_state_lookup((ca, bi, key)).await?;
        let block_hash = extract_metadata(&response)?;
        Ok(QueryResponse {
            block_hash,
            response: response.into_inner().value,
        })
    }

    pub async fn get_block_item_status(
        &mut self,
        th: &TransactionHash,
    ) -> endpoints::QueryResult<TransactionStatus> {
        let response = self.client.get_block_item_status(th).await?;
        let response = TransactionStatus::try_from(response.into_inner())?;
        Ok(response)
    }

    pub async fn send_block_item<P: PayloadLike>(
        &mut self,
        bi: &transactions::BlockItem<P>,
    ) -> endpoints::RPCResult<TransactionHash> {
        let response = self.client.send_block_item(bi).await?;
        let response = TransactionHash::try_from(response.into_inner())?;
        Ok(response)
    }

    pub async fn get_account_transaction_sign_hash(
        &mut self,
        header: &transactions::TransactionHeader,
        payload: &transactions::Payload,
    ) -> endpoints::RPCResult<TransactionSignHash> {
        let response = self
            .client
            .get_account_transaction_sign_hash((header, payload))
            .await?;
        let response = TransactionSignHash::try_from(response.into_inner())?;
        Ok(response)
    }

    /// Wait until the transaction is finalized. Returns
    /// [`NotFound`](QueryError::NotFound) in case the transaction is not
    /// known to the node. In case of success, the return value is a pair of the
    /// block hash of the block that contains the transactions, and its
    /// outcome in the block.
    ///
    /// Since this can take an indefinite amount of time in general, users of
    /// this function might wish to wrap it inside
    /// [`timeout`](tokio::time::timeout) handler and handle the resulting
    /// failure.
    pub async fn wait_until_finalized(
        &mut self,
        hash: &types::hashes::TransactionHash,
    ) -> endpoints::QueryResult<(types::hashes::BlockHash, types::BlockItemSummary)> {
        let hash = *hash;
        let process_response = |response| {
            if let types::TransactionStatus::Finalized(blocks) = response {
                let mut iter = blocks.into_iter();
                if let Some(rv) = iter.next() {
                    if iter.next().is_some() {
                        return Err(tonic::Status::internal(
                            "Finalized transaction finalized into multiple blocks. This cannot \
                             happen.",
                        )
                        .into());
                    } else {
                        return Ok::<_, QueryError>(Some(rv));
                    }
                } else {
                    return Err(tonic::Status::internal(
                        "Finalized transaction finalized into no blocks. This cannot happen.",
                    )
                    .into());
                }
            } else {
                Ok(None)
            }
        };

        match process_response(self.get_block_item_status(&hash).await?)? {
            Some(rv) => Ok(rv),
            None => {
                // if the first query did not succeed then start listening for finalized blocks.
                // and on each new block try to query the status.
                let mut blocks = self.get_finalized_blocks().await?;
                while blocks.next().await.transpose()?.is_some() {
                    if let Some(rv) = process_response(self.get_block_item_status(&hash).await?)? {
                        return Ok(rv);
                    }
                }
                Err(QueryError::NotFound)
            }
        }
    }

    pub async fn invoke_instance(
        &mut self,
        bi: &BlockIdentifier,
        context: &ContractContext,
    ) -> endpoints::QueryResult<QueryResponse<InvokeContractResult>> {
        let response = self.client.invoke_instance((bi, context)).await?;
        let block_hash = extract_metadata(&response)?;
        let response = InvokeContractResult::try_from(response.into_inner())?;
        Ok(QueryResponse {
            block_hash,
            response,
        })
    }

    pub async fn get_block_info(
        &mut self,
        bi: &BlockIdentifier,
    ) -> endpoints::QueryResult<QueryResponse<types::queries::BlockInfo>> {
        let response = self.client.get_block_info(bi).await?;
        let block_hash = extract_metadata(&response)?;
        let response = types::queries::BlockInfo::try_from(response.into_inner())?;
        Ok(QueryResponse {
            block_hash,
            response,
        })
    }

    pub async fn get_baker_list(
        &mut self,
        bi: &BlockIdentifier,
    ) -> endpoints::QueryResult<
        QueryResponse<impl Stream<Item = Result<types::BakerId, tonic::Status>>>,
    > {
        let response = self.client.get_baker_list(bi).await?;
        let block_hash = extract_metadata(&response)?;
        let stream = response.into_inner().map(|x| x.map(From::from));
        Ok(QueryResponse {
            block_hash,
            response: stream,
        })
    }

    pub async fn get_pool_info(
        &mut self,
        block_id: &BlockIdentifier,
        baker_id: types::BakerId,
    ) -> endpoints::QueryResult<QueryResponse<types::BakerPoolStatus>> {
        let response = self.client.get_pool_info((block_id, baker_id)).await?;
        let block_hash = extract_metadata(&response)?;
        let response = types::BakerPoolStatus::try_from(response.into_inner())?;
        Ok(QueryResponse {
            block_hash,
            response,
        })
    }

    pub async fn get_passive_delegation_info(
        &mut self,
        block_id: &BlockIdentifier,
    ) -> endpoints::QueryResult<QueryResponse<types::PassiveDelegationStatus>> {
        let response = self.client.get_passive_delegation_info(block_id).await?;
        let block_hash = extract_metadata(&response)?;
        let response = types::PassiveDelegationStatus::try_from(response.into_inner())?;
        Ok(QueryResponse {
            block_hash,
            response,
        })
    }

    pub async fn get_blocks_at_height(
        &mut self,
        blocks_at_height_input: &endpoints::BlocksAtHeightInput,
    ) -> endpoints::QueryResult<Vec<BlockHash>> {
        let response = self
            .client
            .get_blocks_at_height(blocks_at_height_input)
            .await?;
        let blocks = response
            .into_inner()
            .blocks
            .into_iter()
            .map(TryFrom::try_from)
            .collect::<Result<_, tonic::Status>>()?;
        Ok(blocks)
    }

    pub async fn get_tokenomics_info(
        &mut self,
        block_id: &BlockIdentifier,
    ) -> endpoints::QueryResult<QueryResponse<types::RewardsOverview>> {
        let response = self.client.get_tokenomics_info(block_id).await?;
        let block_hash = extract_metadata(&response)?;
        let response = types::RewardsOverview::try_from(response.into_inner())?;
        Ok(QueryResponse {
            block_hash,
            response,
        })
    }

    pub async fn get_pool_delegators(
        &mut self,
        bi: &BlockIdentifier,
        baker_id: types::BakerId,
    ) -> endpoints::QueryResult<
        QueryResponse<impl Stream<Item = Result<types::DelegatorInfo, tonic::Status>>>,
    > {
        let response = self.client.get_pool_delegators((bi, baker_id)).await?;
        let block_hash = extract_metadata(&response)?;
        let stream = response.into_inner().map(|result| match result {
            Ok(delegator) => delegator.try_into(),
            Err(err) => Err(err),
        });
        Ok(QueryResponse {
            block_hash,
            response: stream,
        })
    }

    pub async fn get_pool_delegators_reward_period(
        &mut self,
        bi: &BlockIdentifier,
        baker_id: types::BakerId,
    ) -> endpoints::QueryResult<
        QueryResponse<impl Stream<Item = Result<types::DelegatorRewardPeriodInfo, tonic::Status>>>,
    > {
        let response = self
            .client
            .get_pool_delegators_reward_period((bi, baker_id))
            .await?;
        let block_hash = extract_metadata(&response)?;
        let stream = response.into_inner().map(|result| match result {
            Ok(delegator) => delegator.try_into(),
            Err(err) => Err(err),
        });
        Ok(QueryResponse {
            block_hash,
            response: stream,
        })
    }

    pub async fn get_passive_delegators(
        &mut self,
        bi: &BlockIdentifier,
    ) -> endpoints::QueryResult<
        QueryResponse<impl Stream<Item = Result<types::DelegatorInfo, tonic::Status>>>,
    > {
        let response = self.client.get_passive_delegators(bi).await?;
        let block_hash = extract_metadata(&response)?;
        let stream = response.into_inner().map(|result| match result {
            Ok(delegator) => delegator.try_into(),
            Err(err) => Err(err),
        });
        Ok(QueryResponse {
            block_hash,
            response: stream,
        })
    }

    pub async fn get_passive_delegators_reward_period(
        &mut self,
        bi: &BlockIdentifier,
    ) -> endpoints::QueryResult<
        QueryResponse<impl Stream<Item = Result<types::DelegatorRewardPeriodInfo, tonic::Status>>>,
    > {
        let response = self.client.get_passive_delegators_reward_period(bi).await?;
        let block_hash = extract_metadata(&response)?;
        let stream = response.into_inner().map(|result| match result {
            Ok(delegator) => delegator.try_into(),
            Err(err) => Err(err),
        });
        Ok(QueryResponse {
            block_hash,
            response: stream,
        })
    }

    pub async fn get_branches(&mut self) -> endpoints::QueryResult<types::queries::Branch> {
        let response = self
            .client
            .get_branches(generated::Empty::default())
            .await?;
        let response = types::queries::Branch::try_from(response.into_inner())?;
        Ok(response)
    }

    pub async fn get_election_info(
        &mut self,
        bi: &BlockIdentifier,
    ) -> endpoints::QueryResult<QueryResponse<types::BirkParameters>> {
        let response = self.client.get_election_info(bi).await?;
        let block_hash = extract_metadata(&response)?;
        let response = types::BirkParameters::try_from(response.into_inner())?;
        Ok(QueryResponse {
            block_hash,
            response,
        })
    }

    pub async fn get_identity_providers(
        &mut self,
        bi: &BlockIdentifier,
    ) -> endpoints::QueryResult<
        QueryResponse<
            impl Stream<
                Item = Result<
                    crate::id::types::IpInfo<crate::id::constants::IpPairing>,
                    tonic::Status,
                >,
            >,
        >,
    > {
        let response = self.client.get_identity_providers(bi).await?;
        let block_hash = extract_metadata(&response)?;
        let stream = response.into_inner().map(|result| match result {
            Ok(ip_info) => ip_info.try_into(),
            Err(err) => Err(err),
        });
        Ok(QueryResponse {
            block_hash,
            response: stream,
        })
    }

    pub async fn get_anonymity_revokers(
        &mut self,
        bi: &BlockIdentifier,
    ) -> endpoints::QueryResult<
        QueryResponse<
            impl Stream<
                Item = Result<
                    crate::id::types::ArInfo<crate::id::constants::ArCurve>,
                    tonic::Status,
                >,
            >,
        >,
    > {
        let response = self.client.get_anonymity_revokers(bi).await?;
        let block_hash = extract_metadata(&response)?;
        let stream = response.into_inner().map(|result| match result {
            Ok(ar_info) => ar_info.try_into(),
            Err(err) => Err(err),
        });
        Ok(QueryResponse {
            block_hash,
            response: stream,
        })
    }

    pub async fn get_account_non_finalized_transactions(
        &mut self,
        account_address: &AccountAddress,
    ) -> endpoints::QueryResult<impl Stream<Item = Result<TransactionHash, tonic::Status>>> {
        let response = self
            .client
            .get_account_non_finalized_transactions(account_address)
            .await?;
        let stream = response.into_inner().map(|result| match result {
            Ok(transaction_hash) => transaction_hash.try_into(),
            Err(err) => Err(err),
        });
        Ok(stream)
    }

<<<<<<< HEAD
    pub async fn get_block_items(
        &mut self,
        bi: &BlockIdentifier,
    ) -> endpoints::QueryResult<
        QueryResponse<impl Stream<Item = Result<BlockItem<EncodedPayload>, tonic::Status>>>,
    > {
        let response = self.client.get_block_items(bi).await?;
        let block_hash = extract_metadata(&response)?;
        let stream = response.into_inner().map(|result| match result {
            Ok(summary) => summary.try_into(),
            Err(err) => Err(err),
        });
        Ok(QueryResponse {
            block_hash,
            response: stream,
        })
=======
    pub async fn shutdown(&mut self) -> endpoints::RPCResult<()> {
        self.client.shutdown(generated::Empty::default()).await?;
        Ok(())
    }

    /// Try connect to a peer with the provided address.
    pub async fn peer_connect(&mut self, addr: std::net::SocketAddr) -> endpoints::RPCResult<()> {
        let peer_connection = generated::IpSocketAddress {
            ip:   Some(generated::IpAddress {
                value: addr.ip().to_string(),
            }),
            port: Some(generated::Port {
                value: addr.port() as u32,
            }),
        };
        self.client.peer_connect(peer_connection).await?;
        Ok(())
    }

    /// Disconnect a peer at the given address.
    pub async fn peer_disconnect(
        &mut self,
        addr: std::net::SocketAddr,
    ) -> endpoints::RPCResult<()> {
        let peer_connection = generated::IpSocketAddress {
            ip:   Some(generated::IpAddress {
                value: addr.ip().to_string(),
            }),
            port: Some(generated::Port {
                value: addr.port() as u32,
            }),
        };
        self.client.peer_disconnect(peer_connection).await?;
        Ok(())
    }

    /// Get a vector of the banned peers.
    pub async fn get_banned_peers(
        &mut self,
    ) -> endpoints::RPCResult<Vec<super::types::network::BannedPeer>> {
        Ok(self
            .client
            .get_banned_peers(generated::Empty::default())
            .await?
            .into_inner()
            .peers
            .into_iter()
            .map(super::types::network::BannedPeer::try_from)
            .collect::<anyhow::Result<Vec<super::types::network::BannedPeer>>>()?)
    }

    /// Ban a peer
    /// Returns whether the peer was banned or not.
    pub async fn ban_peer(
        &mut self,
        peer_to_ban: super::types::network::PeerToBan,
    ) -> endpoints::RPCResult<()> {
        self.client.ban_peer(peer_to_ban).await?;
        Ok(())
    }

    /// Unban a peer
    /// Returns whether the peer was unbanned or not.
    pub async fn unban_peer(
        &mut self,
        banned_peer: &super::types::network::BannedPeer,
    ) -> endpoints::RPCResult<()> {
        self.client.unban_peer(banned_peer).await?;
        Ok(())
    }

    /// Start a network dump if the feature is enabled on the node.
    /// Return true if a network dump has been initiated.
    ///
    /// * file - The file to write to.
    /// * raw - Whether raw packets should be included in the dump or not.
    ///
    /// Note. If the feature 'network_dump' is not enabled on the node then this
    /// will return a 'Precondition failed' error.
    pub async fn dump_start(&mut self, file: String, raw: bool) -> endpoints::RPCResult<()> {
        self.client
            .dump_start(generated::DumpRequest { file, raw })
            .await?;
        Ok(())
    }

    /// Stop an ongoing network dump.
    /// Return true if it was successfully stopped otherwise false.
    ///
    /// Note. If the feature 'network_dump' is not enabled on the node then this
    /// will return a 'Precondition failed' error.
    pub async fn dump_stop(&mut self) -> endpoints::RPCResult<()> {
        self.client.dump_stop(generated::Empty::default()).await?;
        Ok(())
    }

    /// Retrieve information about the peers that the node is connected to.
    pub async fn get_peers_info(&mut self) -> endpoints::RPCResult<types::network::PeersInfo> {
        let response = self
            .client
            .get_peers_info(generated::Empty::default())
            .await?;
        let peers_info = types::network::PeersInfo::try_from(response.into_inner())?;
        Ok(peers_info)
    }

    /// Retrieve information about the node.
    /// The response contains meta information about the node
    /// such as the version of the software, the local time of the node etc.
    /// The response also yields network related information such as the node
    /// ID, bytes sent/received etc.
    /// Finally depending on the type of the node (regular node or
    /// 'bootstrapper') the response also yields baking information if
    /// the node is configured with baker credentials.
    /// Bootstrappers do no reveal any consensus information as they do not run
    /// the consensus protocol.
    pub async fn get_node_info(&mut self) -> endpoints::RPCResult<types::NodeInfo> {
        let response = self
            .client
            .get_node_info(generated::Empty::default())
            .await?;
        let node_info = types::NodeInfo::try_from(response.into_inner())?;
        Ok(node_info)
>>>>>>> 1661b45f
    }

    pub async fn get_block_transaction_events(
        &mut self,
        bi: &BlockIdentifier,
    ) -> endpoints::QueryResult<
        QueryResponse<impl Stream<Item = Result<types::BlockItemSummary, tonic::Status>>>,
    > {
        let response = self.client.get_block_transaction_events(bi).await?;
        let block_hash = extract_metadata(&response)?;
        let stream = response.into_inner().map(|result| match result {
            Ok(summary) => summary.try_into(),
            Err(err) => Err(err),
        });
        Ok(QueryResponse {
            block_hash,
            response: stream,
        })
    }

    pub async fn get_block_special_events(
        &mut self,
        bi: &BlockIdentifier,
    ) -> endpoints::QueryResult<
        QueryResponse<impl Stream<Item = Result<types::SpecialTransactionOutcome, tonic::Status>>>,
    > {
        let response = self.client.get_block_special_events(bi).await?;
        let block_hash = extract_metadata(&response)?;
        let stream = response.into_inner().map(|result| match result {
            Ok(summary) => summary.try_into(),
            Err(err) => Err(err),
        });
        Ok(QueryResponse {
            block_hash,
            response: stream,
        })
    }

    pub async fn get_block_pending_updates(
        &mut self,
        bi: &BlockIdentifier,
    ) -> endpoints::QueryResult<
        QueryResponse<impl Stream<Item = Result<types::queries::PendingUpdate, tonic::Status>>>,
    > {
        let response = self.client.get_block_pending_updates(bi).await?;
        let block_hash = extract_metadata(&response)?;
        let stream = response.into_inner().map(|result| match result {
            Ok(update) => update.try_into(),
            Err(err) => Err(err),
        });
        Ok(QueryResponse {
            block_hash,
            response: stream,
        })
    }

    pub async fn get_next_update_sequence_numbers(
        &mut self,
        block_id: &BlockIdentifier,
    ) -> endpoints::QueryResult<QueryResponse<types::queries::NextUpdateSequenceNumbers>> {
        let response = self
            .client
            .get_next_update_sequence_numbers(block_id)
            .await?;
        let block_hash = extract_metadata(&response)?;
        let response = types::queries::NextUpdateSequenceNumbers::try_from(response.into_inner())?;
        Ok(QueryResponse {
            block_hash,
            response,
        })
    }

    pub async fn get_block_chain_parameters(
        &mut self,
        block_id: &BlockIdentifier,
    ) -> endpoints::QueryResult<QueryResponse<ChainParameters>> {
        let response = self.client.get_block_chain_parameters(block_id).await?;
        let block_hash = extract_metadata(&response)?;
        let response = ChainParameters::try_from(response.into_inner())?;
        Ok(QueryResponse {
            block_hash,
            response,
        })
    }

    pub async fn get_block_finalization_summary(
        &mut self,
        block_id: &BlockIdentifier,
    ) -> endpoints::QueryResult<QueryResponse<Option<types::FinalizationSummary>>> {
        let response = self.client.get_block_finalization_summary(block_id).await?;
        let block_hash = extract_metadata(&response)?;
        let response = response.into_inner().try_into()?;
        Ok(QueryResponse {
            block_hash,
            response,
        })
    }

    pub async fn get_finalized_blocks_from(
        &mut self,
        start_height: AbsoluteBlockHeight,
    ) -> endpoints::QueryResult<FinalizedBlocksStream> {
        let mut fin_height = self.get_consensus_info().await?.last_finalized_block_height;
        let (sender, receiver) = tokio::sync::mpsc::channel(100);
        let mut client = self.clone();
        let handle = tokio::spawn(async move {
            let mut height = start_height;
            loop {
                if height > fin_height {
                    fin_height = client
                        .get_consensus_info()
                        .await?
                        .last_finalized_block_height;
                    if height > fin_height {
                        break;
                    }
                } else {
                    let mut bi = client.get_blocks_at_height(&height.into()).await?;
                    let block_hash = bi.pop().ok_or(endpoints::QueryError::NotFound)?;
                    let info = FinalizedBlockInfo { block_hash, height };
                    if sender.send(info).await.is_err() {
                        return Ok(());
                    }
                    height = height.next();
                }
            }
            let mut stream = client.get_finalized_blocks().await?;
            while let Some(fbi) = stream.next().await.transpose()? {
                // recover missed blocks.
                while height < fbi.height {
                    let mut bi = client.get_blocks_at_height(&height.into()).await?;
                    let block_hash = bi.pop().ok_or(endpoints::QueryError::NotFound)?;
                    let info = FinalizedBlockInfo { block_hash, height };
                    if sender.send(info).await.is_err() {
                        return Ok(());
                    }
                    height = height.next();
                }
                if sender.send(fbi).await.is_err() {
                    return Ok(());
                }
                height = height.next();
            }
            Ok(())
        });
        Ok(FinalizedBlocksStream { handle, receiver })
    }
}

/// A stream of finalized blocks. This contains a background task that polls
/// for new finalized blocks indefinitely. The task can be stopped by dropping
/// the object.
pub struct FinalizedBlocksStream {
    handle:   tokio::task::JoinHandle<endpoints::QueryResult<()>>,
    receiver: tokio::sync::mpsc::Receiver<FinalizedBlockInfo>,
}

// Make sure to abort the background task so that those resources are cleaned up
// before we drop the handle.
impl Drop for FinalizedBlocksStream {
    fn drop(&mut self) { self.handle.abort(); }
}

impl FinalizedBlocksStream {
    /// Get the next finalized block in the stream. Or [`None`] if the there are
    /// no more. This function blocks until a finalized block becomes available.
    pub async fn next(&mut self) -> Option<FinalizedBlockInfo> { self.receiver.recv().await }

    /// Get the next chunk of blocks. If the finalized block poller has been
    /// disconnected this will return `Err(blocks)` where `blocks` are the
    /// finalized blocks that were retrieved before closure. In that case
    /// all further calls will return `Err(Vec::new())`.
    ///
    /// In case of success up to `max(1, n)` elements will be returned. This
    /// function will block so it always returns at least one element, and
    /// will retrieve as many elements as it can without blocking further
    /// once at least one element has been acquired.
    pub async fn next_chunk(
        &mut self,
        n: usize,
    ) -> Result<Vec<FinalizedBlockInfo>, Vec<FinalizedBlockInfo>> {
        let mut out = Vec::with_capacity(n);
        let first = self.receiver.recv().await;
        match first {
            Some(v) => out.push(v),
            None => {
                return Err(out);
            }
        }
        for _ in 1..n {
            match self.receiver.try_recv() {
                Ok(v) => {
                    out.push(v);
                }
                Err(tokio::sync::mpsc::error::TryRecvError::Empty) => {
                    break;
                }
                Err(tokio::sync::mpsc::error::TryRecvError::Disconnected) => return Err(out),
            }
        }
        Ok(out)
    }
}

fn extract_metadata<T>(response: &tonic::Response<T>) -> endpoints::RPCResult<BlockHash> {
    match response.metadata().get("blockhash") {
        Some(bytes) => {
            let bytes = bytes.as_bytes();
            if bytes.len() == 64 {
                let mut hash = [0u8; 32];
                if hex::decode_to_slice(bytes, &mut hash).is_err() {
                    tonic::Status::unknown("Response does correctly encode the block hash.");
                }
                Ok(hash.into())
            } else {
                Err(endpoints::RPCError::CallError(tonic::Status::unknown(
                    "Response does not include the expected metadata.",
                )))
            }
        }
        None => Err(endpoints::RPCError::CallError(tonic::Status::unknown(
            "Response does not include the expected metadata.",
        ))),
    }
}

/// A helper trait to make it simpler to require specific fields when parsing a
/// protobuf message by allowing us to use method calling syntax and
/// constructing responses that match the calling context, allowing us to use
/// the `?` syntax.
///
/// The main reason for needing this is that in proto3 all fields are optional,
/// so it is up to the application to validate inputs if they are required.
trait Require<E> {
    type A;
    fn require(self) -> Result<Self::A, E>;
}

impl<A> Require<tonic::Status> for Option<A> {
    type A = A;

    fn require(self) -> Result<Self::A, tonic::Status> {
        match self {
            Some(v) => Ok(v),
            None => Err(tonic::Status::invalid_argument("missing field in response")),
        }
    }
}<|MERGE_RESOLUTION|>--- conflicted
+++ resolved
@@ -1085,19 +1085,19 @@
                 let mut iter = blocks.into_iter();
                 if let Some(rv) = iter.next() {
                     if iter.next().is_some() {
-                        return Err(tonic::Status::internal(
+                        Err(tonic::Status::internal(
                             "Finalized transaction finalized into multiple blocks. This cannot \
                              happen.",
                         )
-                        .into());
+                        .into())
                     } else {
-                        return Ok::<_, QueryError>(Some(rv));
+                        Ok::<_, QueryError>(Some(rv))
                     }
                 } else {
-                    return Err(tonic::Status::internal(
+                    Err(tonic::Status::internal(
                         "Finalized transaction finalized into no blocks. This cannot happen.",
                     )
-                    .into());
+                    .into())
                 }
             } else {
                 Ok(None)
@@ -1383,7 +1383,6 @@
         Ok(stream)
     }
 
-<<<<<<< HEAD
     pub async fn get_block_items(
         &mut self,
         bi: &BlockIdentifier,
@@ -1400,7 +1399,8 @@
             block_hash,
             response: stream,
         })
-=======
+    }
+
     pub async fn shutdown(&mut self) -> endpoints::RPCResult<()> {
         self.client.shutdown(generated::Empty::default()).await?;
         Ok(())
@@ -1524,7 +1524,6 @@
             .await?;
         let node_info = types::NodeInfo::try_from(response.into_inner())?;
         Ok(node_info)
->>>>>>> 1661b45f
     }
 
     pub async fn get_block_transaction_events(
