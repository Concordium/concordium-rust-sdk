--- conflicted
+++ resolved
@@ -4851,8 +4851,6 @@
     #[prost(message, optional, tag = "3")]
     pub epoch_finalization_entry: ::core::option::Option<EpochFinalizationEntry>,
 }
-<<<<<<< HEAD
-=======
 /// Details of which baker won the lottery in a given round in consensus version
 /// 1.
 #[allow(clippy::derive_partial_eq_without_eq)]
@@ -4869,7 +4867,6 @@
     #[prost(bool, tag = "3")]
     pub present: bool,
 }
->>>>>>> 6a41c9ca
 /// Information about how open the pool is to new delegators.
 #[derive(Clone, Copy, Debug, PartialEq, Eq, Hash, PartialOrd, Ord, ::prost::Enumeration)]
 #[repr(i32)]
@@ -6351,8 +6348,6 @@
                 http::uri::PathAndQuery::from_static("/concordium.v2.Queries/GetBlockCertificates");
             self.inner.unary(request.into_request(), path, codec).await
         }
-<<<<<<< HEAD
-=======
 
         /// Get the list of bakers that won the lottery in a particular
         /// historical epoch (i.e. the last finalized block is in a
@@ -6419,6 +6414,5 @@
                 http::uri::PathAndQuery::from_static("/concordium.v2.Queries/GetFirstBlockEpoch");
             self.inner.unary(request.into_request(), path, codec).await
         }
->>>>>>> 6a41c9ca
     }
 }