--- conflicted
+++ resolved
@@ -1322,32 +1322,12 @@
                                 )
                             }
                 block_item_summary::Details::Update(v) => {
-<<<<<<< HEAD
                                 super::types::BlockItemSummaryDetails::Update(super::types::UpdateDetails {
                                     effective_time: v.effective_time.require()?.into(),
                                     payload:        v.payload.require()?.try_into()?,
                                 })
                             }
                 block_item_summary::Details::TokenCreation(_) => todo!(),
-=======
-                    super::types::BlockItemSummaryDetails::Update(super::types::UpdateDetails {
-                        effective_time: v.effective_time.require()?.into(),
-                        payload:        v.payload.require()?.try_into()?,
-                    })
-                }
-                Details::TokenCreation(v) => {
-                    super::types::BlockItemSummaryDetails::TokenCreationDetails(
-                        super::types::TokenCreationDetails {
-                            create_plt: v.create_plt.require()?.try_into()?,
-                            events:     v
-                                .events
-                                .into_iter()
-                                .map(TryInto::try_into)
-                                .collect::<Result<_, tonic::Status>>()?,
-                        },
-                    )
-                }
->>>>>>> a6915e6f
             },
         })
     }
