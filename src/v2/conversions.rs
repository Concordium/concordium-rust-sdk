--- conflicted
+++ resolved
@@ -1294,13 +1294,7 @@
         };
         let signatures: concordium_base::updates::UpdateInstructionSignature =
             value.signatures.require()?.try_into()?;
-<<<<<<< HEAD
-
         let payload = updates::EncodedUpdatePayload::from(payload);
-
-=======
-        let payload = updates::EncodedUpdatePayload::from(payload);
->>>>>>> f3e8272a
         Ok(Self {
             header,
             payload,
@@ -1762,7 +1756,6 @@
             account_transaction_effects::Effect::ContractInitialized(cie) => {
                 Ok(Self::ContractInitialized {
                     data: super::types::ContractInitializedEvent {
-<<<<<<< HEAD
                         contract_version: u8::try_from(cie.contract_version)
                             .map(WasmVersionInt)
                             .map_err(|err| {
@@ -1770,21 +1763,12 @@
                                     "Could not map contract version from i32 to u8: {err}"
                                 ))
                             })?,
-                        origin_ref:       cie.origin_ref.require()?.try_into()?,
-                        address:          cie.address.require()?.into(),
-                        amount:           cie.amount.require()?.into(),
-                        init_name:        cie.init_name.require()?.try_into()?,
-                        events:           cie.events.into_iter().map(Into::into).collect(),
-                        parameter:        cie.parameter.map(TryInto::try_into).transpose()?,
-=======
-                        contract_version: cie.contract_version().into(),
                         origin_ref: cie.origin_ref.require()?.try_into()?,
                         address: cie.address.require()?.into(),
                         amount: cie.amount.require()?.into(),
                         init_name: cie.init_name.require()?.try_into()?,
                         events: cie.events.into_iter().map(Into::into).collect(),
                         parameter: cie.parameter.map(TryInto::try_into).transpose()?,
->>>>>>> f3e8272a
                     },
                 })
             }
@@ -2201,7 +2185,6 @@
 
     fn try_from(value: InstanceUpdatedEvent) -> Result<Self, Self::Error> {
         Ok(Self {
-<<<<<<< HEAD
             contract_version: u8::try_from(value.contract_version)
                 .map(WasmVersionInt)
                 .map_err(|err| {
@@ -2209,21 +2192,12 @@
                         "Could not map contract version from i32 to u8: {err}"
                     ))
                 })?,
-            address:          value.address.require()?.into(),
-            instigator:       value.instigator.require()?.try_into()?,
-            amount:           value.amount.require()?.into(),
-            message:          value.parameter.require()?.try_into()?,
-            receive_name:     value.receive_name.require()?.try_into()?,
-            events:           value.events.into_iter().map(Into::into).collect(),
-=======
-            contract_version: value.contract_version().into(),
             address: value.address.require()?.into(),
             instigator: value.instigator.require()?.try_into()?,
             amount: value.amount.require()?.into(),
             message: value.parameter.require()?.try_into()?,
             receive_name: value.receive_name.require()?.try_into()?,
             events: value.events.into_iter().map(Into::into).collect(),
->>>>>>> f3e8272a
         })
     }
 }
