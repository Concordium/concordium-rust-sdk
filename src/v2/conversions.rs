--- conflicted
+++ resolved
@@ -3137,7 +3137,6 @@
     }
 }
 
-<<<<<<< HEAD
 impl TryFrom<QuorumSignature> for super::types::block_certificates::QuorumSignature {
     type Error = tonic::Status;
 
@@ -3254,7 +3253,10 @@
                 .epoch_finalization_entry
                 .map(TryFrom::try_from)
                 .transpose()?,
-=======
+        })
+    }
+}
+
 impl TryFrom<WinningBaker> for super::types::WinningBaker {
     type Error = tonic::Status;
 
@@ -3280,7 +3282,6 @@
             equity_capital:    message.equity_capital.require()?.into(),
             delegated_capital: message.delegated_capital.require()?.into(),
             is_finalizer:      message.is_finalizer,
->>>>>>> 4a35d6f7
         })
     }
 }
