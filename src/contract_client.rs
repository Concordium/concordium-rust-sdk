--- conflicted
+++ resolved
@@ -103,15 +103,10 @@
     ParameterError(#[from] ExceedsParameterSize),
 }
 
-<<<<<<< HEAD
 impl From<v2::Upward<RejectReason>> for ViewError {
-    fn from(value: v2::Upward<RejectReason>) -> Self { Self::QueryFailed(value) }
-=======
-impl From<RejectReason> for ViewError {
-    fn from(value: RejectReason) -> Self {
+    fn from(value: v2::Upward<RejectReason>) -> Self {
         Self::QueryFailed(value)
     }
->>>>>>> 5ab42abd
 }
 
 /// A builder of transactions out of minimal data typically obtained by
@@ -384,15 +379,10 @@
     },
 }
 
-<<<<<<< HEAD
 impl From<v2::Upward<RejectReason>> for DryRunNewInstanceError {
-    fn from(value: v2::Upward<RejectReason>) -> Self { Self::Failed(value) }
-=======
-impl From<RejectReason> for DryRunNewInstanceError {
-    fn from(value: RejectReason) -> Self {
+    fn from(value: v2::Upward<RejectReason>) -> Self {
         Self::Failed(value)
     }
->>>>>>> 5ab42abd
 }
 
 impl<Type> ContractInitBuilder<Type> {
@@ -555,15 +545,10 @@
     }
 }
 
-<<<<<<< HEAD
 impl From<v2::Upward<RejectReason>> for DryRunModuleDeployError {
-    fn from(value: v2::Upward<RejectReason>) -> Self { Self::Failed(value) }
-=======
-impl From<RejectReason> for DryRunModuleDeployError {
-    fn from(value: RejectReason) -> Self {
+    fn from(value: v2::Upward<RejectReason>) -> Self {
         Self::Failed(value)
     }
->>>>>>> 5ab42abd
 }
 
 impl ModuleDeployBuilder {
@@ -692,7 +677,6 @@
             )))
         };
 
-<<<<<<< HEAD
         let v2::upward::Upward::Known(details) = result.details else {
             return mk_error(
                 "Expected  module deploy status, but received unknown block item details.",
@@ -708,8 +692,8 @@
                 match effects {
                     AccountTransactionEffects::ModuleDeployed { module_ref } => {
                         Ok(ModuleDeployData {
-                            energy:           result.energy_cost,
-                            cost:             at.cost,
+                            energy: result.energy_cost,
+                            cost: at.cost,
                             module_reference: module_ref,
                         })
                     }
@@ -720,21 +704,6 @@
                     _ => mk_error("Expected module deploy status, but did not receive it."),
                 }
             }
-=======
-        match result.details {
-            crate::types::BlockItemSummaryDetails::AccountTransaction(at) => match at.effects {
-                AccountTransactionEffects::ModuleDeployed { module_ref } => Ok(ModuleDeployData {
-                    energy: result.energy_cost,
-                    cost: at.cost,
-                    module_reference: module_ref,
-                }),
-                AccountTransactionEffects::None {
-                    transaction_type: _,
-                    reject_reason,
-                } => Err(ModuleDeployError::Failed(reject_reason)),
-                _ => mk_error("Expected module deploy status, but did not receive it."),
-            },
->>>>>>> 5ab42abd
             crate::types::BlockItemSummaryDetails::AccountCreation(_) => {
                 mk_error("Expected module deploy status, but received account creation.")
             }
@@ -862,11 +831,7 @@
     /// The return value of the transaction.
     pub return_value: Option<ReturnValue>,
     /// The reject reason of the transaction.
-<<<<<<< HEAD
-    pub reason:         Upward<RejectReason>,
-=======
-    pub reason: RejectReason,
->>>>>>> 5ab42abd
+    pub reason: Upward<RejectReason>,
     /// An optional human-readable decoded reason for the reject reason.
     /// This is only available if the reject reason is a smart contract logical
     /// revert and a valid error schema is available for decoding, or the
@@ -1394,12 +1359,8 @@
         bi: impl v2::IntoBlockIdentifier,
     ) -> Result<InvokeContractResult, E>
     where
-<<<<<<< HEAD
-        E: From<NewReceiveNameError> + From<v2::Upward<RejectReason>> + From<v2::QueryError>, {
-=======
-        E: From<NewReceiveNameError> + From<RejectReason> + From<v2::QueryError>,
+        E: From<NewReceiveNameError> + From<v2::Upward<RejectReason>> + From<v2::QueryError>,
     {
->>>>>>> 5ab42abd
         let contract_name = self.contract_name.as_contract_name().contract_name();
         let method = OwnedReceiveName::try_from(format!("{contract_name}.{entrypoint}"))?;
 
@@ -1482,12 +1443,8 @@
         message: OwnedParameter,
     ) -> Result<ContractUpdateBuilder, E>
     where
-<<<<<<< HEAD
-        E: From<NewReceiveNameError> + From<v2::Upward<RejectReason>> + From<v2::QueryError>, {
-=======
-        E: From<NewReceiveNameError> + From<RejectReason> + From<v2::QueryError>,
+        E: From<NewReceiveNameError> + From<v2::Upward<RejectReason>> + From<v2::QueryError>,
     {
->>>>>>> 5ab42abd
         let contract_name = self.contract_name.as_contract_name().contract_name();
         let receive_name = OwnedReceiveName::try_from(format!("{contract_name}.{entrypoint}"))?;
 
@@ -1685,11 +1642,7 @@
 /// Users do not directly interact with values of this type.
 pub struct ContractUpdateInner {
     return_value: Option<ReturnValue>,
-<<<<<<< HEAD
-    events:       Vec<Upward<ContractTraceElement>>,
-=======
-    events: Vec<ContractTraceElement>,
->>>>>>> 5ab42abd
+    events: Vec<Upward<ContractTraceElement>>,
 }
 
 /// A builder to simplify sending smart contract updates.
@@ -1715,17 +1668,13 @@
     }
 
     /// Get the events generated from the dry-run.
-<<<<<<< HEAD
     ///
     /// Since newer versions of the Concordium Node API might introduce new
     /// variants of [`ContractTraceElement`] the result might contain
     /// [`Upward::Unknown`].
-    pub fn events(&self) -> &[Upward<ContractTraceElement>] { &self.inner.events }
-=======
-    pub fn events(&self) -> &[ContractTraceElement] {
+    pub fn events(&self) -> &[Upward<ContractTraceElement>] {
         &self.inner.events
     }
->>>>>>> 5ab42abd
 }
 
 /// A handle returned when sending a smart contract update transaction.
