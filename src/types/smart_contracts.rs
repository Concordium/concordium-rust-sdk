--- conflicted
+++ resolved
@@ -161,46 +161,6 @@
     }
 }
 
-<<<<<<< HEAD
-// FIXME: Move to Wasm, and check size also in JSON deserialization
-#[derive(
-    SerdeSerialize, SerdeDeserialize, derive::Serial, Debug, Clone, AsRef, Into, From, Default,
-)]
-#[serde(transparent)]
-/// A smart contract parameter. The [Default] implementation produces an empty
-/// parameter.
-pub struct Parameter {
-    #[serde(with = "crate::internal::byte_array_hex")]
-    #[size_length = 2]
-    bytes: Vec<u8>,
-}
-
-impl Parameter {
-    /// Get a reference to the inner data.
-    pub fn get_ref(&self) -> &[u8] { &self.bytes }
-}
-
-/// Manual implementation to ensure size limit.
-impl Deserial for Parameter {
-    fn deserial<R: ReadBytesExt>(source: &mut R) -> ParseResult<Self> {
-        let x: u16 = source.get()?;
-        anyhow::ensure!(
-            usize::from(x) <= MAX_PARAMETER_LEN,
-            "Parameter size exceeds maximum allowed size."
-        );
-        let bytes = crypto_common::deserial_bytes(source, x.into())?;
-        Ok(Parameter { bytes })
-    }
-}
-
-#[doc(hidden)]
-#[derive(Copy, Clone, Eq, PartialEq, Ord, PartialOrd)]
-pub enum ModuleRefMarker {}
-/// Reference to a deployed Wasm module on the chain.
-pub type ModuleRef = hashes::HashBytes<ModuleRefMarker>;
-
-=======
->>>>>>> 80c16ebd
 #[derive(SerdeSerialize, SerdeDeserialize, Debug, Clone, AsRef, Into, From)]
 #[serde(transparent)]
 /// An event logged by a smart contract initialization.
@@ -209,59 +169,6 @@
     bytes: Vec<u8>,
 }
 
-<<<<<<< HEAD
-#[derive(SerdeSerialize, SerdeDeserialize, Serial, Clone, Debug, AsRef, From, Into)]
-#[serde(transparent)]
-/// Unparsed Wasm module source.
-/// FIXME: Make this structured based on what we have in wasm-chain-integration.
-pub struct ModuleSource {
-    #[serde(with = "crate::internal::byte_array_hex")]
-    #[size_length = 4]
-    bytes: Vec<u8>,
-}
-
-impl ModuleSource {
-    /// Get the size of the module.
-    pub fn size(&self) -> u64 { self.bytes.len() as u64 }
-
-    /// Get a reference to the inner data.
-    pub fn get_ref(&self) -> &[u8] { &self.bytes }
-}
-
-impl Deserial for ModuleSource {
-    fn deserial<R: ReadBytesExt>(source: &mut R) -> ParseResult<Self> {
-        let s: u32 = source.get()?;
-        anyhow::ensure!(
-            s <= MAX_WASM_MODULE_SIZE,
-            "Maximum size of a Wasm module is {}",
-            MAX_WASM_MODULE_SIZE
-        );
-        let bytes = crypto_common::deserial_bytes(source, s as usize)?;
-        Ok(ModuleSource { bytes })
-    }
-}
-
-#[derive(SerdeSerialize, SerdeDeserialize, Serialize, Clone, Debug)]
-/// Unparsed module with a version indicating what operations are allowed.
-/// FIXME: Make this structured based on what we have in wasm-chain-integration.
-pub struct WasmModule {
-    pub version: WasmVersion,
-    pub source:  ModuleSource,
-}
-
-impl WasmModule {
-    /// Get the identifier of the module. This identifier is used to refer to
-    /// the module on the chain, e.g., when initializing a new contract
-    /// instance.
-    pub fn get_module_ref(&self) -> ModuleRef {
-        let mut hasher = sha2::Sha256::new();
-        self.serial(&mut hasher);
-        ModuleRef::from(<[u8; 32]>::from(hasher.finalize()))
-    }
-}
-
-=======
->>>>>>> 80c16ebd
 #[derive(SerdeSerialize, SerdeDeserialize, Clone)]
 /// Data needed to invoke the contract.
 pub struct ContractContext {
