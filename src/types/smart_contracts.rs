--- conflicted
+++ resolved
@@ -92,13 +92,14 @@
     },
 }
 
-<<<<<<< HEAD
 impl schemars::JsonSchema for InstanceInfo {
     fn schema_name() -> String { "InstanceInfo".into() }
 
     fn json_schema(gen: &mut schemars::gen::SchemaGenerator) -> schemars::schema::Schema {
         instance_parser::InstanceInfoHelper::json_schema(gen)
-=======
+    }
+}
+
 impl InstanceInfo {
     /// The amount of CCD owned by the instance.
     pub fn amount(&self) -> Amount {
@@ -132,7 +133,6 @@
             InstanceInfo::V0 { name, .. } => name,
             InstanceInfo::V1 { name, .. } => name,
         }
->>>>>>> 9a814c68
     }
 }
 
