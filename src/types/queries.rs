//! Types that appear in various queries of the node.

use super::{hashes::*, network::RemotePeerId, *};
use crate::id;
use block_certificates::raw;
use concordium_base::{
    base::*,
    common::{types::TransactionTime, SerdeDeserialize, SerdeSerialize},
};
use std::net::IpAddr;

/// Integer representation of the protocol version.
#[derive(
    Debug,
    Clone,
    Copy,
    PartialEq,
    Eq,
    PartialOrd,
    Ord,
    SerdeSerialize,
    SerdeDeserialize,
    Hash,
    derive_more::Display,
)]
#[display(fmt = "P{_0}")]
#[serde(transparent)]
#[repr(transparent)]
pub struct ProtocolVersionInt(pub u64);

impl TryFrom<ProtocolVersionInt> for ProtocolVersion {
    type Error = UnknownProtocolVersion;

    fn try_from(value: ProtocolVersionInt) -> Result<Self, Self::Error> {
        ProtocolVersion::try_from(value.0)
    }
}

impl From<ProtocolVersion> for ProtocolVersionInt {
    fn from(value: ProtocolVersion) -> Self { Self(value.into()) }
}

#[derive(SerdeDeserialize, Debug, SerdeSerialize)]
#[serde(rename_all = "camelCase")]
/// Metadata about a given block.
pub struct BlockInfo {
    /// Size of all the transactions in the block in bytes.
    pub transactions_size: u64,
    /// Parent block pointer.
    pub block_parent: BlockHash,
    /// Hash of the block.
    pub block_hash: BlockHash,
    /// Whether the block is finalized or not.
    pub finalized: bool,
    /// Hash of the block state at the end of the given block.
    pub block_state_hash: StateHash,
    /// Time when the block was added to the node's tree. This is a subjective
    /// (i.e., node specific) value.
    pub block_arrive_time: chrono::DateTime<chrono::Utc>,
    /// Time when the block was first received by the node. This can be in
    /// principle quite different from the arrive time if, e.g., block execution
    /// takes a long time, or the block must wait for the arrival of its parent.
    pub block_receive_time: chrono::DateTime<chrono::Utc>,
    /// The number of transactions in the block.
    pub transaction_count: u64,
    /// The total energy consumption of transactions in the block.
    pub transaction_energy_cost: Energy,
    /// Slot number of the slot the block is in.
    /// This is only present up to protocol 5.
    pub block_slot: Option<Slot>,
    /// Pointer to the last finalized block. Each block has a pointer to a
    /// specific finalized block that existed at the time the block was
    /// produced.
    pub block_last_finalized: BlockHash,
    /// Slot time of the slot the block is in. In contrast to
    /// [BlockInfo::block_arrive_time] this is an objective value, all nodes
    /// agree on it.
    pub block_slot_time: chrono::DateTime<chrono::Utc>,
    /// Height of the block from genesis.
    pub block_height: AbsoluteBlockHeight,
    /// The height of this block relative to the (re)genesis block of its era.
    pub era_block_height: BlockHeight,
    /// The genesis index for this block. This counts the number of protocol
    /// updates that have preceded this block, and defines the era of the
    /// block.
    pub genesis_index: GenesisIndex,
    /// Identity of the baker of the block. For non-genesis blocks the value is
    /// going to always be `Some`.
    pub block_baker: Option<BakerId>,
    /// Protocol version to which the block belongs.
<<<<<<< HEAD
    pub protocol_version:        ProtocolVersionInt,
=======
    pub protocol_version: ProtocolVersion,
>>>>>>> 5ab42abd
    /// The round of the block. Present from protocol version 6.
    pub round: Option<Round>,
    /// The epoch of the block. Present from protocol version 6.
    pub epoch: Option<Epoch>,
}

#[derive(Debug, SerdeSerialize, SerdeDeserialize)]
#[serde(rename_all = "camelCase")]
/// Summary of the current state of consensus.
pub struct ConsensusInfo {
    /// Height of the last finalized block. Genesis block has height 0.
    pub last_finalized_block_height: AbsoluteBlockHeight,
    /// The exponential moving average standard deviation of the time between a
    /// block's nominal slot time, and the time at which it is verified.
    pub block_arrive_latency_e_m_s_d: f64,
    /// Exponential moving average standard deviation of block receive latency
    /// (in seconds), i.e. the time between a block's nominal slot time, and
    /// the time at which is received.
    pub block_receive_latency_e_m_s_d: f64,
    /// Hash of the last, i.e., most recent, finalized block.
    pub last_finalized_block: BlockHash,
    /// Exponential moving average standard deviation of the time between
    /// receiving blocks (in seconds).
    pub block_receive_period_e_m_s_d: Option<f64>,
    /// Exponential moving average standard deviation of the time between blocks
    /// being verified.
    pub block_arrive_period_e_m_s_d: Option<f64>,
    /// The number of blocks that have been received.
    pub blocks_received_count: u64,
    /// Exponential moving average standard deviation of the number of
    /// transactions per block.
    pub transactions_per_block_e_m_s_d: f64,
    /// Exponential moving average of the time between finalizations. Will be
    /// `None` if there are no finalizations yet since the node start.
    pub finalization_period_e_m_a: Option<f64>,
    /// Height of the best block. See [ConsensusInfo::best_block].
    pub best_block_height: AbsoluteBlockHeight,
    /// Time at which a block last became finalized. Note that this is the local
    /// time of the node at the time the block was finalized.
    pub last_finalized_time: Option<chrono::DateTime<chrono::Utc>>,
    /// The number of completed finalizations.
    pub finalization_count: u64,
    #[serde(with = "crate::internal::duration_millis")]
    /// Duration of an epoch.
    pub epoch_duration: chrono::Duration,
    /// Number of blocks that arrived, i.e., were added to the tree. Note that
    /// in some cases this can be more than
    /// [ConsensusInfo::blocks_received_count] since blocks that the node itself
    /// produces count towards this, but are not received.
    pub blocks_verified_count: u64,
    /// Duration of a slot.
    pub slot_duration: Option<SlotDuration>,
    /// Slot time of the genesis block.
    pub genesis_time: chrono::DateTime<chrono::Utc>,
    /// Exponential moving average standard deviation of the time between
    /// finalizations. Will be `None` if there are no finalizations yet
    /// since the node start.
    pub finalization_period_e_m_s_d: Option<f64>,
    /// Exponential moving average of the number of
    /// transactions per block.
    pub transactions_per_block_e_m_a: f64,
    /// The exponential moving average of the time between a block's nominal
    /// slot time, and the time at which it is verified.
    pub block_arrive_latency_e_m_a: f64,
    /// Exponential moving average of block receive latency (in seconds), i.e.
    /// the time between a block's nominal slot time, and the time at which is
    /// received.
    pub block_receive_latency_e_m_a: f64,
    /// Exponential moving average of the time between receiving blocks (in
    /// seconds).
    pub block_arrive_period_e_m_a: Option<f64>,
    /// Exponential moving average of the time between receiving blocks (in
    /// seconds).
    pub block_receive_period_e_m_a: Option<f64>,
    /// The time (local time of the node) that a block last arrived, i.e., was
    /// verified and added to the node's tree.
    pub block_last_arrived_time: Option<chrono::DateTime<chrono::Utc>>,
    /// Hash of the current best block. The best block is a protocol defined
    /// block that the node must use a parent block to build the chain on.
    /// Note that this is subjective, in the sense that it is only the best
    /// block among the blocks the node knows about.
    pub best_block: BlockHash,
    /// Hash of the genesis block.
    pub genesis_block: BlockHash,
    /// The time (local time of the node) that a block was last received.
    pub block_last_received_time: Option<chrono::DateTime<chrono::Utc>>,
    /// Currently active protocol version.
<<<<<<< HEAD
    pub protocol_version:               ProtocolVersionInt,
=======
    pub protocol_version: ProtocolVersion,
>>>>>>> 5ab42abd
    /// The number of chain restarts via a protocol update. An effected
    /// protocol update instruction might not change the protocol version
    /// specified in the previous field, but it always increments the genesis
    /// index.
    pub genesis_index: GenesisIndex,
    /// Block hash of the genesis block of current era, i.e., since the last
    /// protocol update. Initially this is equal to
    /// [`genesis_block`](Self::genesis_block)'.
    pub current_era_genesis_block: BlockHash,
    /// Time when the current era started.
    pub current_era_genesis_time: chrono::DateTime<chrono::Utc>,
    /// Parameters that apply from protocol 6 onward. This is present if and
    /// only if the `protocol_version` is [`ProtocolVersion::P6`] or later.
    #[serde(rename = "concordiumBFTStatus")]
    pub concordium_bft_status: Option<ConcordiumBFTDetails>,
}

/// Parameters pertaining to the Concordium BFT consensus.
#[derive(Debug, SerdeSerialize, SerdeDeserialize)]
#[serde(rename_all = "camelCase")]
#[non_exhaustive]
pub struct ConcordiumBFTDetails {
    /// The current duration to wait before a round times out.
    #[serde(with = "crate::internal::duration_millis")]
    pub current_timeout_duration: chrono::Duration,
    /// The current round.
    pub current_round: Round,
    /// The current epoch.
    pub current_epoch: Epoch,
    /// The first block in the epoch with timestamp at least this is considered
    /// to be the trigger block for the epoch transition.
    pub trigger_block_time: chrono::DateTime<chrono::Utc>,
}

#[derive(Debug, SerdeSerialize, SerdeDeserialize, PartialEq, Eq)]
#[serde(rename_all = "camelCase")]
/// Branches of the tree. This is the part of the tree above the last finalized
/// block.
pub struct Branch {
    /// Root of the tree.
    pub block_hash: BlockHash,
    /// And children.
    pub children: Vec<Branch>,
}

#[derive(SerdeSerialize, SerdeDeserialize, Debug)]
#[serde(rename_all = "camelCase")]
/// Best guess about the current account nonce, with information about
/// reliability.
pub struct AccountNonceResponse {
    /// The nonce that should be used.
    pub nonce: Nonce,
    /// A flag indicating whether all known transactions are finalized. This can
    /// be used as an indicator of how reliable the `nonce` value is.
    pub all_final: bool,
}

//

#[derive(Debug)]
/// Brief information about the node.
pub struct NodeInfo {
    /// Node ID. This is only used for reporting to the network dashboard, and
    /// has no protocol meaning.
    pub node_id: String,
    /// Current local time of the node.
    pub local_time: chrono::DateTime<chrono::Utc>,
    /// Details of the node configuration.
    pub peer_details: PeerDetails,
}

#[derive(Debug)]
/// Details about the node kind.
pub enum PeerDetails {
    /// The node is a bootstrapper.
    Bootstrapper,
    /// The node is not a bootstrapper, it is running consensus.
    Node { consensus_state: ConsensusState },
}

#[derive(Debug)]
/// Configuration of the node's consensus.
pub enum ConsensusState {
    /// Consensus is not running.
    NotRunning,
    /// Consensus is running in passive configuration. The node does not have
    /// baker credentials and cannot act as a baker.
    Passive,
    /// Consensus is running in an active configuration. The inner state has
    /// details on whether it is currently an active baker and finalizer or not.
    Active { active_state: ActiveConsensusState },
}

#[derive(Debug)]
/// State of the running node's consensus when running with baker credentials.
pub enum ActiveConsensusState {
    /// The baker is not in committee.
    NotInCommittee,
    /// The node is started with incorrect keys from the perspective of the
    /// current epoch.
    IncorrectKeys,
    /// The baker is registered, but it is not yet active in the current epoch.
    /// Wait up to two epochs for the baker to become active.
    NotYetActive,
    /// The baker is active as a baker with the given ID. The baker might also
    /// be a finalizer.
    Active { baker_id: BakerId, finalizer: bool },
}

#[derive(Debug)]
/// Ways to ban a node, either by IP address or by a peer id.
pub enum BanMethod {
    Ip(IpAddr),
    Id(RemotePeerId),
}

#[derive(Debug, Clone, SerdeSerialize, SerdeDeserialize)]
#[serde(rename_all = "camelCase")]
/// A scheduled pending update.
pub struct PendingUpdate {
    /// Time when it will become effective.
    pub effective_time: TransactionTime,
    /// The effect the update will have.
<<<<<<< HEAD
    pub effect:         Upward<PendingUpdateEffect>,
=======
    pub effect: PendingUpdateEffect,
>>>>>>> 5ab42abd
}

#[derive(Debug, Clone, SerdeSerialize, SerdeDeserialize)]
#[serde(tag = "updateType", content = "update")]
pub enum PendingUpdateEffect {
    #[serde(rename = "root")]
    RootKeys(HigherLevelAccessStructure<RootKeysKind>),
    #[serde(rename = "level1")]
    Level1Keys(HigherLevelAccessStructure<Level1KeysKind>),
    #[serde(rename = "level2V0")]
    Level2KeysCPV0(Authorizations<ChainParameterVersion0>),
    #[serde(rename = "level2V1")]
    Level2KeysCPV1(Authorizations<ChainParameterVersion1>),
    #[serde(rename = "protocol")]
    Protocol(ProtocolUpdate),
    #[serde(rename = "electionDifficulty")]
    ElectionDifficulty(ElectionDifficulty),
    #[serde(rename = "euroPerEnergy")]
    EuroPerEnergy(ExchangeRate),
    #[serde(rename = "microCCDPerEuro")]
    MicroCcdPerEnergy(ExchangeRate),
    #[serde(rename = "foundationAccount")]
    FoundationAccount(AccountAddress),
    #[serde(rename = "mintDistributionV0")]
    MintDistributionV0(MintDistribution<ChainParameterVersion0>),
    #[serde(rename = "mintDistributionV1")]
    MintDistributionV1(MintDistribution<ChainParameterVersion1>),
    #[serde(rename = "transactionFeeDistribution")]
    TransactionFeeDistribution(TransactionFeeDistribution),
    #[serde(rename = "gasRewards")]
    GasRewards(GASRewards),
    #[serde(rename = "poolParametersV0")]
    PoolParametersV0(BakerParameters),
    #[serde(rename = "poolParametersV1")]
    PoolParametersV1(PoolParameters),
    #[serde(rename = "addAnonymityRevoker")]
    AddAnonymityRevoker(id::types::ArInfo<id::constants::ArCurve>),
    #[serde(rename = "addIdentityProvider")]
    AddIdentityProvider(Box<id::types::IpInfo<id::constants::IpPairing>>),
    #[serde(rename = "cooldownParametersV1")]
    CooldownParameters(CooldownParameters),
    #[serde(rename = "timeParametersV1")]
    TimeParameters(TimeParameters),
    #[serde(rename = "gasRewardsV1")]
    GasRewardsV1(GASRewardsV1),
    #[serde(rename = "timeoutParameters")]
    TimeoutParameters(TimeoutParameters),
    #[serde(rename = "minBlockTime")]
    MinBlockTime(Duration),
    #[serde(rename = "blockEnergyLimit")]
    BlockEnergyLimit(Energy),
    #[serde(rename = "finalizationCommitteeParameters")]
    FinalizationCommitteeParameters(FinalizationCommitteeParameters),
    #[serde(rename = "validatorScoreParameters")]
    ValidatorScoreParameters(ValidatorScoreParameters),
}

#[derive(Debug, Copy, Clone, PartialEq, Eq)]
pub struct NextUpdateSequenceNumbers {
    /// Updates to the root keys.
    pub root_keys: UpdateSequenceNumber,
    /// Updates to the level 1 keys.
    pub level_1_keys: UpdateSequenceNumber,
    /// Updates to the level 2 keys.
    pub level_2_keys: UpdateSequenceNumber,
    /// Protocol updates.
    pub protocol: UpdateSequenceNumber,
    /// Updates to the election difficulty parameter.
    pub election_difficulty: UpdateSequenceNumber,
    /// Updates to the euro:energy exchange rate.
    pub euro_per_energy: UpdateSequenceNumber,
    /// Updates to the CCD:euro exchange rate.
    pub micro_ccd_per_euro: UpdateSequenceNumber,
    /// Updates to the foundation account.
    pub foundation_account: UpdateSequenceNumber,
    /// Updates to the mint distribution.
    pub mint_distribution: UpdateSequenceNumber,
    /// Updates to the transaction fee distribution.
    pub transaction_fee_distribution: UpdateSequenceNumber,
    /// Updates to the GAS rewards.
    pub gas_rewards: UpdateSequenceNumber,
    /// Updates pool parameters.
    pub pool_parameters: UpdateSequenceNumber,
    /// Add a new anonymity revoker.
    pub add_anonymity_revoker: UpdateSequenceNumber,
    /// Add a new identity provider.
    pub add_identity_provider: UpdateSequenceNumber,
    /// Updates to cooldown parameters for chain parameters version 1 onwards.
    pub cooldown_parameters: UpdateSequenceNumber,
    /// Updates to time parameters for chain parameters version 1 onwards.
    pub time_parameters: UpdateSequenceNumber,
    /// Updates to the consensus version 2 timeout parameters.
    pub timeout_parameters: UpdateSequenceNumber,
    /// Updates to the consensus version 2 minimum time between blocks.
    pub min_block_time: UpdateSequenceNumber,
    /// Updates to the consensus version 2 block energy limit.
    pub block_energy_limit: UpdateSequenceNumber,
    /// Updates to the consensus version 2 finalization committee parameters
    pub finalization_committee_parameters: UpdateSequenceNumber,
    /// Updates to the validator score parameters for chain parameters version 3
    /// onwards.
    pub validator_score_parameters: UpdateSequenceNumber,
    // Updates to the protocol level tokens. Introduced in protocol version 9.
    pub protocol_level_tokens: UpdateSequenceNumber,
}

/// The status of the node with respect to its participation in the consensus
/// protocol. The node persists this information to its local storage to ensure
/// that it does not roll back and violate the consensus protocol in the event
/// of a restart.
#[derive(Debug, Clone)]
pub struct PersistentRoundStatus {
    /// The last signed quorum message by the node.
    pub last_signed_quorum_message: Option<raw::QuorumMessage>,
    /// The last signed timeout message by the node.
    pub last_signed_timeout_message: Option<raw::TimeoutMessage>,
    /// The last round the node baked in.
    pub last_baked_round: Round,
    /// The latest timeout certificate seen by the node. May be absent if the
    /// node has seen a quorum certificate for a more recent round.
    pub latest_timeout: Option<raw::TimeoutCertificate>,
}

/// Details of a round timeout.
#[derive(Debug, Clone)]
pub struct RoundTimeout {
    /// Timeout certificate for the round that timed out.
    pub timeout_certificate: raw::TimeoutCertificate,
    /// The highest known quorum certificate when the round timed out.
    pub quorum_certificate: raw::QuorumCertificate,
}

/// The current round status.
#[derive(Debug, Clone)]
pub struct RoundStatus {
    /// The current round from the perspective of the node.
    /// This should always be higher than the round of the highest certified
    /// block. If the previous round did not timeout, it should be one more
    /// than the round of the `highest_certified_block`. Otherwise, it
    /// should be one more than the round of the `previous_round_timeout`.
    pub current_round: Round,
    /// The quorum certificate for the highest certified block.
    pub highest_certified_block: raw::QuorumCertificate,
    /// If the last round timed out, this is the timeout certificate for that
    /// round and the highest quorum certificate at the time the round timed
    /// out.
    pub previous_round_timeout: Option<RoundTimeout>,
    /// Flag indicating whether the node should attempt to bake in the current
    /// round. This is set to `true` when the round is advanced, and set to
    /// `false` once the node has attempted to bake for the round.
    pub round_eligible_to_bake: bool,
    /// The current epoch. This should either be the same as the epoch of the
    /// last finalized block (if its timestamp is before the trigger block
    /// time) or the next epoch from the last finalized block (if its
    /// timestamp is at least the trigger block time).
    pub current_epoch: Epoch,
    /// If present, an epoch finalization entry for the epoch before
    /// `current_epoch`. An entry must be present if the current epoch is
    /// greater than the epoch of the last finalized block.
    pub last_epoch_finalization_entry: Option<raw::FinalizationEntry>,
    /// The current duration the node will wait before a round times out.
    pub current_timeout: Duration,
}

/// Summary of the block table in the node.
#[derive(Debug, Clone)]
pub struct BlockTableSummary {
    /// The number of blocks in the dead block cache.
    pub dead_block_cache_size: u64,
    /// The blocks that are currently live (not dead and not finalized).
    pub live_blocks: Vec<BlockHash>,
}

/// Details of a round for which a node has seen a block.
#[derive(Debug, Clone, Copy)]
pub struct RoundExistingBlock {
    /// The round for which the node saw a block.
    pub round: Round,
    /// The baker that baked the block.
    pub baker: BakerId,
    /// The hash of the block.
    pub block: BlockHash,
}

/// Details of a round for which a node has seen a quorum certificate.
#[derive(Debug, Clone, Copy)]
pub struct RoundExistingQC {
    /// The round for which a QC was seen.
    pub round: Round,
    /// The epoch of the QC.
    pub epoch: Epoch,
}

/// The public keys and stake of a specific validator.
#[derive(Debug, Clone)]
pub struct FullBakerInfo {
    /// The validator's identity.
    pub baker_identity: BakerId,
    /// The validator's election verify key.
    pub election_verify_key: BakerElectionVerifyKey,
    /// The validator's signature verify key.
    pub signature_verify_key: BakerSignatureVerifyKey,
    /// The validator's aggregation verify key.
    pub aggregation_verify_key: BakerAggregationVerifyKey,
    /// The stake of the validator.
    pub stake: Amount,
}

/// The validator committee for a particular epoch.
#[derive(Debug, Clone)]
pub struct BakersAndFinalizers {
    /// The set of validators.
    pub bakers: Vec<FullBakerInfo>,
    /// The IDs of the validator that are finalizers.
    /// The order determines the finalizer index.
    pub finalizers: Vec<BakerId>,
    /// The total effective stake of the validators.
    pub baker_total_stake: Amount,
    /// The total effective stake of the finalizers.
    pub finalizer_total_stake: Amount,
    /// The hash of the finalization committee.
    pub finalization_committee_hash: FinalizationCommitteeHash,
}

/// The validator committees for the previous, current and next epoch.
#[derive(Debug, Clone)]
pub struct EpochBakers {
    /// The bakers and finalizers for the previous epoch.
    /// If the current epoch is 0, then this is the same as the bakers for the
    /// current epoch.
    pub previous_epoch_bakers: BakersAndFinalizers,
    /// The bakers and finalizers for the current epoch.
    /// If this is absent, it should be treated as the same as the bakers for
    /// the previous epoch.
    pub current_epoch_bakers: Option<BakersAndFinalizers>,
    /// The bakers and finalizers for the next epoch.
    /// If this is absent, it should be treated as the same as the bakers for
    /// the current epoch.
    pub next_epoch_bakers: Option<BakersAndFinalizers>,
    /// The first epoch of the next payday.
    pub next_payday: Epoch,
}

impl EpochBakers {
    /// Get the bakers and finalizers for the previous epoch.
    pub fn previous_epoch_bakers(&self) -> &BakersAndFinalizers {
        &self.previous_epoch_bakers
    }

    /// Get the bakers and finalizers for the current epoch.
    pub fn current_epoch_bakers(&self) -> &BakersAndFinalizers {
        self.current_epoch_bakers
            .as_ref()
            .unwrap_or(&self.previous_epoch_bakers)
    }

    /// Get the bakers and finalizers for the next epoch.
    pub fn next_epoch_bakers(&self) -> &BakersAndFinalizers {
        self.next_epoch_bakers
            .as_ref()
            .unwrap_or_else(|| self.current_epoch_bakers())
    }
}

/// Details of the consensus state of a node. This is primarily useful for
/// diagnostic purposes.
#[derive(Debug, Clone)]
pub struct ConsensusDetailedStatus {
    /// The hash of the genesis block.
    pub genesis_block: BlockHash,
    /// The persisted elements of the round status.
    pub persistent_round_status: PersistentRoundStatus,
    /// The status of the current round.
    pub round_status: RoundStatus,
    /// The number of non-finalized transactions.
    pub non_finalized_transaction_count: u64,
    /// The purge counter for the transaction table.
    pub transaction_table_purge_counter: i64,
    /// Summary of the block table.
    pub block_table: BlockTableSummary,
    /// The live blocks organized by height after the last finalized block.
    pub branches: Vec<Vec<BlockHash>>,
    /// Which bakers the node has seen legally-signed blocks with live parents
    /// from in non-finalized rounds.
    pub round_existing_blocks: Vec<RoundExistingBlock>,
    /// Which non-finalized rounds the node has seen quorum certificates for.
    pub round_existing_qcs: Vec<RoundExistingQC>,
    /// The absolute block height of the genesis block of the era.
    pub genesis_block_height: AbsoluteBlockHeight,
    /// The hash of the last finalized block.
    pub last_finalized_block: BlockHash,
    /// The height of the last finalized block.
    pub last_finalized_block_height: BlockHeight,
    /// Unless the last finalized block is the genesis block, this should be a
    /// finalization entry for the last finalized block.
    /// As this includes a quorum certificate for the last finalized block, that
    /// can be used to determine the epoch and round of the last finalized
    /// block.
    pub latest_finalization_entry: Option<raw::FinalizationEntry>,
    /// The bakers and finalizers for the previous, current and next epoch,
    /// relative to the last finalized block.
    pub epoch_bakers: EpochBakers,
    /// The timeout messages collected by the node for the current round.
    pub timeout_messages: Option<raw::TimeoutMessages>,
    /// If a protocol update has occurred, this is the hash of the terminal
    /// block.
    pub terminal_block: Option<BlockHash>,
}<|MERGE_RESOLUTION|>--- conflicted
+++ resolved
@@ -37,7 +37,9 @@
 }
 
 impl From<ProtocolVersion> for ProtocolVersionInt {
-    fn from(value: ProtocolVersion) -> Self { Self(value.into()) }
+    fn from(value: ProtocolVersion) -> Self {
+        Self(value.into())
+    }
 }
 
 #[derive(SerdeDeserialize, Debug, SerdeSerialize)]
@@ -88,11 +90,7 @@
     /// going to always be `Some`.
     pub block_baker: Option<BakerId>,
     /// Protocol version to which the block belongs.
-<<<<<<< HEAD
-    pub protocol_version:        ProtocolVersionInt,
-=======
-    pub protocol_version: ProtocolVersion,
->>>>>>> 5ab42abd
+    pub protocol_version: ProtocolVersionInt,
     /// The round of the block. Present from protocol version 6.
     pub round: Option<Round>,
     /// The epoch of the block. Present from protocol version 6.
@@ -180,11 +178,7 @@
     /// The time (local time of the node) that a block was last received.
     pub block_last_received_time: Option<chrono::DateTime<chrono::Utc>>,
     /// Currently active protocol version.
-<<<<<<< HEAD
-    pub protocol_version:               ProtocolVersionInt,
-=======
-    pub protocol_version: ProtocolVersion,
->>>>>>> 5ab42abd
+    pub protocol_version: ProtocolVersionInt,
     /// The number of chain restarts via a protocol update. An effected
     /// protocol update instruction might not change the protocol version
     /// specified in the previous field, but it always increments the genesis
@@ -308,11 +302,7 @@
     /// Time when it will become effective.
     pub effective_time: TransactionTime,
     /// The effect the update will have.
-<<<<<<< HEAD
-    pub effect:         Upward<PendingUpdateEffect>,
-=======
-    pub effect: PendingUpdateEffect,
->>>>>>> 5ab42abd
+    pub effect: Upward<PendingUpdateEffect>,
 }
 
 #[derive(Debug, Clone, SerdeSerialize, SerdeDeserialize)]
