--- conflicted
+++ resolved
@@ -1,16 +1,11 @@
 //! Types that appear in various queries of the node.
 
-<<<<<<< HEAD
-use super::{
-    basic::*, hashes::*, network::RemotePeerId, Authorizations, BakerParameters,
-    CooldownParameters, GASRewards, HigherLevelAccessStructure, Level1KeysKind, PoolParameters,
-    ProtocolUpdate, RootKeysKind, TimeParameters, TransactionFeeDistribution,
+use super::{hashes::*, network::RemotePeerId, *};
+use crate::id;
+use concordium_base::{
+    base::*,
+    common::{types::TransactionTime, SerdeDeserialize, SerdeSerialize},
 };
-use crypto_common::{types::TransactionTime, SerdeDeserialize, SerdeSerialize};
-=======
-use super::{hashes::*, network::RemotePeerId, *};
-use concordium_base::common::{SerdeDeserialize, SerdeSerialize};
->>>>>>> 80c16ebd
 use std::net::IpAddr;
 
 #[derive(SerdeDeserialize, Debug, SerdeSerialize)]
@@ -239,21 +234,25 @@
 }
 
 #[derive(Debug, Clone)]
+/// A scheduled pending update.
 pub struct PendingUpdate {
-    effective_time: TransactionTime,
-    effect:         PendingUpdateEffect,
+    /// Time when it will become effective.
+    pub effective_time: TransactionTime,
+    /// The effect the udpate will have.
+    pub effect:         PendingUpdateEffect,
 }
 
 #[derive(Debug, Clone)]
 pub enum PendingUpdateEffect {
     RootKeys(HigherLevelAccessStructure<RootKeysKind>),
     Level1Keys(HigherLevelAccessStructure<Level1KeysKind>),
-    Level2Keys(Authorizations<ChainParameterVersion0>),
+    Level2KeysCPV0(Authorizations<ChainParameterVersion0>),
+    Level2KeysCPV1(Authorizations<ChainParameterVersion1>),
     Protocol(ProtocolUpdate),
     ElectionDifficulty(ElectionDifficulty),
     EuroPerEnergy(ExchangeRate),
     MicroCcdPerEnergy(ExchangeRate),
-    FoundationAccount(AccountIndex),
+    FoundationAccount(AccountAddress),
     MintDistributionV0(MintDistribution<ChainParameterVersion0>),
     MintDistributionV1(MintDistribution<ChainParameterVersion1>),
     TransactionFeeDistribution(TransactionFeeDistribution),
@@ -261,7 +260,7 @@
     PoolParametersV0(BakerParameters),
     PoolParametersV1(PoolParameters),
     AddAnonymityRevoker(id::types::ArInfo<id::constants::ArCurve>),
-    AddIdentityProvider(id::types::IpInfo<id::constants::IpPairing>),
+    AddIdentityProvider(Box<id::types::IpInfo<id::constants::IpPairing>>),
     CooldownParameters(CooldownParameters),
     TimeParameters(TimeParameters),
 }
