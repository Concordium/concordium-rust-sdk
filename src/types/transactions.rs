--- conflicted
+++ resolved
@@ -19,1583 +19,4 @@
             }
         }
     }
-<<<<<<< HEAD
-}
-
-/// Verify a signature on the transaction sign hash. This is a low-level
-/// operation that is useful to avoid recomputing the transaction hash.
-pub fn verify_signature_transaction_sign_hash(
-    keys: &impl HasAccountAccessStructure,
-    hash: &hashes::TransactionSignHash,
-    signature: &TransactionSignature,
-) -> bool {
-    if usize::from(u8::from(keys.threshold())) > signature.signatures.len() {
-        return false;
-    }
-    // There are enough signatures.
-    for (&ci, cred_sigs) in signature.signatures.iter() {
-        if let Some(cred_keys) = keys.credential_keys(ci) {
-            if usize::from(u8::from(cred_keys.threshold)) > cred_sigs.len() {
-                return false;
-            }
-            for (&ki, sig) in cred_sigs {
-                if let Some(pk) = cred_keys.get(ki) {
-                    if !pk.verify(hash, sig) {
-                        return false;
-                    }
-                } else {
-                    return false;
-                }
-            }
-        } else {
-            return false;
-        }
-    }
-    true
-}
-
-#[derive(Debug, Clone, Copy, Serialize)]
-pub struct UpdateHeader {
-    pub seq_number:     UpdateSequenceNumber,
-    pub effective_time: TransactionTime,
-    pub timeout:        TransactionTime,
-    pub payload_size:   PayloadSize,
-}
-
-#[derive(Debug, Clone, Serial, Into)]
-pub struct UpdateInstructionSignature {
-    #[map_size_length = 2]
-    pub(crate) signatures: BTreeMap<UpdateKeysIndex, Signature>,
-}
-
-impl Deserial for UpdateInstructionSignature {
-    fn deserial<R: ReadBytesExt>(source: &mut R) -> ParseResult<Self> {
-        let len = u16::deserial(source)?;
-        anyhow::ensure!(len != 0, "There must be at least one signature.");
-        let signatures = deserial_map_no_length(source, len as usize)?;
-        Ok(Self { signatures })
-    }
-}
-
-#[derive(Debug, Clone, Serialize)]
-pub struct UpdateInstruction {
-    pub header:     UpdateHeader,
-    pub payload:    UpdatePayload,
-    pub signatures: UpdateInstructionSignature,
-}
-
-pub trait UpdateSigner {
-    /// Sign the specified transaction hash, allocating and returning the
-    /// signatures.
-    fn sign_update_hash(&self, hash_to_sign: &hashes::UpdateSignHash)
-        -> UpdateInstructionSignature;
-}
-
-impl UpdateSigner for &BTreeMap<UpdateKeysIndex, UpdateKeyPair> {
-    fn sign_update_hash(
-        &self,
-        hash_to_sign: &hashes::UpdateSignHash,
-    ) -> UpdateInstructionSignature {
-        let signatures = self
-            .iter()
-            .map(|(ki, kp)| (*ki, kp.sign(hash_to_sign.as_ref())))
-            .collect::<BTreeMap<_, _>>();
-        UpdateInstructionSignature { signatures }
-    }
-}
-
-impl UpdateSigner for &[(UpdateKeysIndex, UpdateKeyPair)] {
-    fn sign_update_hash(
-        &self,
-        hash_to_sign: &hashes::UpdateSignHash,
-    ) -> UpdateInstructionSignature {
-        let signatures = self
-            .iter()
-            .map(|(ki, kp)| (*ki, kp.sign(hash_to_sign.as_ref())))
-            .collect::<BTreeMap<_, _>>();
-        UpdateInstructionSignature { signatures }
-    }
-}
-
-pub mod update {
-    use std::io::Write;
-
-    use crypto_common::to_bytes;
-
-    use super::*;
-    fn compute_sign_hash(
-        header: &UpdateHeader,
-        payload: &[u8], // serialized payload
-    ) -> hashes::UpdateSignHash {
-        let mut hasher = sha2::Sha256::new();
-        header.serial(&mut hasher);
-        hasher
-            .write_all(payload)
-            .expect("Writing to hasher does not fail.");
-        <[u8; 32]>::from(hasher.finalize()).into()
-    }
-
-    /// Construct an update instruction and sign it.
-    pub fn update(
-        signer: impl UpdateSigner,
-        seq_number: UpdateSequenceNumber,
-        effective_time: TransactionTime,
-        timeout: TransactionTime,
-        payload: UpdatePayload,
-    ) -> UpdateInstruction {
-        let serialized_payload = to_bytes(&payload);
-        let header = UpdateHeader {
-            seq_number,
-            effective_time,
-            timeout,
-            payload_size: PayloadSize {
-                size: serialized_payload.len() as u32,
-            },
-        };
-        let signatures = signer.sign_update_hash(&compute_sign_hash(&header, &serialized_payload));
-        UpdateInstruction {
-            header,
-            payload,
-            signatures,
-        }
-    }
-}
-
-#[derive(Debug, Clone)]
-/// A block item are data items that are transmitted on the network either as
-/// separate messages, or as part of blocks. They are the only user-generated
-/// (as opposed to protocol-generated) message.
-pub enum BlockItem<PayloadType> {
-    /// Account transactions are messages which are signed and paid for by an
-    /// account.
-    AccountTransaction(AccountTransaction<PayloadType>),
-    /// Credential deployments create new accounts. They are not paid for
-    /// directly by the sender. Instead, bakers are rewarded by the protocol for
-    /// including them.
-    CredentialDeployment(
-        Box<
-            AccountCredentialMessage<
-                id::constants::IpPairing,
-                id::constants::ArCurve,
-                id::constants::AttributeKind,
-            >,
-        >,
-    ),
-    UpdateInstruction(UpdateInstruction),
-}
-
-impl<PayloadType> From<AccountTransaction<PayloadType>> for BlockItem<PayloadType> {
-    fn from(at: AccountTransaction<PayloadType>) -> Self { Self::AccountTransaction(at) }
-}
-
-impl<PayloadType>
-    From<
-        AccountCredentialMessage<
-            id::constants::IpPairing,
-            id::constants::ArCurve,
-            id::constants::AttributeKind,
-        >,
-    > for BlockItem<PayloadType>
-{
-    fn from(
-        at: AccountCredentialMessage<
-            id::constants::IpPairing,
-            id::constants::ArCurve,
-            id::constants::AttributeKind,
-        >,
-    ) -> Self {
-        Self::CredentialDeployment(Box::new(at))
-    }
-}
-
-impl<PayloadType> From<UpdateInstruction> for BlockItem<PayloadType> {
-    fn from(ui: UpdateInstruction) -> Self { Self::UpdateInstruction(ui) }
-}
-
-impl<PayloadType> BlockItem<PayloadType> {
-    /// Compute the hash of the block item that identifies the block item on the
-    /// chain.
-    pub fn hash(&self) -> hashes::TransactionHash
-    where
-        BlockItem<PayloadType>: Serial, {
-        let mut hasher = sha2::Sha256::new();
-        hasher.put(&self);
-        hashes::HashBytes::new(hasher.result())
-    }
-}
-
-impl<V> Serial for BakerKeysPayload<V> {
-    fn serial<B: Buffer>(&self, out: &mut B) {
-        out.put(&self.election_verify_key);
-        out.put(&self.signature_verify_key);
-        out.put(&self.aggregation_verify_key);
-        out.put(&self.proof_sig);
-        out.put(&self.proof_election);
-        out.put(&self.proof_aggregation);
-    }
-}
-
-impl<V> Deserial for BakerKeysPayload<V> {
-    fn deserial<R: ReadBytesExt>(source: &mut R) -> ParseResult<Self> {
-        let election_verify_key = source.get()?;
-        let signature_verify_key = source.get()?;
-        let aggregation_verify_key = source.get()?;
-        let proof_sig = source.get()?;
-        let proof_election = source.get()?;
-        let proof_aggregation = source.get()?;
-        Ok(Self {
-            phantom: PhantomData::default(),
-            election_verify_key,
-            signature_verify_key,
-            aggregation_verify_key,
-            proof_sig,
-            proof_election,
-            proof_aggregation,
-        })
-    }
-}
-
-impl Serial for AddBakerPayload {
-    fn serial<B: Buffer>(&self, out: &mut B) {
-        out.put(&self.keys);
-        out.put(&self.baking_stake);
-        out.put(&self.restake_earnings);
-    }
-}
-
-impl Deserial for AddBakerPayload {
-    fn deserial<R: ReadBytesExt>(source: &mut R) -> ParseResult<Self> {
-        let keys = source.get()?;
-        let baking_stake = source.get()?;
-        let restake_earnings = source.get()?;
-        Ok(Self {
-            keys,
-            baking_stake,
-            restake_earnings,
-        })
-    }
-}
-
-impl Serial for InitContractPayload {
-    fn serial<B: Buffer>(&self, out: &mut B) {
-        out.put(&self.amount);
-        out.put(&self.mod_ref);
-        out.put(&self.init_name);
-        out.put(&self.param);
-    }
-}
-
-impl Deserial for InitContractPayload {
-    fn deserial<R: ReadBytesExt>(source: &mut R) -> ParseResult<Self> {
-        let amount = source.get()?;
-        let mod_ref = source.get()?;
-        let init_name = source.get()?;
-        let param = source.get()?;
-        Ok(InitContractPayload {
-            amount,
-            mod_ref,
-            init_name,
-            param,
-        })
-    }
-}
-
-impl Serial for UpdateContractPayload {
-    fn serial<B: Buffer>(&self, out: &mut B) {
-        out.put(&self.amount);
-        out.put(&self.address);
-        out.put(&self.receive_name);
-        out.put(&self.message);
-    }
-}
-
-impl Deserial for UpdateContractPayload {
-    fn deserial<R: ReadBytesExt>(source: &mut R) -> ParseResult<Self> {
-        let amount = source.get()?;
-        let address = source.get()?;
-        let receive_name = source.get()?;
-        let message = source.get()?;
-        Ok(UpdateContractPayload {
-            amount,
-            address,
-            receive_name,
-            message,
-        })
-    }
-}
-
-impl<P: PayloadLike> Serial for BlockItem<P> {
-    fn serial<B: Buffer>(&self, out: &mut B) {
-        match &self {
-            BlockItem::AccountTransaction(at) => {
-                out.put(&0u8);
-                out.put(at)
-            }
-            BlockItem::CredentialDeployment(acdi) => {
-                out.put(&1u8);
-                out.put(acdi);
-            }
-            BlockItem::UpdateInstruction(ui) => {
-                out.put(&2u8);
-                out.put(ui);
-            }
-        }
-    }
-}
-
-impl Deserial for BlockItem<EncodedPayload> {
-    fn deserial<R: ReadBytesExt>(source: &mut R) -> ParseResult<Self> {
-        let tag: u8 = source.get()?;
-        match tag {
-            0 => {
-                let at = source.get()?;
-                Ok(BlockItem::AccountTransaction(at))
-            }
-            1 => {
-                let acdi = source.get()?;
-                Ok(BlockItem::CredentialDeployment(acdi))
-            }
-            2 => {
-                let ui = source.get()?;
-                Ok(BlockItem::UpdateInstruction(ui))
-            }
-            _ => anyhow::bail!("Unsupported block item type: {}.", tag),
-        }
-    }
-}
-
-impl Serial for UpdatePayload {
-    fn serial<B: Buffer>(&self, out: &mut B) {
-        match self {
-            UpdatePayload::Protocol(pu) => {
-                1u8.serial(out);
-                pu.serial(out)
-            }
-            UpdatePayload::ElectionDifficulty(ed) => {
-                2u8.serial(out);
-                ed.serial(out);
-            }
-            UpdatePayload::EuroPerEnergy(ee) => {
-                3u8.serial(out);
-                ee.serial(out);
-            }
-            UpdatePayload::MicroGTUPerEuro(me) => {
-                4u8.serial(out);
-                me.serial(out);
-            }
-            UpdatePayload::FoundationAccount(fa) => {
-                5u8.serial(out);
-                fa.serial(out);
-            }
-            UpdatePayload::MintDistribution(md) => {
-                6u8.serial(out);
-                md.serial(out);
-            }
-            UpdatePayload::TransactionFeeDistribution(tf) => {
-                7u8.serial(out);
-                tf.serial(out);
-            }
-            UpdatePayload::GASRewards(gr) => {
-                8u8.serial(out);
-                gr.serial(out);
-            }
-            UpdatePayload::BakerStakeThreshold(bs) => {
-                9u8.serial(out);
-                bs.serial(out)
-            }
-            UpdatePayload::Root(ru) => {
-                10u8.serial(out);
-                ru.serial(out)
-            }
-            UpdatePayload::Level1(l1) => {
-                11u8.serial(out);
-                l1.serial(out)
-            }
-            UpdatePayload::AddAnonymityRevoker(add_ar) => {
-                12u8.serial(out);
-                add_ar.serial(out)
-            }
-            UpdatePayload::AddIdentityProvider(add_ip) => {
-                13u8.serial(out);
-                add_ip.serial(out)
-            }
-            UpdatePayload::CooldownParametersCPV1(cp) => {
-                14u8.serial(out);
-                cp.serial(out)
-            }
-            UpdatePayload::PoolParametersCPV1(pp) => {
-                15u8.serial(out);
-                pp.serial(out)
-            }
-            UpdatePayload::TimeParametersCPV1(tp) => {
-                16u8.serial(out);
-                tp.serial(out)
-            }
-            UpdatePayload::MintDistributionCPV1(md) => {
-                17u8.serial(out);
-                md.serial(out)
-            }
-        }
-    }
-}
-
-impl Deserial for UpdatePayload {
-    fn deserial<R: ReadBytesExt>(source: &mut R) -> ParseResult<Self> {
-        match u8::deserial(source)? {
-            1u8 => Ok(UpdatePayload::Protocol(source.get()?)),
-            2u8 => Ok(UpdatePayload::ElectionDifficulty(source.get()?)),
-            3u8 => Ok(UpdatePayload::EuroPerEnergy(source.get()?)),
-            4u8 => Ok(UpdatePayload::MicroGTUPerEuro(source.get()?)),
-            5u8 => Ok(UpdatePayload::FoundationAccount(source.get()?)),
-            6u8 => Ok(UpdatePayload::MintDistribution(source.get()?)),
-            7u8 => Ok(UpdatePayload::TransactionFeeDistribution(source.get()?)),
-            8u8 => Ok(UpdatePayload::GASRewards(source.get()?)),
-            9u8 => Ok(UpdatePayload::BakerStakeThreshold(source.get()?)),
-            10u8 => Ok(UpdatePayload::Root(source.get()?)),
-            11u8 => Ok(UpdatePayload::Level1(source.get()?)),
-            12u8 => Ok(UpdatePayload::AddAnonymityRevoker(source.get()?)),
-            13u8 => Ok(UpdatePayload::AddIdentityProvider(source.get()?)),
-            14u8 => Ok(UpdatePayload::CooldownParametersCPV1(source.get()?)),
-            15u8 => Ok(UpdatePayload::PoolParametersCPV1(source.get()?)),
-            16u8 => Ok(UpdatePayload::TimeParametersCPV1(source.get()?)),
-            17u8 => Ok(UpdatePayload::MintDistributionCPV1(source.get()?)),
-            tag => anyhow::bail!("Unknown update payload tag {}", tag),
-        }
-    }
-}
-
-/// Energy costs of transactions.
-pub mod cost {
-    use crate::types::CredentialType;
-
-    use super::*;
-
-    /// The B constant for NRG assignment. This scales the effect of the number
-    /// of signatures on the energy.
-    pub const A: u64 = 100;
-
-    /// The A constant for NRG assignment. This scales the effect of transaction
-    /// size on the energy.
-    pub const B: u64 = 1;
-
-    /// Base cost of a transaction is the minimum cost that accounts for
-    /// transaction size and signature checking. In addition to base cost
-    /// each transaction has a transaction-type specific cost.
-    pub fn base_cost(transaction_size: u64, num_signatures: u32) -> Energy {
-        Energy::from(B * transaction_size + A * u64::from(num_signatures))
-    }
-
-    /// Additional cost of a normal, account to account, transfer.
-    pub const SIMPLE_TRANSFER: Energy = Energy { energy: 300 };
-
-    /// Additional cost of an encrypted transfer.
-    pub const ENCRYPTED_TRANSFER: Energy = Energy { energy: 27000 };
-
-    /// Additional cost of a transfer from public to encrypted balance.
-    pub const TRANSFER_TO_ENCRYPTED: Energy = Energy { energy: 600 };
-
-    /// Additional cost of a transfer from encrypted to public balance.
-    pub const TRANSFER_TO_PUBLIC: Energy = Energy { energy: 14850 };
-
-    /// Cost of a scheduled transfer, parametrized by the number of releases.
-    pub fn scheduled_transfer(num_releases: u16) -> Energy {
-        Energy::from(u64::from(num_releases) * (300 + 64))
-    }
-
-    /// Additional cost of registerding the account as a baker.
-    pub const ADD_BAKER: Energy = Energy { energy: 4050 };
-
-    /// Additional cost of updating baker's keys.
-    pub const UPDATE_BAKER_KEYS: Energy = Energy { energy: 4050 };
-
-    /// Additional cost of updating the baker's stake, either increasing or
-    /// lowering it.
-    pub const UPDATE_BAKER_STAKE: Energy = Energy { energy: 300 };
-
-    /// Additional cost of updating the baker's restake flag.
-    pub const UPDATE_BAKER_RESTAKE: Energy = Energy { energy: 300 };
-
-    /// Additional cost of removing a baker.
-    pub const REMOVE_BAKER: Energy = Energy { energy: 300 };
-
-    /// Additional cost of updating account's credentials, parametrized by
-    /// - the number of credentials on the account before the update
-    /// - list of keys of credentials to be added.
-    pub fn update_credentials(num_credentials_before: u16, num_keys: &[u16]) -> Energy {
-        UPDATE_CREDENTIALS_BASE + update_credentials_variable(num_credentials_before, num_keys)
-    }
-
-    /// Additional cost of registering a piece of data.
-    pub const REGISTER_DATA: Energy = Energy { energy: 300 };
-
-    /// Additional cost of configuring a baker if new keys are registered.
-    pub const CONFIGURE_BAKER_WITH_KEYS: Energy = Energy { energy: 4050 };
-
-    /// Additional cost of configuring a baker if new keys are **not**
-    /// registered.
-    pub const CONFIGURE_BAKER_WITHOUT_KEYS: Energy = Energy { energy: 300 };
-
-    /// Additional cost of configuring delegation.
-    pub const CONFIGURE_DELEGATION: Energy = Energy { energy: 300 };
-
-    /// Additional cost of deploying a smart contract module, parametrized by
-    /// the size of the module, which is defined to be the size of
-    /// the binary `.wasm` file that is sent as part of the transaction.
-    pub fn deploy_module(module_size: u64) -> Energy { Energy::from(module_size / 10) }
-
-    /// There is a non-trivial amount of lookup
-    /// that needs to be done before we can start any checking. This ensures
-    /// that those lookups are not a problem. If the credential updates are
-    /// genuine then this cost is going to be negligible compared to
-    /// verifying the credential.
-    const UPDATE_CREDENTIALS_BASE: Energy = Energy { energy: 500 };
-
-    /// Additional cost of deploying a credential of the given type and with the
-    /// given number of keys.
-    pub fn deploy_credential(ty: CredentialType, num_keys: u16) -> Energy {
-        match ty {
-            CredentialType::Initial => Energy::from(1000 + 100 * u64::from(num_keys)),
-            CredentialType::Normal => Energy::from(54000 + 100 * u64::from(num_keys)),
-        }
-    }
-
-    /// Helper function. This together with [UPDATE_CREDENTIALS_BASE] determine
-    /// the cost of deploying a credential.
-    fn update_credentials_variable(num_credentials_before: u16, num_keys: &[u16]) -> Energy {
-        // the 500 * num_credentials_before is to account for transactions which do
-        // nothing, e.g., don't add don't remove, and don't update the
-        // threshold. These still have a cost since the way the accounts are
-        // stored it will update the stored account data, which does take up
-        // quite a bit of space per credential.
-        let energy: u64 = 500 * u64::from(num_credentials_before)
-            + num_keys
-                .iter()
-                .map(|&nk| u64::from(deploy_credential(CredentialType::Normal, nk)))
-                .sum::<u64>();
-        Energy::from(energy)
-    }
-}
-
-/// High level wrappers for making transactions with minimal user input.
-/// These wrappers handle encoding, setting energy costs when those are fixed
-/// for transaction.
-/// See also the [send] module above which combines construction with signing.
-pub mod construct {
-    use super::*;
-
-    /// A transaction that is prepared to be signed.
-    /// The serde instance serializes the structured payload and skips
-    /// serializing the encoded one.
-    #[derive(Debug, Clone, SerdeSerialize)]
-    #[serde(rename_all = "camelCase")]
-    pub struct PreAccountTransaction {
-        pub header:       TransactionHeader,
-        /// The payload.
-        pub payload:      Payload,
-        /// The encoded payload. This is already serialized payload that is
-        /// constructed during construction of the prepared transaction
-        /// since we need it to compute the cost.
-        #[serde(skip_serializing)]
-        pub encoded:      EncodedPayload,
-        /// Hash of the transaction to sign.
-        pub hash_to_sign: hashes::TransactionSignHash,
-    }
-
-    impl PreAccountTransaction {
-        /// Sign the transaction with the provided signer. Note that this signer
-        /// must match the account address and the number of keys that
-        /// were used in construction, otherwise the transaction will be
-        /// invalid.
-        pub fn sign(self, signer: &impl TransactionSigner) -> AccountTransaction<EncodedPayload> {
-            sign_transaction(signer, self.header, self.encoded)
-        }
-    }
-
-    /// Serialize only the header and payload, so that this can be deserialized
-    /// as a transaction body.
-    impl Serial for PreAccountTransaction {
-        fn serial<B: Buffer>(&self, out: &mut B) {
-            self.header.serial(out);
-            self.encoded.serial(out);
-        }
-    }
-
-    impl Deserial for PreAccountTransaction {
-        fn deserial<R: ReadBytesExt>(source: &mut R) -> ParseResult<Self> {
-            let header: TransactionHeader = source.get()?;
-            let encoded = get_encoded_payload(source, header.payload_size)?;
-            let payload = encoded.decode()?;
-            let hash_to_sign = compute_transaction_sign_hash(&header, &encoded);
-            Ok(Self {
-                header,
-                payload,
-                encoded,
-                hash_to_sign,
-            })
-        }
-    }
-
-    /// Helper structure to store the intermediate state of a transaction.
-    /// The problem this helps solve is that to compute the exact energy
-    /// requirements for the transaction we need to know its exact size when
-    /// serialized. For some we could compute this manually, but in general it
-    /// is less error prone to serialize and get the length. To avoid doing
-    /// double work we first serialize with a dummy `energy_amount` value, then
-    /// in the [TransactionBuilder::finalize] method we compute the correct
-    /// energy amount and overwrite it in the transaction, before signing
-    /// it.
-    /// This is deliberately made private so that the inconsistent internal
-    /// state does not leak.
-    struct TransactionBuilder {
-        header:  TransactionHeader,
-        payload: Payload,
-        encoded: EncodedPayload,
-    }
-
-    /// Size of a transaction header. This is currently always 60 bytes.
-    /// Future chain updates might revise this, but this is a big change so this
-    /// is expected to change seldomly.
-    pub const TRANSACTION_HEADER_SIZE: u64 = 32 + 8 + 8 + 4 + 8;
-
-    impl TransactionBuilder {
-        pub fn new(
-            sender: AccountAddress,
-            nonce: Nonce,
-            expiry: TransactionTime,
-            payload: Payload,
-        ) -> Self {
-            let encoded = payload.encode();
-            let header = TransactionHeader {
-                sender,
-                nonce,
-                energy_amount: 0.into(),
-                payload_size: encoded.size(),
-                expiry,
-            };
-            Self {
-                header,
-                payload,
-                encoded,
-            }
-        }
-
-        #[inline]
-        fn size(&self) -> u64 {
-            TRANSACTION_HEADER_SIZE + u64::from(u32::from(self.header.payload_size))
-        }
-
-        #[inline]
-        pub fn construct(mut self, f: impl FnOnce(u64) -> Energy) -> PreAccountTransaction {
-            let size = self.size();
-            self.header.energy_amount = f(size);
-            let hash_to_sign = compute_transaction_sign_hash(&self.header, &self.encoded);
-            PreAccountTransaction {
-                header: self.header,
-                payload: self.payload,
-                encoded: self.encoded,
-                hash_to_sign,
-            }
-        }
-    }
-
-    /// Construct a transfer transaction.
-    pub fn transfer(
-        num_sigs: u32,
-        sender: AccountAddress,
-        nonce: Nonce,
-        expiry: TransactionTime,
-        receiver: AccountAddress,
-        amount: Amount,
-    ) -> PreAccountTransaction {
-        let payload = Payload::Transfer {
-            to_address: receiver,
-            amount,
-        };
-        make_transaction(
-            sender,
-            nonce,
-            expiry,
-            GivenEnergy::Add {
-                num_sigs,
-                energy: cost::SIMPLE_TRANSFER,
-            },
-            payload,
-        )
-    }
-
-    /// Construct a transfer transaction with a memo.
-    pub fn transfer_with_memo(
-        num_sigs: u32,
-        sender: AccountAddress,
-        nonce: Nonce,
-        expiry: TransactionTime,
-        receiver: AccountAddress,
-        amount: Amount,
-        memo: Memo,
-    ) -> PreAccountTransaction {
-        let payload = Payload::TransferWithMemo {
-            to_address: receiver,
-            memo,
-            amount,
-        };
-        make_transaction(
-            sender,
-            nonce,
-            expiry,
-            GivenEnergy::Add {
-                num_sigs,
-                energy: cost::SIMPLE_TRANSFER,
-            },
-            payload,
-        )
-    }
-
-    /// Make an encrypted transfer. The payload can be constructed using
-    /// [encrypted_transfers::make_transfer_data].
-    pub fn encrypted_transfer(
-        num_sigs: u32,
-        sender: AccountAddress,
-        nonce: Nonce,
-        expiry: TransactionTime,
-        receiver: AccountAddress,
-        data: EncryptedAmountTransferData<EncryptedAmountsCurve>,
-    ) -> PreAccountTransaction {
-        let payload = Payload::EncryptedAmountTransfer {
-            to:   receiver,
-            data: Box::new(data),
-        };
-        make_transaction(
-            sender,
-            nonce,
-            expiry,
-            GivenEnergy::Add {
-                num_sigs,
-                energy: cost::ENCRYPTED_TRANSFER,
-            },
-            payload,
-        )
-    }
-
-    /// Make an encrypted transfer with a memo. The payload can be constructed
-    /// using [encrypted_transfers::make_transfer_data].
-    pub fn encrypted_transfer_with_memo(
-        num_sigs: u32,
-        sender: AccountAddress,
-        nonce: Nonce,
-        expiry: TransactionTime,
-        receiver: AccountAddress,
-        data: EncryptedAmountTransferData<EncryptedAmountsCurve>,
-        memo: Memo,
-    ) -> PreAccountTransaction {
-        // FIXME: This payload could be returned as well since it is only borrowed.
-        let payload = Payload::EncryptedAmountTransferWithMemo {
-            to: receiver,
-            memo,
-            data: Box::new(data),
-        };
-        make_transaction(
-            sender,
-            nonce,
-            expiry,
-            GivenEnergy::Add {
-                num_sigs,
-                energy: cost::ENCRYPTED_TRANSFER,
-            },
-            payload,
-        )
-    }
-
-    /// Transfer the given amount from public to encrypted balance of the given
-    /// account.
-    pub fn transfer_to_encrypted(
-        num_sigs: u32,
-        sender: AccountAddress,
-        nonce: Nonce,
-        expiry: TransactionTime,
-        amount: Amount,
-    ) -> PreAccountTransaction {
-        let payload = Payload::TransferToEncrypted { amount };
-        make_transaction(
-            sender,
-            nonce,
-            expiry,
-            GivenEnergy::Add {
-                num_sigs,
-                energy: cost::TRANSFER_TO_ENCRYPTED,
-            },
-            payload,
-        )
-    }
-
-    /// Transfer the given amount from encrypted to public balance of the given
-    /// account. The payload may be constructed using
-    /// [encrypted_transfers::make_sec_to_pub_transfer_data]
-    pub fn transfer_to_public(
-        num_sigs: u32,
-        sender: AccountAddress,
-        nonce: Nonce,
-        expiry: TransactionTime,
-        data: SecToPubAmountTransferData<EncryptedAmountsCurve>,
-    ) -> PreAccountTransaction {
-        // FIXME: This payload could be returned as well since it is only borrowed.
-        let payload = Payload::TransferToPublic {
-            data: Box::new(data),
-        };
-        make_transaction(
-            sender,
-            nonce,
-            expiry,
-            GivenEnergy::Add {
-                num_sigs,
-                energy: cost::TRANSFER_TO_PUBLIC,
-            },
-            payload,
-        )
-    }
-
-    /// Construct a transfer with schedule transaction, sending to the given
-    /// account.
-    pub fn transfer_with_schedule(
-        num_sigs: u32,
-        sender: AccountAddress,
-        nonce: Nonce,
-        expiry: TransactionTime,
-        receiver: AccountAddress,
-        schedule: Vec<(Timestamp, Amount)>,
-    ) -> PreAccountTransaction {
-        let num_releases = schedule.len() as u16;
-        let payload = Payload::TransferWithSchedule {
-            to: receiver,
-            schedule,
-        };
-        make_transaction(
-            sender,
-            nonce,
-            expiry,
-            GivenEnergy::Add {
-                num_sigs,
-                energy: cost::scheduled_transfer(num_releases),
-            },
-            payload,
-        )
-    }
-
-    /// Construct a transfer with schedule and memo transaction, sending to the
-    /// given account.
-    pub fn transfer_with_schedule_and_memo(
-        num_sigs: u32,
-        sender: AccountAddress,
-        nonce: Nonce,
-        expiry: TransactionTime,
-        receiver: AccountAddress,
-        schedule: Vec<(Timestamp, Amount)>,
-        memo: Memo,
-    ) -> PreAccountTransaction {
-        let num_releases = schedule.len() as u16;
-        let payload = Payload::TransferWithScheduleAndMemo {
-            to: receiver,
-            memo,
-            schedule,
-        };
-        make_transaction(
-            sender,
-            nonce,
-            expiry,
-            GivenEnergy::Add {
-                num_sigs,
-                energy: cost::scheduled_transfer(num_releases),
-            },
-            payload,
-        )
-    }
-
-    /// Register the sender account as a baker.
-    /// TODO: Make a function for constructing the keys payload, with correct
-    /// proofs and context.
-    pub fn add_baker(
-        num_sigs: u32,
-        sender: AccountAddress,
-        nonce: Nonce,
-        expiry: TransactionTime,
-        baking_stake: Amount,
-        restake_earnings: bool,
-        keys: BakerAddKeysPayload,
-    ) -> PreAccountTransaction {
-        let payload = Payload::AddBaker {
-            payload: Box::new(AddBakerPayload {
-                keys,
-                baking_stake,
-                restake_earnings,
-            }),
-        };
-        make_transaction(
-            sender,
-            nonce,
-            expiry,
-            GivenEnergy::Add {
-                num_sigs,
-                energy: cost::ADD_BAKER,
-            },
-            payload,
-        )
-    }
-
-    /// Update keys of the baker associated with the sender account.
-    /// TODO: Make a function for constructing the keys payload, with correct
-    /// proofs and context.
-    pub fn update_baker_keys(
-        num_sigs: u32,
-        sender: AccountAddress,
-        nonce: Nonce,
-        expiry: TransactionTime,
-        keys: BakerUpdateKeysPayload,
-    ) -> PreAccountTransaction {
-        // FIXME: This payload could be returned as well since it is only borrowed.
-        let payload = Payload::UpdateBakerKeys {
-            payload: Box::new(keys),
-        };
-        make_transaction(
-            sender,
-            nonce,
-            expiry,
-            GivenEnergy::Add {
-                num_sigs,
-                energy: cost::UPDATE_BAKER_KEYS,
-            },
-            payload,
-        )
-    }
-
-    /// Deregister the account as a baker.
-    pub fn remove_baker(
-        num_sigs: u32,
-        sender: AccountAddress,
-        nonce: Nonce,
-        expiry: TransactionTime,
-    ) -> PreAccountTransaction {
-        // FIXME: This payload could be returned as well since it is only borrowed.
-        let payload = Payload::RemoveBaker;
-        make_transaction(
-            sender,
-            nonce,
-            expiry,
-            GivenEnergy::Add {
-                num_sigs,
-                energy: cost::REMOVE_BAKER,
-            },
-            payload,
-        )
-    }
-
-    /// Update the amount the account stakes for being a baker.
-    pub fn update_baker_stake(
-        num_sigs: u32,
-        sender: AccountAddress,
-        nonce: Nonce,
-        expiry: TransactionTime,
-        new_stake: Amount,
-    ) -> PreAccountTransaction {
-        // FIXME: This payload could be returned as well since it is only borrowed.
-        let payload = Payload::UpdateBakerStake { stake: new_stake };
-        make_transaction(
-            sender,
-            nonce,
-            expiry,
-            GivenEnergy::Add {
-                num_sigs,
-                energy: cost::UPDATE_BAKER_STAKE,
-            },
-            payload,
-        )
-    }
-
-    pub fn update_baker_restake_earnings(
-        num_sigs: u32,
-        sender: AccountAddress,
-        nonce: Nonce,
-        expiry: TransactionTime,
-        restake_earnings: bool,
-    ) -> PreAccountTransaction {
-        // FIXME: This payload could be returned as well since it is only borrowed.
-        let payload = Payload::UpdateBakerRestakeEarnings { restake_earnings };
-        make_transaction(
-            sender,
-            nonce,
-            expiry,
-            GivenEnergy::Add {
-                num_sigs,
-                energy: cost::UPDATE_BAKER_RESTAKE,
-            },
-            payload,
-        )
-    }
-
-    /// Construct a transction to register the given piece of data.
-    pub fn register_data(
-        num_sigs: u32,
-        sender: AccountAddress,
-        nonce: Nonce,
-        expiry: TransactionTime,
-        data: RegisteredData,
-    ) -> PreAccountTransaction {
-        let payload = Payload::RegisterData { data };
-        make_transaction(
-            sender,
-            nonce,
-            expiry,
-            GivenEnergy::Add {
-                num_sigs,
-                energy: cost::REGISTER_DATA,
-            },
-            payload,
-        )
-    }
-
-    /// Deploy the given Wasm module. The module is given as a binary source,
-    /// and no processing is done to the module.
-    pub fn deploy_module(
-        num_sigs: u32,
-        sender: AccountAddress,
-        nonce: Nonce,
-        expiry: TransactionTime,
-        module: smart_contracts::WasmModule,
-    ) -> PreAccountTransaction {
-        let module_size = module.source.size();
-        let payload = Payload::DeployModule { module };
-        make_transaction(
-            sender,
-            nonce,
-            expiry,
-            GivenEnergy::Add {
-                num_sigs,
-                energy: cost::deploy_module(module_size),
-            },
-            payload,
-        )
-    }
-
-    /// Initialize a smart contract, giving it the given amount of energy for
-    /// execution. The unique parameters are
-    /// - `energy` -- the amount of energy that can be used for contract
-    ///   execution. The base energy amount for transaction verification will be
-    ///   added to this cost.
-    pub fn init_contract(
-        num_sigs: u32,
-        sender: AccountAddress,
-        nonce: Nonce,
-        expiry: TransactionTime,
-        payload: InitContractPayload,
-        energy: Energy,
-    ) -> PreAccountTransaction {
-        let payload = Payload::InitContract { payload };
-        make_transaction(
-            sender,
-            nonce,
-            expiry,
-            GivenEnergy::Add { num_sigs, energy },
-            payload,
-        )
-    }
-
-    /// Update a smart contract intance, giving it the given amount of energy
-    /// for execution. The unique parameters are
-    /// - `energy` -- the amount of energy that can be used for contract
-    ///   execution. The base energy amount for transaction verification will be
-    ///   added to this cost.
-    pub fn update_contract(
-        num_sigs: u32,
-        sender: AccountAddress,
-        nonce: Nonce,
-        expiry: TransactionTime,
-        payload: UpdateContractPayload,
-        energy: Energy,
-    ) -> PreAccountTransaction {
-        let payload = Payload::Update { payload };
-        make_transaction(
-            sender,
-            nonce,
-            expiry,
-            GivenEnergy::Add { num_sigs, energy },
-            payload,
-        )
-    }
-
-    /// Configure the account as a baker. Only valid for protocol version 4 and
-    /// up.
-    pub fn configure_baker(
-        num_sigs: u32,
-        sender: AccountAddress,
-        nonce: Nonce,
-        expiry: TransactionTime,
-        payload: ConfigureBakerPayload,
-    ) -> PreAccountTransaction {
-        let energy = if payload.keys_with_proofs.is_some() {
-            cost::CONFIGURE_BAKER_WITH_KEYS
-        } else {
-            cost::CONFIGURE_BAKER_WITHOUT_KEYS
-        };
-        let payload = Payload::ConfigureBaker {
-            data: Box::new(payload),
-        };
-        make_transaction(
-            sender,
-            nonce,
-            expiry,
-            GivenEnergy::Add { num_sigs, energy },
-            payload,
-        )
-    }
-
-    /// Configure the account as a delegator. Only valid for protocol version 4
-    /// and up.
-    pub fn configure_delegation(
-        num_sigs: u32,
-        sender: AccountAddress,
-        nonce: Nonce,
-        expiry: TransactionTime,
-        payload: ConfigureDelegationPayload,
-    ) -> PreAccountTransaction {
-        let payload = Payload::ConfigureDelegation { data: payload };
-        make_transaction(
-            sender,
-            nonce,
-            expiry,
-            GivenEnergy::Add {
-                num_sigs,
-                energy: cost::CONFIGURE_DELEGATION,
-            },
-            payload,
-        )
-    }
-
-    pub enum GivenEnergy {
-        /// Use this exact amount of energy.
-        Absolute(Energy),
-        /// Add the given amount of energy to the base amount.
-        /// The base amount covers transaction size and signature checking.
-        Add { energy: Energy, num_sigs: u32 },
-    }
-
-    /// A convenience wrapper around `sign_transaction` that construct the
-    /// transaction and signs it. Compared to transaction-type-specific wrappers
-    /// above this allows selecting the amount of energy
-    pub fn make_transaction(
-        sender: AccountAddress,
-        nonce: Nonce,
-        expiry: TransactionTime,
-        energy: GivenEnergy,
-        payload: Payload,
-    ) -> PreAccountTransaction {
-        let builder = TransactionBuilder::new(sender, nonce, expiry, payload);
-        let cost = |size| match energy {
-            GivenEnergy::Absolute(energy) => energy,
-            GivenEnergy::Add { num_sigs, energy } => cost::base_cost(size, num_sigs) + energy,
-        };
-        builder.construct(cost)
-    }
-}
-
-/// High level wrappers for making transactions with minimal user input.
-/// These wrappers handle encoding, setting energy costs when those are fixed
-/// for transaction.
-pub mod send {
-    use super::*;
-
-    /// Construct a transfer transaction.
-    pub fn transfer(
-        signer: &impl ExactSizeTransactionSigner,
-        sender: AccountAddress,
-        nonce: Nonce,
-        expiry: TransactionTime,
-        receiver: AccountAddress,
-        amount: Amount,
-    ) -> AccountTransaction<EncodedPayload> {
-        construct::transfer(signer.num_keys(), sender, nonce, expiry, receiver, amount).sign(signer)
-    }
-
-    /// Construct a transfer transaction with a memo.
-    pub fn transfer_with_memo(
-        signer: &impl ExactSizeTransactionSigner,
-        sender: AccountAddress,
-        nonce: Nonce,
-        expiry: TransactionTime,
-        receiver: AccountAddress,
-        amount: Amount,
-        memo: Memo,
-    ) -> AccountTransaction<EncodedPayload> {
-        construct::transfer_with_memo(
-            signer.num_keys(),
-            sender,
-            nonce,
-            expiry,
-            receiver,
-            amount,
-            memo,
-        )
-        .sign(signer)
-    }
-
-    /// Make an encrypted transfer. The payload can be constructed using
-    /// [encrypted_transfers::make_transfer_data].
-    pub fn encrypted_transfer(
-        signer: &impl ExactSizeTransactionSigner,
-        sender: AccountAddress,
-        nonce: Nonce,
-        expiry: TransactionTime,
-        receiver: AccountAddress,
-        data: EncryptedAmountTransferData<EncryptedAmountsCurve>,
-    ) -> AccountTransaction<EncodedPayload> {
-        construct::encrypted_transfer(signer.num_keys(), sender, nonce, expiry, receiver, data)
-            .sign(signer)
-    }
-
-    /// Make an encrypted transfer with a memo. The payload can be constructed
-    /// using [encrypted_transfers::make_transfer_data].
-    pub fn encrypted_transfer_with_memo(
-        signer: &impl ExactSizeTransactionSigner,
-        sender: AccountAddress,
-        nonce: Nonce,
-        expiry: TransactionTime,
-        receiver: AccountAddress,
-        data: EncryptedAmountTransferData<EncryptedAmountsCurve>,
-        memo: Memo,
-    ) -> AccountTransaction<EncodedPayload> {
-        construct::encrypted_transfer_with_memo(
-            signer.num_keys(),
-            sender,
-            nonce,
-            expiry,
-            receiver,
-            data,
-            memo,
-        )
-        .sign(signer)
-    }
-
-    /// Transfer the given amount from public to encrypted balance of the given
-    /// account.
-    pub fn transfer_to_encrypted(
-        signer: &impl ExactSizeTransactionSigner,
-        sender: AccountAddress,
-        nonce: Nonce,
-        expiry: TransactionTime,
-        amount: Amount,
-    ) -> AccountTransaction<EncodedPayload> {
-        construct::transfer_to_encrypted(signer.num_keys(), sender, nonce, expiry, amount)
-            .sign(signer)
-    }
-
-    /// Transfer the given amount from encrypted to public balance of the given
-    /// account. The payload may be constructed using
-    /// [encrypted_transfers::make_sec_to_pub_transfer_data]
-    pub fn transfer_to_public(
-        signer: &impl ExactSizeTransactionSigner,
-        sender: AccountAddress,
-        nonce: Nonce,
-        expiry: TransactionTime,
-        data: SecToPubAmountTransferData<EncryptedAmountsCurve>,
-    ) -> AccountTransaction<EncodedPayload> {
-        construct::transfer_to_public(signer.num_keys(), sender, nonce, expiry, data).sign(signer)
-    }
-
-    /// Construct a transfer with schedule transaction, sending to the given
-    /// account.
-    pub fn transfer_with_schedule(
-        signer: &impl ExactSizeTransactionSigner,
-        sender: AccountAddress,
-        nonce: Nonce,
-        expiry: TransactionTime,
-        receiver: AccountAddress,
-        schedule: Vec<(Timestamp, Amount)>,
-    ) -> AccountTransaction<EncodedPayload> {
-        construct::transfer_with_schedule(
-            signer.num_keys(),
-            sender,
-            nonce,
-            expiry,
-            receiver,
-            schedule,
-        )
-        .sign(signer)
-    }
-
-    /// Construct a transfer with schedule and memo transaction, sending to the
-    /// given account.
-    pub fn transfer_with_schedule_and_memo(
-        signer: &impl ExactSizeTransactionSigner,
-        sender: AccountAddress,
-        nonce: Nonce,
-        expiry: TransactionTime,
-        receiver: AccountAddress,
-        schedule: Vec<(Timestamp, Amount)>,
-        memo: Memo,
-    ) -> AccountTransaction<EncodedPayload> {
-        construct::transfer_with_schedule_and_memo(
-            signer.num_keys(),
-            sender,
-            nonce,
-            expiry,
-            receiver,
-            schedule,
-            memo,
-        )
-        .sign(signer)
-    }
-
-    /// Register the sender account as a baker.
-    pub fn add_baker(
-        signer: &impl ExactSizeTransactionSigner,
-        sender: AccountAddress,
-        nonce: Nonce,
-        expiry: TransactionTime,
-        baking_stake: Amount,
-        restake_earnings: bool,
-        keys: BakerAddKeysPayload,
-    ) -> AccountTransaction<EncodedPayload> {
-        construct::add_baker(
-            signer.num_keys(),
-            sender,
-            nonce,
-            expiry,
-            baking_stake,
-            restake_earnings,
-            keys,
-        )
-        .sign(signer)
-    }
-
-    /// Update keys of the baker associated with the sender account.
-    pub fn update_baker_keys(
-        signer: &impl ExactSizeTransactionSigner,
-        sender: AccountAddress,
-        nonce: Nonce,
-        expiry: TransactionTime,
-        keys: BakerUpdateKeysPayload,
-    ) -> AccountTransaction<EncodedPayload> {
-        construct::update_baker_keys(signer.num_keys(), sender, nonce, expiry, keys).sign(signer)
-    }
-
-    /// Deregister the account as a baker.
-    pub fn remove_baker(
-        signer: &impl ExactSizeTransactionSigner,
-        sender: AccountAddress,
-        nonce: Nonce,
-        expiry: TransactionTime,
-    ) -> AccountTransaction<EncodedPayload> {
-        construct::remove_baker(signer.num_keys(), sender, nonce, expiry).sign(signer)
-    }
-
-    /// Update the amount the account stakes for being a baker.
-    pub fn update_baker_stake(
-        signer: &impl ExactSizeTransactionSigner,
-        sender: AccountAddress,
-        nonce: Nonce,
-        expiry: TransactionTime,
-        new_stake: Amount,
-    ) -> AccountTransaction<EncodedPayload> {
-        construct::update_baker_stake(signer.num_keys(), sender, nonce, expiry, new_stake)
-            .sign(signer)
-    }
-
-    pub fn update_baker_restake_earnings(
-        signer: &impl ExactSizeTransactionSigner,
-        sender: AccountAddress,
-        nonce: Nonce,
-        expiry: TransactionTime,
-        restake_earnings: bool,
-    ) -> AccountTransaction<EncodedPayload> {
-        construct::update_baker_restake_earnings(
-            signer.num_keys(),
-            sender,
-            nonce,
-            expiry,
-            restake_earnings,
-        )
-        .sign(signer)
-    }
-
-    /// Configure the account as a baker. Only valid for protocol version 4 and
-    /// up.
-    pub fn configure_baker(
-        signer: &impl ExactSizeTransactionSigner,
-        sender: AccountAddress,
-        nonce: Nonce,
-        expiry: TransactionTime,
-        payload: ConfigureBakerPayload,
-    ) -> AccountTransaction<EncodedPayload> {
-        construct::configure_baker(signer.num_keys(), sender, nonce, expiry, payload).sign(signer)
-    }
-
-    /// Configure the account as a delegator. Only valid for protocol version 4
-    /// and up.
-    pub fn configure_delegation(
-        signer: &impl ExactSizeTransactionSigner,
-        sender: AccountAddress,
-        nonce: Nonce,
-        expiry: TransactionTime,
-        payload: ConfigureDelegationPayload,
-    ) -> AccountTransaction<EncodedPayload> {
-        construct::configure_delegation(signer.num_keys(), sender, nonce, expiry, payload)
-            .sign(signer)
-    }
-
-    /// Construct a transction to register the given piece of data.
-    pub fn register_data(
-        signer: &impl ExactSizeTransactionSigner,
-        sender: AccountAddress,
-        nonce: Nonce,
-        expiry: TransactionTime,
-        data: RegisteredData,
-    ) -> AccountTransaction<EncodedPayload> {
-        construct::register_data(signer.num_keys(), sender, nonce, expiry, data).sign(signer)
-    }
-
-    /// Deploy the given Wasm module. The module is given as a binary source,
-    /// and no processing is done to the module.
-    pub fn deploy_module(
-        signer: &impl ExactSizeTransactionSigner,
-        sender: AccountAddress,
-        nonce: Nonce,
-        expiry: TransactionTime,
-        module: smart_contracts::WasmModule,
-    ) -> AccountTransaction<EncodedPayload> {
-        construct::deploy_module(signer.num_keys(), sender, nonce, expiry, module).sign(signer)
-    }
-
-    /// Initialize a smart contract, giving it the given amount of energy for
-    /// execution. The unique parameters are
-    /// - `energy` -- the amount of energy that can be used for contract
-    ///   execution. The base energy amount for transaction verification will be
-    ///   added to this cost.
-    pub fn init_contract(
-        signer: &impl ExactSizeTransactionSigner,
-        sender: AccountAddress,
-        nonce: Nonce,
-        expiry: TransactionTime,
-        payload: InitContractPayload,
-        energy: Energy,
-    ) -> AccountTransaction<EncodedPayload> {
-        construct::init_contract(signer.num_keys(), sender, nonce, expiry, payload, energy)
-            .sign(signer)
-    }
-
-    /// Update a smart contract intance, giving it the given amount of energy
-    /// for execution. The unique parameters are
-    /// - `energy` -- the amount of energy that can be used for contract
-    ///   execution. The base energy amount for transaction verification will be
-    ///   added to this cost.
-    pub fn update_contract(
-        signer: &impl ExactSizeTransactionSigner,
-        sender: AccountAddress,
-        nonce: Nonce,
-        expiry: TransactionTime,
-        payload: UpdateContractPayload,
-        energy: Energy,
-    ) -> AccountTransaction<EncodedPayload> {
-        construct::update_contract(signer.num_keys(), sender, nonce, expiry, payload, energy)
-            .sign(signer)
-    }
-
-    #[derive(Debug, Copy, Clone)]
-    pub enum GivenEnergy {
-        /// Use this exact amount of energy.
-        Absolute(Energy),
-        /// Add the given amount of energy to the base amount.
-        /// The base amount covers transaction size and signature checking.
-        Add(Energy),
-    }
-
-    /// A convenience wrapper around `sign_transaction` that construct the
-    /// transaction and signs it. Compared to transaction-type-specific wrappers
-    /// above this allows selecting the amount of energy
-    pub fn make_and_sign_transaction(
-        signer: &impl ExactSizeTransactionSigner,
-        sender: AccountAddress,
-        nonce: Nonce,
-        expiry: TransactionTime,
-        energy: GivenEnergy,
-        payload: Payload,
-    ) -> AccountTransaction<EncodedPayload> {
-        match energy {
-            GivenEnergy::Absolute(energy) => construct::make_transaction(
-                sender,
-                nonce,
-                expiry,
-                construct::GivenEnergy::Absolute(energy),
-                payload,
-            )
-            .sign(signer),
-            GivenEnergy::Add(energy) => construct::make_transaction(
-                sender,
-                nonce,
-                expiry,
-                construct::GivenEnergy::Add {
-                    energy,
-                    num_sigs: signer.num_keys(),
-                },
-                payload,
-            )
-            .sign(signer),
-        }
-    }
-}
-
-#[cfg(test)]
-mod tests {
-    use crate::types::hashes::TransactionSignHash;
-    use id::types::{SignatureThreshold, VerifyKey};
-    use rand::Rng;
-    use std::convert::TryFrom;
-
-    use super::*;
-    #[test]
-    fn test_transaction_signature_check() {
-        let mut rng = rand::thread_rng();
-        let mut keys = BTreeMap::<CredentialIndex, BTreeMap<KeyIndex, KeyPair>>::new();
-        let bound: usize = rng.gen_range(1, 20);
-        for _ in 0..bound {
-            let c_idx = CredentialIndex::from(rng.gen::<u8>());
-            if keys.get(&c_idx).is_none() {
-                let inner_bound: usize = rng.gen_range(1, 20);
-                let mut cred_keys = BTreeMap::new();
-                for _ in 0..inner_bound {
-                    let k_idx = KeyIndex::from(rng.gen::<u8>());
-                    cred_keys.insert(k_idx, KeyPair::generate(&mut rng));
-                }
-                keys.insert(c_idx, cred_keys);
-            }
-        }
-        let hash = TransactionSignHash::new(rng.gen());
-        let sig = keys.sign_transaction_hash(&hash);
-        let threshold =
-            AccountThreshold::try_from(rng.gen_range(1, (keys.len() + 1) as u8)).unwrap();
-        let pub_keys = keys
-            .iter()
-            .map(|(&ci, keys)| {
-                let threshold = SignatureThreshold(rng.gen_range(1, keys.len() + 1) as u8);
-                let keys = keys
-                    .iter()
-                    .map(|(&ki, kp)| (ki, VerifyKey::from(kp)))
-                    .collect();
-                (ci, CredentialPublicKeys { keys, threshold })
-            })
-            .collect::<BTreeMap<_, _>>();
-        let mut access_structure = AccountAccessStructure {
-            threshold,
-            keys: pub_keys,
-        };
-        assert!(
-            verify_signature_transaction_sign_hash(&access_structure, &hash, &sig),
-            "Transaction signature must validate."
-        );
-
-        access_structure.threshold = AccountThreshold::try_from((keys.len() + 1) as u8).unwrap();
-
-        assert!(
-            !verify_signature_transaction_sign_hash(&access_structure, &hash, &sig),
-            "Transaction signature must not validate with invalid threshold."
-        );
-    }
-=======
->>>>>>> 80c16ebd
 }