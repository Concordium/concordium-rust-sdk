--- conflicted
+++ resolved
@@ -1915,7 +1915,6 @@
     PoolWouldBecomeOverDelegated,
     /// The pool is not open to delegators.
     PoolClosed,
-<<<<<<< HEAD
 }
 
 mod transaction_fee_distribution {
@@ -2011,6 +2010,4 @@
     pub network_info: NetworkInfo,
     // Information related to consensus for the node.
     pub details:      NodeDetails,
-=======
->>>>>>> 80c16ebd
 }