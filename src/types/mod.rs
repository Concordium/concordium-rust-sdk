--- conflicted
+++ resolved
@@ -2671,64 +2671,6 @@
     }
 }
 
-<<<<<<< HEAD
-// A vector of the peers that
-// the node is connected to.
-#[derive(Debug)]
-pub struct PeersInfo {
-    pub peers: Vec<Peer>,
-}
-
-// A peer id
-#[derive(Debug)]
-pub struct PeerId(pub String);
-
-/// A peer that the node is connected to
-#[derive(Debug)]
-pub struct Peer {
-    // The id of the peer.
-    pub peer_id:        PeerId,
-    // Catchup status of the peer.
-    pub consensus_info: PeerConsensusInfo,
-    // Network statistics for the peer.
-    pub network_stats:  NetworkStats,
-    // The address of the peer
-    pub addr:           std::net::SocketAddr,
-}
-
-// Consensus info related to a peer.
-#[derive(Debug)]
-pub enum PeerConsensusInfo {
-    // Bootstrappers do not run consensus thus 
-    // no catchup status.
-    Bootstrapper, 
-    // Regular nodes do have a catchup status.
-    Node(CatchupStatus)
-}
-
-/// The catch up status of the peer.
-#[derive(Debug)]
-pub enum CatchupStatus {
-    // The peer is up to date.
-    UpToDate,
-    // We do not know the status of the peer,
-    // e.g. the node just established a connection with
-    // the peer.
-    Pending,
-    // The peer is catching up on the chain.
-    CatchingUp,
-}
-
-/// Network statistics for the peer.
-#[derive(Debug)]
-pub struct NetworkStats {
-    // How many packets the peer has sent to the node.
-    pub packets_sent:     u64,
-    // How many packets the peer has received from the node.
-    pub packets_received: u64,
-    // The connection latency aka. 'ping' time (measured in milliseconds).
-    pub latency:          u64,
-=======
 /// The network info of a node informs of the following:
 /// * The node id. An id which it uses to identify itself to other peers and it
 ///   is used for logging purposes internally. NB. The 'node_id' is spoofable
@@ -2797,5 +2739,4 @@
     pub network_info: NetworkInfo,
     // Information related to consensus for the node.
     pub details:      NodeDetails,
->>>>>>> 23f519d4
 }