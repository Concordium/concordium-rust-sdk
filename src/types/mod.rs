mod basic;
pub mod hashes;
pub mod network;
pub mod queries;
pub mod smart_contracts;
mod summary_helper;
pub mod transactions;

use crate::constants::*;
pub use crate::generated_types::PeerStatsResponse;
pub use basic::*;
use crypto_common::{
    derive::{Serial, Serialize},
    deserial_bytes, deserial_set_no_length, deserial_string, deserial_vector_no_length,
    types::{Amount, CredentialIndex, Timestamp, TransactionTime},
    Buffer, Deserial, Get, ParseResult, ReadBytesExt, SerdeDeserialize, SerdeSerialize, Serial,
    Versioned,
};
use derive_more::*;
use id::{
    constants::{ArCurve, AttributeKind},
    elgamal,
    types::{AccountAddress, AccountCredentialWithoutProofs},
};
use std::{
    collections::{BTreeMap, BTreeSet, HashSet},
    convert::TryFrom,
    io::Read,
    marker::PhantomData,
};
use thiserror::Error;

/// Cryptographic context for the chain. These parameters are used to support
/// zero-knowledge proofs.
pub type CryptographicParameters = id::types::GlobalContext<id::constants::ArCurve>;

#[derive(SerdeSerialize, SerdeDeserialize, Debug)]
#[serde(rename_all = "camelCase")]
/// The state of the encrypted balance of an account.
pub struct AccountEncryptedAmount {
    /// Encrypted amount that is a result of this accounts' actions.
    /// In particular this list includes the aggregate of
    ///
    /// - remaining amounts that result when transfering to public balance
    /// - remaining amounts when transfering to another account
    /// - encrypted amounts that are transferred from public balance
    ///
    /// When a transfer is made all of these must always be used.
    pub self_amount:       encrypted_transfers::types::EncryptedAmount<ArCurve>,
    /// Starting index for incoming encrypted amounts. If an aggregated amount
    /// is present then this index is associated with such an amount and the
    /// list of incoming encrypted amounts starts at the index `start_index
    /// + 1`.
    pub start_index:       u64,
    #[serde(default)]
    /// If ['Some'], the amount that has resulted from aggregating other amounts
    /// and the number of aggregated amounts (must be at least 2 if
    /// present).
    pub aggregated_amount: Option<(encrypted_transfers::types::EncryptedAmount<ArCurve>, u32)>,
    /// Amounts starting at `start_index` (or at `start_index + 1` if there is
    /// an aggregated amount present). They are assumed to be numbered
    /// sequentially. The length of this list is bounded by the maximum number
    /// of incoming amounts on the accounts, which is currently 32. After
    /// that aggregation kicks in.
    pub incoming_amounts:  Vec<encrypted_transfers::types::EncryptedAmount<ArCurve>>,
}

#[derive(SerdeSerialize, SerdeDeserialize, Debug)]
#[serde(rename_all = "camelCase")]
/// State of the account's release schedule. This is the balance of the account
/// that is owned by the account, but cannot be used until the release point.
pub struct AccountReleaseSchedule {
    /// Total amount that is locked up in releases.
    pub total:    Amount,
    /// List of timestamped releases. In increasing order of timestamps.
    pub schedule: Vec<Release>,
}

#[derive(SerdeSerialize, SerdeDeserialize, Debug)]
#[serde(rename_all = "camelCase")]
/// An individual release of a locked balance.
pub struct Release {
    #[serde(with = "crate::internal::timestamp_millis")]
    /// Effective time of release.
    pub timestamp:    chrono::DateTime<chrono::Utc>,
    /// Amount to be released.
    pub amount:       Amount,
    /// List of transaction hashes that contribute a balance to this release.
    pub transactions: Vec<hashes::TransactionHash>,
}

#[derive(SerdeSerialize, SerdeDeserialize, Debug, Clone)]
#[serde(rename_all = "camelCase")]
/// Information about a baker.
pub struct BakerInfo {
    /// Identity of the baker. This is actually the account index of
    /// the account controlling the baker.
    pub baker_id:                     BakerId,
    /// Baker's public key used to check whether they won the lottery or not.
    pub baker_election_verify_key:    BakerElectionVerifyKey,
    /// Baker's public key used to check that they are indeed the ones who
    /// produced the block.
    pub baker_signature_verify_key:   BakerSignatureVerifyKey,
    /// Baker's public key used to check signatures on finalization records.
    /// This is only used if the baker has sufficient stake to participate in
    /// finalization.
    pub baker_aggregation_verify_key: BakerAggregationVerifyKey,
}

#[derive(SerdeSerialize, SerdeDeserialize, Debug, Clone)]
#[serde(untagged)]
pub enum AccountStakingInfo {
    #[serde(rename_all = "camelCase")]
    /// The account is a baker.
    Baker {
        staked_amount:    Amount,
        restake_earnings: bool,
        #[serde(flatten)]
        baker_info:       Box<BakerInfo>,
        pending_change:   Option<StakePendingChange>,
        pool_info:        Option<BakerPoolInfo>,
    },
    /// The account is delegating stake to a baker.
    #[serde(rename_all = "camelCase")]
    Delegated {
        staked_amount:     Amount,
        restake_earnings:  bool,
        delegation_target: DelegationTarget,
        pending_change:    Option<StakePendingChange>,
    },
}

impl AccountStakingInfo {
    /// Return the amount that is staked, either as a baker or delegator.
    pub fn staked_amount(&self) -> Amount {
        match self {
            AccountStakingInfo::Baker { staked_amount, .. } => *staked_amount,
            AccountStakingInfo::Delegated { staked_amount, .. } => *staked_amount,
        }
    }
}

#[derive(SerdeSerialize, SerdeDeserialize, Debug)]
#[serde(rename_all = "camelCase")]
/// Account information exposed via the node's API. This is always the state of
/// an account in a specific block.
pub struct AccountInfo {
    /// Next nonce to be used for transactions signed from this account.
    pub account_nonce:            Nonce,
    /// Current (unencrypted) balance of the account.
    pub account_amount:           Amount,
    /// Release schedule for any locked up amount. This could be an empty
    /// release schedule.
    pub account_release_schedule: AccountReleaseSchedule,
    /// Map of all currently active credentials on the account.
    /// This includes public keys that can sign for the given credentials, as
    /// well as any revealed attributes. This map always contains a credential
    /// with index 0.
    pub account_credentials: std::collections::BTreeMap<
        CredentialIndex,
        Versioned<AccountCredentialWithoutProofs<ArCurve, AttributeKind>>,
    >,
    /// Lower bound on how many credentials must sign any given transaction from
    /// this account.
    pub account_threshold:        AccountThreshold,
    /// The encrypted balance of the account.
    pub account_encrypted_amount: AccountEncryptedAmount,
    /// The public key for sending encrypted balances to the account.
    pub account_encryption_key:   elgamal::PublicKey<ArCurve>,
    /// Internal index of the account. Accounts on the chain get sequential
    /// indices. These should generally not be used outside of the chain,
    /// the account address is meant to be used to refer to accounts,
    /// however the account index serves the role of the baker id, if the
    /// account is a baker. Hence it is exposed here as well.
    pub account_index:            AccountIndex,
    #[serde(default)]
    /// `Some` if and only if the account is a baker or delegator. In that case
    /// it is the information about the baker or delegator.
    // this is a bit of a hacky way of JSON parsing, and **relies** on
    // the account staking info serde instance being "untagged"
    #[serde(rename = "accountBaker", alias = "accountDelegation")]
    pub account_stake:            Option<AccountStakingInfo>,
    /// Canonical address of the account.
    pub account_address:          AccountAddress,
}

#[derive(SerdeSerialize, SerdeDeserialize, Debug)]
#[serde(rename_all = "camelCase")]
/// The state of consensus parameters, and allowed participants (i.e., bakers).
pub struct BirkParameters {
    /// Current election difficulty.
    pub election_difficulty: ElectionDifficulty,
    /// Leadership election nonce for the current epoch.
    pub election_nonce:      hashes::LeadershipElectionNonce,
    /// The list of active bakers.
    pub bakers:              Vec<BirkBaker>,
}

#[derive(SerdeSerialize, SerdeDeserialize, Debug)]
#[serde(rename_all = "camelCase")]
/// State of an individual baker.
pub struct BirkBaker {
    /// ID of the baker. Matches their account index.
    pub baker_id:            BakerId,
    /// The lottery power of the baker. This is the baker's stake relative to
    /// the total staked amount.
    pub baker_lottery_power: f64,
    /// Address of the account this baker is associated with.
    pub baker_account:       AccountAddress,
}

#[derive(SerdeSerialize, SerdeDeserialize, Debug, Clone, Copy)]
#[serde(tag = "change")]
/// Pending change in the baker's stake.
pub enum StakePendingChange {
    #[serde(rename = "ReduceStake")]
    #[serde(rename_all = "camelCase")]
    /// The stake is being reduced. The new stake will take affect in the given
    /// epoch.
    ReduceStake {
        new_stake:      Amount,
        effective_time: chrono::DateTime<chrono::Utc>,
    },
    #[serde(rename = "RemoveStake")]
    #[serde(rename_all = "camelCase")]
    /// The baker will be removed at the end of the given epoch.
    RemoveStake {
        effective_time: chrono::DateTime<chrono::Utc>,
    },
}

impl StakePendingChange {
    /// Effective time of the pending change.
    pub fn effective_time(&self) -> chrono::DateTime<chrono::Utc> {
        match self {
            StakePendingChange::ReduceStake { effective_time, .. } => *effective_time,
            StakePendingChange::RemoveStake { effective_time } => *effective_time,
        }
    }
}

#[derive(Debug, Clone, Copy)]
/// Information about a registered passive or pool delegator.
pub struct DelegatorInfo {
    /// The delegator account address.
    pub account:        AccountAddress,
    /// The amount of stake currently staked to the pool.
    pub stake:          Amount,
    /// Pending change to the current stake of the delegator.
    pub pending_change: Option<StakePendingChange>,
}

#[derive(Debug, Clone, Copy)]
/// Information about a passive or pool delegator fixed in a reward period.
pub struct DelegatorRewardPeriodInfo {
    /// The delegator account address.
    pub account: AccountAddress,
    /// The amount of stake currently staked to the pool.
    pub stake:   Amount,
}

#[derive(SerdeSerialize, SerdeDeserialize, Debug, Clone, Copy)]
#[serde(
    rename_all = "camelCase",
    untagged,
    try_from = "rewards_overview::RewardsDataRaw"
)]
/// Information about the state of the CCD distribution at a particular time.
pub enum RewardsOverview {
    #[serde(rename_all = "camelCase")]
    V0 {
        #[serde(flatten)]
        data: CommonRewardData,
    },
    #[serde(rename_all = "camelCase")]
    V1 {
        #[serde(flatten)]
        common: CommonRewardData,
        /// The transaction reward fraction accruing to the foundation (to be
        /// paid at next payday).
        foundation_transaction_rewards: Amount,
        /// The time of the next payday.
        next_payday_time: chrono::DateTime<chrono::Utc>,
        /// The rate at which CCD will be minted (as a proportion of the total
        /// supply) at the next payday
        next_payday_mint_rate: MintRate,
        /// The total capital put up as stake by bakers and delegators
        total_staked_capital: Amount,
    },
}

#[derive(SerdeSerialize, SerdeDeserialize, Debug, Clone, Copy)]
#[serde(rename_all = "camelCase")]
/// Reward data common to both V0 and V1 rewards.
pub struct CommonRewardData {
    /// Protocol version that applies to these rewards. V0 variant
    /// only exists for protocol versions 1, 2, and 3.
    pub protocol_version:            ProtocolVersion,
    /// The total CCD in existence.
    pub total_amount:                Amount,
    /// The total CCD in encrypted balances.
    pub total_encrypted_amount:      Amount,
    /// The amount in the baking reward account.
    pub baking_reward_account:       Amount,
    /// The amount in the finalization reward account.
    pub finalization_reward_account: Amount,
    /// The amount in the GAS account.
    pub gas_account:                 Amount,
}

mod rewards_overview {
    use super::*;
    #[derive(SerdeDeserialize)]
    #[serde(rename_all = "camelCase")]
    pub struct RewardsDataRaw {
        #[serde(flatten)]
        common: CommonRewardData,
        /// The transaction reward fraction accruing to the foundation (to be
        /// paid at next payday).
        foundation_transaction_rewards: Option<Amount>,
        /// The time of the next payday.
        next_payday_time: Option<chrono::DateTime<chrono::Utc>>,
        /// The rate at which CCD will be minted (as a proportion of the total
        /// supply) at the next payday
        next_payday_mint_rate: Option<MintRate>,
        /// The total capital put up as stake by bakers and delegators
        total_staked_capital: Option<Amount>,
    }

    impl TryFrom<RewardsDataRaw> for RewardsOverview {
        type Error = anyhow::Error;

        fn try_from(value: RewardsDataRaw) -> Result<Self, Self::Error> {
            if value.common.protocol_version <= ProtocolVersion::P3 {
                Ok(Self::V0 { data: value.common })
            } else {
                let foundation_transaction_rewards =
                    value.foundation_transaction_rewards.ok_or_else(|| {
                        anyhow::anyhow!("Missing 'foundationTransactionRewards' field.")
                    })?;
                let next_payday_time = value
                    .next_payday_time
                    .ok_or_else(|| anyhow::anyhow!("Missing 'nextPaydayTime' field."))?;
                let next_payday_mint_rate = value
                    .next_payday_mint_rate
                    .ok_or_else(|| anyhow::anyhow!("Missing 'nextPaydayMintRate' field."))?;
                let total_staked_capital = value
                    .total_staked_capital
                    .ok_or_else(|| anyhow::anyhow!("Missing 'totalStakedCapital' field."))?;
                Ok(Self::V1 {
                    common: value.common,
                    foundation_transaction_rewards,
                    next_payday_time,
                    next_payday_mint_rate,
                    total_staked_capital,
                })
            }
        }
    }
}

#[derive(SerdeSerialize, SerdeDeserialize, Debug, Clone, Copy)]
#[serde(tag = "pendingChangeType")]
pub enum PoolPendingChange {
    NoChange,
    #[serde(rename_all = "camelCase")]
    ReduceBakerCapital {
        /// New baker equity capital.
        baker_equity_capital: Amount,
        /// Effective time of the change.
        effective_time:       chrono::DateTime<chrono::Utc>,
    },
    #[serde(rename_all = "camelCase")]
    RemovePool {
        /// Effective time of the change.
        effective_time: chrono::DateTime<chrono::Utc>,
    },
}

#[derive(SerdeSerialize, SerdeDeserialize, Debug, Clone)]
#[serde(rename_all = "camelCase")]
pub struct CurrentPaydayBakerPoolStatus {
    /// The number of blocks baked in the current reward period.
    pub blocks_baked:            u64,
    /// Whether the baker has contributed a finalization proof in the current
    /// reward period.
    pub finalization_live:       bool,
    /// The transaction fees accruing to the pool in the current reward period.
    pub transaction_fees_earned: Amount,
    /// The effective stake of the baker in the current reward period.
    pub effective_stake:         Amount,
    /// The lottery power of the baker in the current reward period.
    #[serde(deserialize_with = "lottery_power_parser::deserialize")]
    pub lottery_power:           f64,
    /// The effective equity capital of the baker for the current reward period.
    pub baker_equity_capital:    Amount,
    /// The effective delegated capital to the pool for the current reward
    /// period.
    pub delegated_capital:       Amount,
}

// hack due to a bug in Serde that is caused by the combination of
// the tag attribute, and the arbitrary_precision feature.
mod lottery_power_parser {
    use super::SerdeDeserialize;
    /// Deserialize (via Serde) chrono::Duration in milliseconds as an i64.
    pub fn deserialize<'de, D: serde::Deserializer<'de>>(des: D) -> Result<f64, D::Error> {
        let v = serde_json::Value::deserialize(des)?;
        if let Some(n) = v.as_f64() {
            Ok(n)
        } else {
            Err(serde::de::Error::custom("Expected a number."))
        }
    }
}

#[derive(SerdeSerialize, SerdeDeserialize, Debug, Clone)]
#[serde(rename_all = "camelCase")]
/// The state of the baker currently registered on the account.
/// Current here means "present". This is the information that is being updated
/// by transactions (and rewards). This is in contrast to "epoch baker" which is
/// the state of the baker that is currently eligible for baking.
pub struct BakerPoolStatus {
    /// The 'BakerId' of the pool owner.
    pub baker_id:                   BakerId,
    /// The account address of the pool owner.
    pub baker_address:              AccountAddress,
    /// The equity capital provided by the pool owner.
    pub baker_equity_capital:       Amount,
    /// The capital delegated to the pool by other accounts.
    pub delegated_capital:          Amount,
    /// The maximum amount that may be delegated to the pool, accounting for
    /// leverage and stake limits.
    pub delegated_capital_cap:      Amount,
    /// The pool info associated with the pool: open status, metadata URL
    /// and commission rates.
    pub pool_info:                  BakerPoolInfo,
    /// Any pending change to the baker's stake.
    pub baker_stake_pending_change: PoolPendingChange,
    /// Status of the pool in the current reward period. This will be [`None`]
    /// if the pool is not a
    pub current_payday_status:      Option<CurrentPaydayBakerPoolStatus>,
    /// Total capital staked across all pools.
    pub all_pool_total_capital:     Amount,
}

#[derive(SerdeSerialize, SerdeDeserialize, Debug, Clone)]
#[serde(rename_all = "camelCase")]
/// State of the passive delegation pool at present. Changes to delegation,
/// e.g., an account deciding to delegate are reflected in this structure at
/// first.
pub struct PassiveDelegationStatus {
    /// The total capital delegated passively.
    pub delegated_capital: Amount,
    /// The passive delegation commission rates.
    pub commission_rates: CommissionRates,
    /// The transaction fees accruing to the passive delegators in the
    /// current reward period.
    pub current_payday_transaction_fees_earned: Amount,
    /// The effective delegated capital to the passive delegators for the
    /// current reward period.
    pub current_payday_delegated_capital: Amount,
    /// Total capital staked across all pools, including passive delegation.
    pub all_pool_total_capital: Amount,
}

#[derive(SerdeSerialize, SerdeDeserialize, Debug, Clone)]
#[serde(tag = "poolType")]
pub enum PoolStatus {
    #[serde(rename_all = "camelCase")]
    BakerPool {
        #[serde(flatten)]
        status: BakerPoolStatus,
    },
    #[serde(rename_all = "camelCase")]
    PassiveDelegation {
        #[serde(flatten)]
        status: PassiveDelegationStatus,
    },
}

#[derive(SerdeSerialize, SerdeDeserialize, Debug, Clone, Copy)]
#[serde(rename_all = "camelCase")]
// Since all variants are fieldless, the default JSON serialization will convert
// all the variants to simple strings.
/// Enumeration of the types of credentials.
pub enum CredentialType {
    /// Initial credential is a credential that is submitted by the identity
    /// provider on behalf of the user. There is only one initial credential
    /// per identity.
    Initial,
    /// A normal credential is one where the identity behind it is only known to
    /// the owner of the account, unless the anonymity revocation process was
    /// followed.
    Normal,
}

#[derive(SerdeSerialize, SerdeDeserialize, Debug, Clone, Copy, PartialEq, Eq, Hash, Display)]
#[serde(rename_all = "camelCase")]
// Since all variants are fieldless, the default JSON serialization will convert
// all the variants to simple strings.
/// Types of account transactions.
pub enum TransactionType {
    /// Deploy a Wasm module.
    DeployModule,
    /// Initialize a smart contract instance.
    InitContract,
    /// Update a smart contract instance.
    Update,
    /// Transfer CCD from an account to another.
    Transfer,
    /// Register an account as a baker.
    AddBaker,
    /// Remove an account as a baker.
    RemoveBaker,
    /// Update the staked amount.
    UpdateBakerStake,
    /// Update whether the baker automatically restakes earnings.
    UpdateBakerRestakeEarnings,
    /// Update baker keys
    UpdateBakerKeys,
    /// Update given credential keys
    UpdateCredentialKeys,
    /// Transfer encrypted amount.
    EncryptedAmountTransfer,
    /// Transfer from public to encrypted balance of the same account.
    TransferToEncrypted,
    /// Transfer from encrypted to public balance of the same account.
    TransferToPublic,
    /// Transfer a CCD with a release schedule.
    TransferWithSchedule,
    /// Update the account's credentials.
    UpdateCredentials,
    /// Register some data on the chain.
    RegisterData,
    /// Same as transfer but with a memo field.
    TransferWithMemo,
    /// Same as encrypted transfer, but with a memo.
    EncryptedAmountTransferWithMemo,
    /// Same as transfer with schedule, but with an added memo.
    TransferWithScheduleAndMemo,
    ///  Configure an account's baker.
    ConfigureBaker,
    ///  Configure an account's stake delegation.
    ConfigureDelegation,
}

#[derive(SerdeSerialize, SerdeDeserialize, Debug)]
#[serde(tag = "status", content = "result", rename_all = "camelCase")]
/// Status of a transaction in a given block.
/// NB: If the transaction is committed or finalized, but not in the given
/// block, then the API response will be `QueryError::NotFound`, hence those
/// cases are not covered by this type.
pub enum TransactionStatusInBlock {
    /// Transaction is received, but is not in any blocks.
    Received,
    /// Transaction is finalized in a block, with the given outcome.
    Finalized(BlockItemSummary),
    /// Transaction is committed, but not yet finalized in a block, with the
    /// given outcome.
    Committed(BlockItemSummary),
}

#[derive(SerdeSerialize, SerdeDeserialize, Debug)]
#[serde(tag = "status", content = "outcomes", rename_all = "camelCase")]
/// Status of a transaction known to the node.
pub enum TransactionStatus {
    /// Transaction is received, but not yet in any blocks.
    Received,
    /// Transaction is finalized in the given block, with the given summary.
    /// If the finalization committee is not corrupt then this will always
    /// be a singleton map.
    Finalized(BTreeMap<hashes::BlockHash, BlockItemSummary>), /* TODO: Change to tuple instead
                                                               * of map when deprecating use of
                                                               * gRPC v1. */
    /// Transaction is committed to one or more blocks. The outcomes are listed
    /// for each block. Note that in the vast majority of cases the outcome of a
    /// transaction should not be dependent on the block it is in, but this
    /// can in principle happen.
    Committed(BTreeMap<hashes::BlockHash, BlockItemSummary>),
}

impl TransactionStatus {
    /// If the transaction is finalized return the block hash in which it is
    /// contained, and the result.
    pub fn is_finalized(&self) -> Option<(&hashes::BlockHash, &BlockItemSummary)> {
        match self {
            TransactionStatus::Received => None,
            TransactionStatus::Finalized(e) => {
                if e.len() == 1 {
                    e.iter().next()
                } else {
                    None
                }
            }
            TransactionStatus::Committed(_) => None,
        }
    }
}

#[derive(SerdeSerialize, SerdeDeserialize, Debug, Clone)]
#[serde(tag = "tag")]
/// In addition to the user initiated transactions the protocol generates some
/// events which are deemed "Special outcomes". These are rewards for running
/// the consensus and finalization protocols.
pub enum SpecialTransactionOutcome {
    #[serde(rename_all = "camelCase")]
    /// Reward issued to all the bakers at the end of an epoch for baking blocks
    /// in the epoch.
    BakingRewards {
        #[serde(with = "crate::internal::account_amounts")]
        baker_rewards: BTreeMap<AccountAddress, Amount>,
        /// Remaining balance of the baking account. This will be transfered to
        /// the next epoch's reward account. It exists since it is not possible
        /// to perfectly distribute the accumulated rewards. The reason this is
        /// not possible is that amounts are integers.
        remainder:     Amount,
    },
    #[serde(rename_all = "camelCase")]
    /// Distribution of newly minted CCD.
    Mint {
        /// The portion of the newly minted CCD that goes to the baking reward
        /// account.
        mint_baking_reward:               Amount,
        /// The portion that goes to the finalization reward account.
        mint_finalization_reward:         Amount,
        /// The portion that goes to the foundation, as foundation tax.
        mint_platform_development_charge: Amount,
        /// The address of the foundation account that the newly minted CCD goes
        /// to.
        foundation_account:               AccountAddress,
    },
    #[serde(rename_all = "camelCase")]
    /// Distribution of finalization rewards.
    FinalizationRewards {
        #[serde(with = "crate::internal::account_amounts")]
        finalization_rewards: BTreeMap<AccountAddress, Amount>,
        /// Remaining balance of the finalization reward account. It exists
        /// since it is not possible to perfectly distribute the
        /// accumulated rewards. The reason this is not possible is that
        /// amounts are integers.
        remainder:            Amount,
    },
    #[serde(rename_all = "camelCase")]
    /// Reward for including transactions in a block.
    BlockReward {
        /// Total amount of transaction fees in the block.
        transaction_fees:   Amount,
        #[serde(rename = "oldGASAccount")]
        /// Previous balance of the GAS account.
        old_gas_account:    Amount,
        #[serde(rename = "newGASAccount")]
        /// New balance of the GAS account.
        new_gas_account:    Amount,
        /// The amount of CCD that goes to the baker.
        baker_reward:       Amount,
        /// The amount of CCD that goes to the foundation.
        foundation_charge:  Amount,
        /// The account address where the baker receives the reward.
        baker:              AccountAddress,
        /// The account address where the foundation receives the tax.
        foundation_account: AccountAddress,
    },
    #[serde(rename_all = "camelCase")]
    /// Payment for the foundation.
    PaydayFoundationReward {
        /// Address of the foundation account.
        foundation_account: AccountAddress,
        /// Amount rewarded.
        development_charge: Amount,
    },
    /// Payment for a particular account.
    /// When listed in a block summary, the delegated pool of the account is
    /// given by the last PaydayPoolReward outcome included before this outcome.
    #[serde(rename_all = "camelCase")]
    PaydayAccountReward {
        /// The account that got rewarded.
        account:             AccountAddress,
        /// The transaction fee reward at payday to the account.
        transaction_fees:    Amount,
        /// The baking reward at payday to the account.
        baker_reward:        Amount,
        /// The finalization reward at payday to the account.
        finalization_reward: Amount,
    },
    /// Amounts accrued to accounts for each baked block.
    #[serde(rename_all = "camelCase")]
    BlockAccrueReward {
        /// The total fees paid for transactions in the block.
        transaction_fees:  Amount,
        /// The old balance of the GAS account.
        #[serde(rename = "oldGASAccount")]
        old_gas_account:   Amount,
        /// The new balance of the GAS account.
        #[serde(rename = "newGASAccount")]
        new_gas_account:   Amount,
        /// The amount awarded to the baker.
        baker_reward:      Amount,
        /// The amount awarded to the passive delegators.
        passive_reward:    Amount,
        /// The amount awarded to the foundation.
        foundation_charge: Amount,
        /// The baker of the block, who will receive the award.
        baker_id:          BakerId,
    },
    /// Payment distributed to a pool or passive delegators.
    #[serde(rename_all = "camelCase")]
    PaydayPoolReward {
        /// The pool owner (passive delegators when 'None').
        pool_owner:          Option<BakerId>,
        /// Accrued transaction fees for pool.
        transaction_fees:    Amount,
        /// Accrued baking rewards for pool.
        baker_reward:        Amount,
        /// Accrued finalization rewards for pool.
        finalization_reward: Amount,
    },
}

impl SpecialTransactionOutcome {
    pub fn affected_addresses(&self) -> Vec<AccountAddress> {
        match self {
            SpecialTransactionOutcome::BakingRewards { baker_rewards, .. } => {
                baker_rewards.keys().copied().collect()
            }
            SpecialTransactionOutcome::Mint {
                foundation_account, ..
            } => vec![*foundation_account],
            SpecialTransactionOutcome::FinalizationRewards {
                finalization_rewards,
                ..
            } => finalization_rewards.keys().copied().collect(),
            SpecialTransactionOutcome::BlockReward {
                baker,
                foundation_account,
                ..
            } => {
                if baker == foundation_account {
                    vec![*baker]
                } else {
                    vec![*baker, *foundation_account]
                }
            }
            SpecialTransactionOutcome::PaydayFoundationReward {
                foundation_account, ..
            } => vec![*foundation_account],
            SpecialTransactionOutcome::PaydayAccountReward { account, .. } => vec![*account],
            SpecialTransactionOutcome::BlockAccrueReward { .. } => Vec::new(),
            SpecialTransactionOutcome::PaydayPoolReward { .. } => Vec::new(),
        }
    }
}

#[derive(SerdeSerialize, SerdeDeserialize, Debug, Clone)]
#[serde(rename_all = "camelCase")]
pub struct BlockSummaryData<Upd> {
    /// Outcomes of transactions in this block, ordered as in the block.
    pub transaction_summaries: Vec<BlockItemSummary>,
    /// Any special events generated as part of this block. Special events
    /// are protocol defined transfers, e.g., rewards, minting.
    pub special_events:        Vec<SpecialTransactionOutcome>,
    /// Chain parameters, and any scheduled updates to chain parameters or
    /// the protocol.
    pub updates:               Upd,
    /// If the block contains a finalization record this contains its
    /// summary. Otherwise [None].
    pub finalization_data:     Option<FinalizationSummary>,
}

#[derive(Debug, SerdeSerialize, SerdeDeserialize)]
// serialize as untagged, deserialization is custom, looking at the protocol version.
#[serde(untagged, try_from = "block_summary_parser::BlockSummaryRaw")]
/// Summary of transactions, protocol generated transfers, and chain parameters
/// in a given block.
pub enum BlockSummary {
    #[serde(rename_all = "camelCase")]
    V0 {
        /// Protocol version at which this block was baked. This is no more than
        /// [ProtocolVersion::P3]
        protocol_version: ProtocolVersion,
        #[serde(flatten)]
        data:             BlockSummaryData<Updates<ChainParameterVersion0>>,
    },
    #[serde(rename_all = "camelCase")]
    V1 {
        /// Protocol version at which this block was baked. This is at least
        /// [ProtocolVersion::P4]
        protocol_version: ProtocolVersion,
        #[serde(flatten)]
        data:             BlockSummaryData<Updates<ChainParameterVersion1>>,
    },
}

mod block_summary_parser {
    #[derive(super::SerdeDeserialize)]
    #[serde(rename_all = "camelCase")]
    pub struct BlockSummaryRaw {
        protocol_version: super::ProtocolVersion,
        #[serde(flatten)]
        // parse first into a value
        data:             super::BlockSummaryData<serde_json::Value>,
    }

    impl std::convert::TryFrom<BlockSummaryRaw> for super::BlockSummary {
        type Error = anyhow::Error;

        fn try_from(value: BlockSummaryRaw) -> Result<Self, Self::Error> {
            use super::ProtocolVersion::*;
            match value.protocol_version {
                P1 | P2 | P3 => {
                    let updates: super::Updates<super::ChainParameterVersion0> =
                        serde_json::from_value(value.data.updates)?;
                    let data = super::BlockSummaryData {
                        updates,
                        transaction_summaries: value.data.transaction_summaries,
                        special_events: value.data.special_events,
                        finalization_data: value.data.finalization_data,
                    };
                    Ok(Self::V0 {
                        protocol_version: value.protocol_version,
                        data,
                    })
                }
                P4 => {
                    let updates: super::Updates<super::ChainParameterVersion1> =
                        serde_json::from_value(value.data.updates)?;
                    let data = super::BlockSummaryData {
                        updates,
                        transaction_summaries: value.data.transaction_summaries,
                        special_events: value.data.special_events,
                        finalization_data: value.data.finalization_data,
                    };
                    Ok(Self::V1 {
                        protocol_version: value.protocol_version,
                        data,
                    })
                }
            }
        }
    }
}

impl BlockSummary {
    /// Protocol version of the block.
    pub fn protocol_version(&self) -> ProtocolVersion {
        match self {
            BlockSummary::V0 {
                protocol_version, ..
            } => *protocol_version,
            BlockSummary::V1 {
                protocol_version, ..
            } => *protocol_version,
        }
    }

    /// Outcomes of transactions in this block, ordered as in the block.
    pub fn transaction_summaries(&self) -> &[BlockItemSummary] {
        match self {
            BlockSummary::V0 { data, .. } => &data.transaction_summaries,
            BlockSummary::V1 { data, .. } => &data.transaction_summaries,
        }
    }

    /// Any special events generated as part of this block. Special events
    /// are protocol defined transfers, e.g., rewards, minting.
    pub fn special_events(&self) -> &[SpecialTransactionOutcome] {
        match self {
            BlockSummary::V0 { data, .. } => &data.special_events,
            BlockSummary::V1 { data, .. } => &data.special_events,
        }
    }

    /// Return whether the block is a payday block. This is always false for
    /// protocol versions before P4. In protocol version 4 and up this is the
    /// block where all the rewards are paid out.
    pub fn is_payday_block(&self) -> bool {
        match self {
            BlockSummary::V0 { .. } => false,
            BlockSummary::V1 { data, .. } => data.special_events.iter().any(|ev| {
                matches!(
                    ev,
                    SpecialTransactionOutcome::PaydayFoundationReward { .. }
                        | SpecialTransactionOutcome::PaydayAccountReward { .. }
                        | SpecialTransactionOutcome::PaydayPoolReward { .. }
                )
            }),
        }
    }

    /// If the block contains a finalization record this contains its
    /// summary. Otherwise [`None`].
    pub fn finalization_data(&self) -> Option<&FinalizationSummary> {
        match self {
            BlockSummary::V0 { data, .. } => data.finalization_data.as_ref(),
            BlockSummary::V1 { data, .. } => data.finalization_data.as_ref(),
        }
    }

    /// Get the keys for parameter updates that are common to all versions of
    /// the summary.
    pub fn common_update_keys(&self) -> &AuthorizationsV0 {
        match self {
            BlockSummary::V0 { data, .. } => &data.updates.keys.level_2_keys,
            BlockSummary::V1 { data, .. } => &data.updates.keys.level_2_keys.v0,
        }
    }
}

#[derive(SerdeSerialize, SerdeDeserialize, Debug, Clone)]
/// Summary of the finalization record in a block, if any.
pub struct FinalizationSummary {
    #[serde(rename = "finalizationBlockPointer")]
    pub block_pointer: hashes::BlockHash,
    #[serde(rename = "finalizationIndex")]
    pub index:         FinalizationIndex,
    #[serde(rename = "finalizationDelay")]
    pub delay:         BlockHeight,
    #[serde(rename = "finalizers")]
    pub finalizers:    Vec<FinalizationSummaryParty>,
}

#[derive(SerdeSerialize, SerdeDeserialize, Debug, Clone, Copy)]
#[serde(rename_all = "camelCase")]
/// Details of a party in a finalization.
pub struct FinalizationSummaryParty {
    /// The identity of the baker.
    pub baker_id: BakerId,
    /// The party's relative weight in the committee
    pub weight:   u64,
    /// Whether the party's signature is present
    pub signed:   bool,
}

#[derive(SerdeDeserialize, SerdeSerialize, Debug, Clone)]
#[serde(
    try_from = "summary_helper::BlockItemSummary",
    into = "summary_helper::BlockItemSummary"
)]
/// Summary of the outcome of a block item in structured form.
/// The summary determines which transaction type it was.
pub struct BlockItemSummary {
    /// Index of the transaction in the block where it is included.
    pub index:       TransactionIndex,
    /// The amount of NRG the transaction cost.
    pub energy_cost: Energy,
    /// Hash of the transaction.
    pub hash:        hashes::TransactionHash,
    /// Details that are specific to different transaction types.
    /// For successful transactions there is a one to one mapping of transaction
    /// types and variants (together with subvariants) of this type.
    pub details:     BlockItemSummaryDetails,
}

impl BlockItemSummary {
    /// Return whether the transaction was successful, i.e., the intended effect
    /// happened.
    pub fn is_success(&self) -> bool {
        match &self.details {
            BlockItemSummaryDetails::AccountTransaction(ad) => ad.is_rejected().is_none(),
            BlockItemSummaryDetails::AccountCreation(_) => true,
            BlockItemSummaryDetails::Update(_) => true,
        }
    }

    /// Return whether the transaction has failed to achieve the intended
    /// effects.
    pub fn is_reject(&self) -> bool {
        match &self.details {
            BlockItemSummaryDetails::AccountTransaction(ad) => ad.is_rejected().is_some(),
            BlockItemSummaryDetails::AccountCreation(_) => false,
            BlockItemSummaryDetails::Update(_) => false,
        }
    }

    pub fn sender_account(&self) -> Option<AccountAddress> {
        match &self.details {
            BlockItemSummaryDetails::AccountTransaction(at) => Some(at.sender),
            BlockItemSummaryDetails::AccountCreation(_) => None,
            BlockItemSummaryDetails::Update(_) => None,
        }
    }

    pub fn affected_contracts(&self) -> Vec<ContractAddress> {
        if let BlockItemSummaryDetails::AccountTransaction(at) = &self.details {
            match &at.effects {
                AccountTransactionEffects::ContractInitialized { data } => vec![data.address],
                AccountTransactionEffects::ContractUpdateIssued { effects } => {
                    let mut seen = HashSet::new();
                    let mut addresses = Vec::new();
                    for effect in effects {
                        match effect {
                            ContractTraceElement::Updated { data } => {
                                if seen.insert(data.address) {
                                    addresses.push(data.address);
                                }
                            }
                            ContractTraceElement::Transferred { .. } => (),
                            ContractTraceElement::Interrupted { .. } => (),
                            ContractTraceElement::Resumed { .. } => (),
                        }
                    }
                    addresses
                }
                _ => Vec::new(),
            }
        } else {
            Vec::new()
        }
    }

    /// Return the list of addresses affected by the block summary.
    pub fn affected_addresses(&self) -> Vec<AccountAddress> {
        if let BlockItemSummaryDetails::AccountTransaction(at) = &self.details {
            match &at.effects {
                AccountTransactionEffects::None { .. } => vec![at.sender],
                AccountTransactionEffects::ModuleDeployed { .. } => vec![at.sender],
                AccountTransactionEffects::ContractInitialized { .. } => vec![at.sender],
                AccountTransactionEffects::ContractUpdateIssued { effects } => {
                    let mut seen = BTreeSet::new();
                    seen.insert(at.sender);
                    let mut addresses = vec![at.sender];
                    for effect in effects {
                        match effect {
                            ContractTraceElement::Updated { .. } => (),
                            ContractTraceElement::Transferred { to, .. } => {
                                if seen.insert(*to) {
                                    addresses.push(*to);
                                }
                            }
                            ContractTraceElement::Interrupted { .. } => (),
                            ContractTraceElement::Resumed { .. } => (),
                        }
                    }
                    addresses
                }
                AccountTransactionEffects::AccountTransfer { to, .. } => {
                    if *to == at.sender {
                        vec![at.sender]
                    } else {
                        vec![at.sender, *to]
                    }
                }
                AccountTransactionEffects::AccountTransferWithMemo { to, .. } => {
                    if *to == at.sender {
                        vec![at.sender]
                    } else {
                        vec![at.sender, *to]
                    }
                }
                AccountTransactionEffects::BakerAdded { .. } => vec![at.sender],
                AccountTransactionEffects::BakerRemoved { .. } => vec![at.sender],
                AccountTransactionEffects::BakerStakeUpdated { .. } => vec![at.sender],
                AccountTransactionEffects::BakerRestakeEarningsUpdated { .. } => vec![at.sender],
                AccountTransactionEffects::BakerKeysUpdated { .. } => vec![at.sender],
                AccountTransactionEffects::EncryptedAmountTransferred { removed, added } => {
                    vec![removed.account, added.receiver]
                }
                AccountTransactionEffects::EncryptedAmountTransferredWithMemo {
                    removed,
                    added,
                    ..
                } => vec![removed.account, added.receiver],
                AccountTransactionEffects::TransferredToEncrypted { data } => vec![data.account],
                AccountTransactionEffects::TransferredToPublic { removed, .. } => {
                    vec![removed.account]
                }
                AccountTransactionEffects::TransferredWithSchedule { to, .. } => {
                    vec![at.sender, *to]
                }
                AccountTransactionEffects::TransferredWithScheduleAndMemo { to, .. } => {
                    vec![at.sender, *to]
                }
                AccountTransactionEffects::CredentialKeysUpdated { .. } => vec![at.sender],
                AccountTransactionEffects::CredentialsUpdated { .. } => vec![at.sender],
                AccountTransactionEffects::DataRegistered { .. } => vec![at.sender],
                AccountTransactionEffects::BakerConfigured { .. } => vec![at.sender],
                AccountTransactionEffects::DelegationConfigured { .. } => vec![at.sender],
            }
        } else {
            Vec::new()
        }
    }
}

#[derive(Debug, Clone)]
/// Details of a block item summary, split by the kind of block item it is for.
pub enum BlockItemSummaryDetails {
    /// The summary is of an account transaction with the given details.
    AccountTransaction(AccountTransactionDetails),
    /// The summary is of an account creation, and the outcome is as specified
    /// by the payload.
    AccountCreation(AccountCreationDetails),
    /// The summary is of a chain update, and the outcome is as specified by the
    /// payload.
    Update(UpdateDetails),
}

#[derive(Debug, Clone)]
/// Details of an account transaction. This always has a sender and is paid for,
/// and it might have some other effects on the state of the chain.
pub struct AccountTransactionDetails {
    /// The amount of CCD the sender paid for including this transaction in
    /// the block.
    pub cost:    Amount,
    /// Sender of the transaction.
    pub sender:  AccountAddress,
    /// Effects of the account transaction, if any.
    pub effects: AccountTransactionEffects,
}

impl AccountTransactionDetails {
    /// Get the transaction type corresponding to the details.
    /// Returns `None` for the
    /// [AccountTransactionEffects::None](AccountTransactionEffects::None)
    /// variant in case the transaction failed with serialization failure
    /// reason.
    pub fn transaction_type(&self) -> Option<TransactionType> { self.effects.transaction_type() }

    /// Return [`Some`] if the transaction has been rejected.
    pub fn is_rejected(&self) -> Option<&RejectReason> { self.effects.is_rejected() }
}

impl AccountTransactionEffects {
    /// Get the transaction type corresponding to the effects.
    /// Returns `None` for the
    /// [AccountTransactionEffects::None](AccountTransactionEffects::None)
    /// variant in case the transaction failed with serialization failure
    /// reason.
    pub fn transaction_type(&self) -> Option<TransactionType> {
        use TransactionType::*;
        match self {
            AccountTransactionEffects::None {
                transaction_type, ..
            } => *transaction_type,
            AccountTransactionEffects::ModuleDeployed { .. } => Some(DeployModule),
            AccountTransactionEffects::ContractInitialized { .. } => Some(InitContract),
            AccountTransactionEffects::ContractUpdateIssued { .. } => Some(Update),
            AccountTransactionEffects::AccountTransfer { .. } => Some(Transfer),
            AccountTransactionEffects::AccountTransferWithMemo { .. } => Some(TransferWithMemo),
            AccountTransactionEffects::BakerAdded { .. } => Some(AddBaker),
            AccountTransactionEffects::BakerRemoved { .. } => Some(RemoveBaker),
            AccountTransactionEffects::BakerStakeUpdated { .. } => Some(UpdateBakerStake),
            AccountTransactionEffects::BakerRestakeEarningsUpdated { .. } => {
                Some(UpdateBakerRestakeEarnings)
            }
            AccountTransactionEffects::BakerKeysUpdated { .. } => Some(UpdateBakerKeys),
            AccountTransactionEffects::EncryptedAmountTransferred { .. } => {
                Some(EncryptedAmountTransfer)
            }
            AccountTransactionEffects::EncryptedAmountTransferredWithMemo { .. } => {
                Some(EncryptedAmountTransferWithMemo)
            }
            AccountTransactionEffects::TransferredToEncrypted { .. } => Some(TransferToEncrypted),
            AccountTransactionEffects::TransferredToPublic { .. } => Some(TransferToPublic),
            AccountTransactionEffects::TransferredWithSchedule { .. } => Some(TransferWithSchedule),
            AccountTransactionEffects::TransferredWithScheduleAndMemo { .. } => {
                Some(TransferWithScheduleAndMemo)
            }
            AccountTransactionEffects::CredentialKeysUpdated { .. } => Some(UpdateCredentialKeys),
            AccountTransactionEffects::CredentialsUpdated { .. } => Some(UpdateCredentials),
            AccountTransactionEffects::DataRegistered { .. } => Some(RegisterData),
            AccountTransactionEffects::BakerConfigured { .. } => Some(ConfigureBaker),
            AccountTransactionEffects::DelegationConfigured { .. } => Some(ConfigureDelegation),
        }
    }
}

#[derive(Debug, Clone)]
/// A successful contract invocation produces a sequence of effects on smart
/// contracts and possibly accounts (if any contract transfers CCD to an
/// account).
pub enum ContractTraceElement {
    /// A contract instance was updated.
    Updated { data: InstanceUpdatedEvent },
    /// A contract transferred an amount to the account.
    Transferred {
        /// Sender contract.
        from:   ContractAddress,
        /// Amount transferred.
        amount: Amount,
        /// Receiver account.
        to:     AccountAddress,
    },
    Interrupted {
        address: ContractAddress,
        events:  Vec<smart_contracts::ContractEvent>,
    },
    Resumed {
        address: ContractAddress,
        success: bool,
    },
}

#[derive(Debug, Clone, Copy)]
/// Data contained in the transaction response in case a baker stake was updated
/// (either increased or decreased.)
pub struct BakerStakeUpdatedData {
    /// Affected baker.
    pub baker_id:  BakerId,
    /// New stake.
    pub new_stake: Amount,
    /// A boolean which indicates whether it increased
    /// (`true`) or decreased (`false`).
    pub increased: bool,
}

#[derive(Debug, Clone)]
/// Effects of an account transactions. All variants apart from
/// [AccountTransactionEffects::None] correspond to a unique transaction that
/// was successful.
pub enum AccountTransactionEffects {
    /// No effects other than payment from this transaction.
    /// The rejection reason indicates why the transaction failed.
    None {
        /// Transaction type of a failed transaction, if known.
        /// In case of serialization failure this will be None.
        transaction_type: Option<TransactionType>,
        /// Reason for rejection of the transaction
        reject_reason:    RejectReason,
    },
    /// A module was deployed. This corresponds to
    /// [`DeployModule`](transactions::Payload::DeployModule) transaction
    /// type.
    ModuleDeployed {
        module_ref: smart_contracts::ModuleRef,
    },
    /// A contract was initialized was deployed. This corresponds to
    /// [`InitContract`](transactions::Payload::InitContract) transaction type.
    ContractInitialized { data: ContractInitializedEvent },
    /// A contract update transaction was issued and produced the given trace.
    /// This is the result of [Update](transactions::Payload::Update)
    /// transaction.
    ContractUpdateIssued { effects: Vec<ContractTraceElement> },
    /// A simple account to account transfer occurred. This is the result of a
    /// successful [`Transfer`](transactions::Payload::Transfer) transaction.
    AccountTransfer {
        /// Amount that was transferred.
        amount: Amount,
        /// Receiver account.
        to:     AccountAddress,
    },
    /// A simple account to account transfer occurred with a memo. This is the
    /// result of a successful
    /// [`TransferWithMemo`](transactions::Payload::TransferWithMemo)
    /// transaction.
    AccountTransferWithMemo {
        // TODO: Consider combining this with the non-memo version when we move to gRPC v2 and have
        // Option<Memo>.
        /// Amount that was transferred.
        amount: Amount,
        /// Receiver account.
        to:     AccountAddress,
        /// Included memo.
        memo:   Memo,
    },
    /// An account was registered as a baker. This is the result of a successful
    /// [`AddBaker`](transactions::Payload::AddBaker) transaction.
    BakerAdded { data: Box<BakerAddedEvent> },
    /// An account was deregistered as a baker. This is the result of a
    /// successful [RemoveBaker](transactions::Payload::RemoveBaker)
    /// transaction.
    BakerRemoved { baker_id: BakerId },
    /// An account was deregistered as a baker. This is the result of a
    /// successful [`UpdateBakerStake`](transactions::Payload::UpdateBakerStake)
    /// transaction.
    BakerStakeUpdated {
        /// If the stake was updated (that is, it changed and did not stay the
        /// same) then this is [Some], otherwise [None].
        data: Option<BakerStakeUpdatedData>,
    },
    /// An account changed its preference for restaking earnings. This is the
    /// result of a successful
    /// [`UpdateBakerRestakeEarnings`](
    ///    transactions::Payload::UpdateBakerRestakeEarnings) transaction.
    BakerRestakeEarningsUpdated {
        baker_id:         BakerId,
        /// The new value of the flag.
        restake_earnings: bool,
    },
    /// The baker's keys were updated. This is the result of a successful
    /// [`UpdateBakerKeys`](transactions::Payload::UpdateBakerKeys) transaction.
    BakerKeysUpdated { data: Box<BakerKeysEvent> },
    /// An encrypted amount was transferred. This is the result of a successful
    /// [`EncryptedAmountTransfer`](
    ///   transactions::Payload::EncryptedAmountTransfer) transaction.
    EncryptedAmountTransferred {
        // FIXME: It would be better to only have one pointer
        removed: Box<EncryptedAmountRemovedEvent>,
        added:   Box<NewEncryptedAmountEvent>,
    },
    /// An encrypted amount was transferred with an included memo. This is the
    /// result of a successful [`EncryptedAmountTransferWithMemo`](
    ///   transactions::Payload::EncryptedAmountTransferWithMemo) transaction.
    EncryptedAmountTransferredWithMemo {
        // TODO: Consider combining this with the non-memo version when we move to gRPC v2 and have
        // Option<Memo>. FIXME: It would be better to only have one pointer
        removed: Box<EncryptedAmountRemovedEvent>,
        added:   Box<NewEncryptedAmountEvent>,
        memo:    Memo,
    },
    /// An account transferred part of its public balance to its encrypted
    /// balance. This is the result of a successful
    /// [`TransferToEncrypted`](transactions::Payload::TransferToEncrypted)
    /// transaction.
    TransferredToEncrypted {
        data: Box<EncryptedSelfAmountAddedEvent>,
    },
    /// An account transferred part of its encrypted balance to its public
    /// balance. This is the result of a successful
    /// [`TransferToPublic`](transactions::Payload::TransferToPublic)
    /// transaction.
    TransferredToPublic {
        removed: Box<EncryptedAmountRemovedEvent>,
        amount:  Amount,
    },
    /// A transfer with schedule was performed. This is the result of a
    /// successful
    /// [`TransferWithSchedule`](transactions::Payload::TransferWithSchedule)
    /// transaction.
    TransferredWithSchedule {
        /// Receiver account.
        to:     AccountAddress,
        /// The list of releases. Ordered by increasing timestamp.
        amount: Vec<(Timestamp, Amount)>,
    },
    /// A transfer with schedule was performed with an added memo. This is the
    /// result of a successful [`TransferWithScheduleAndMemo`][link]
    /// transaction.
    ///
    /// [link]: transactions::Payload::TransferWithScheduleAndMemo
    TransferredWithScheduleAndMemo {
        // TODO: Consider combining this with the non-memo version when we move to gRPC v2 and have
        // Option<Memo>.
        /// Receiver account.
        to:     AccountAddress,
        /// The list of releases. Ordered by increasing timestamp.
        amount: Vec<(Timestamp, Amount)>,
        memo:   Memo,
    },
    /// Keys of a specific credential were updated. This is the result of a
    /// successful
    /// [`UpdateCredentialKeys`](transactions::Payload::UpdateCredentialKeys)
    /// transaction.
    CredentialKeysUpdated {
        /// ID of the credential whose keys were updated.
        cred_id: CredentialRegistrationID,
    },
    /// Account's credentials were updated. This is the result of a
    /// successful
    /// [`UpdateCredentials`](transactions::Payload::UpdateCredentials)
    /// transaction.
    CredentialsUpdated {
        /// The credential ids that were added.
        new_cred_ids:     Vec<CredentialRegistrationID>,
        /// The credentials that were removed.
        removed_cred_ids: Vec<CredentialRegistrationID>,
        /// The (possibly) updated account threshold.
        new_threshold:    AccountThreshold,
    },
    /// Some data was registered on the chain. This is the result of a
    /// successful [`RegisterData`](transactions::Payload::RegisterData)
    /// transaction.
    DataRegistered { data: RegisteredData },
    /// A baker was configured. The details of what happened are contained in
    /// the list of [baker events](BakerEvent).
    BakerConfigured { data: Vec<BakerEvent> },
    /// An account configured delegation. The details of what happened are
    /// contained in the list of [delegation events](DelegationEvent).
    DelegationConfigured { data: Vec<DelegationEvent> },
}

impl AccountTransactionEffects {
    /// Return [`Some`] if the transaction has been rejected.
    pub fn is_rejected(&self) -> Option<&RejectReason> {
        if let Self::None { reject_reason, .. } = self {
            Some(reject_reason)
        } else {
            None
        }
    }
}

/// Events that may happen as a result of the
/// [TransactionType::ConfigureDelegation] transaction.
#[derive(Debug, Clone)]
pub enum DelegationEvent {
    DelegationStakeIncreased {
        /// Delegator's id
        delegator_id: DelegatorId,
        /// New stake
        new_stake:    Amount,
    },
    DelegationStakeDecreased {
        /// Delegator's id
        delegator_id: DelegatorId,
        /// New stake
        new_stake:    Amount,
    },
    DelegationSetRestakeEarnings {
        /// Delegator's id
        delegator_id:     DelegatorId,
        /// Whether earnings will be restaked
        restake_earnings: bool,
    },
    DelegationSetDelegationTarget {
        /// Delegator's id
        delegator_id:      DelegatorId,
        /// New delegation target
        delegation_target: DelegationTarget,
    },
    DelegationAdded {
        /// Delegator's id
        delegator_id: DelegatorId,
    },
    DelegationRemoved {
        /// Delegator's id
        delegator_id: DelegatorId,
    },
}

/// Events that may result from the [TransactionType::ConfigureBaker]
/// transaction.
#[derive(Debug, Clone)]
pub enum BakerEvent {
    BakerAdded {
        data: Box<BakerAddedEvent>,
    },
    BakerRemoved {
        baker_id: BakerId,
    },
    BakerStakeIncreased {
        baker_id:  BakerId,
        new_stake: Amount,
    },
    BakerStakeDecreased {
        baker_id:  BakerId,
        new_stake: Amount,
    },
    BakerRestakeEarningsUpdated {
        baker_id:         BakerId,
        /// The new value of the flag.
        restake_earnings: bool,
    },
    /// The baker's keys were updated.
    BakerKeysUpdated {
        data: Box<BakerKeysEvent>,
    },
    /// Updated open status for a baker pool
    BakerSetOpenStatus {
        /// Baker's id
        baker_id:    BakerId,
        /// The open status.
        open_status: OpenStatus,
    },
    /// Updated metadata url for baker pool
    BakerSetMetadataURL {
        /// Baker's id
        baker_id:     BakerId,
        /// The URL.
        metadata_url: UrlText,
    },
    /// Updated transaction fee commission for baker pool
    BakerSetTransactionFeeCommission {
        /// Baker's id
        baker_id:                   BakerId,
        /// The transaction fee commission.
        transaction_fee_commission: AmountFraction,
    },
    /// Updated baking reward commission for baker pool
    BakerSetBakingRewardCommission {
        /// Baker's id
        baker_id:                 BakerId,
        /// The baking reward commission
        baking_reward_commission: AmountFraction,
    },
    /// Updated finalization reward commission for baker pool
    BakerSetFinalizationRewardCommission {
        /// Baker's id
        baker_id: BakerId,
        /// The finalization reward commission
        finalization_reward_commission: AmountFraction,
    },
}

#[derive(Debug, Clone)]
/// Details of an account creation. These transactions are free, and we only
/// ever get a response for them if the account is created, hence no failure
/// cases.
pub struct AccountCreationDetails {
    /// Whether this is an initial or normal account.
    pub credential_type: CredentialType,
    /// Address of the newly created account.
    pub address:         AccountAddress,
    /// Credential registration ID of the first credential.
    pub reg_id:          CredentialRegistrationID,
}

#[derive(Debug, Clone)]
/// Details of an update instruction. These are free, and we only ever get a
/// response for them if the update is successfully enqueued, hence no failure
/// cases.
pub struct UpdateDetails {
    pub effective_time: TransactionTime,
    pub payload:        UpdatePayload,
}

impl UpdateDetails {
    pub fn update_type(&self) -> UpdateType { self.payload.update_type() }
}

#[derive(SerdeSerialize, SerdeDeserialize, Debug, Clone)]
#[serde(rename_all = "camelCase")]
/// Event generated when an account receives a new encrypted amount.
pub struct NewEncryptedAmountEvent {
    /// The account onto which the amount was added.
    #[serde(rename = "account")]
    pub receiver:         AccountAddress,
    /// The index the amount was assigned.
    pub new_index:        encrypted_transfers::types::EncryptedAmountIndex,
    /// The encrypted amount that was added.
    pub encrypted_amount: encrypted_transfers::types::EncryptedAmount<EncryptedAmountsCurve>,
}

#[derive(SerdeSerialize, SerdeDeserialize, Debug, Clone)]
#[serde(rename_all = "camelCase")]
/// Event generated when one or more encrypted amounts are consumed from the
/// account.
pub struct EncryptedAmountRemovedEvent {
    /// The affected account.
    pub account:      AccountAddress,
    /// The new self encrypted amount on the affected account.
    pub new_amount:   encrypted_transfers::types::EncryptedAmount<EncryptedAmountsCurve>,
    /// The input encrypted amount that was removed.
    pub input_amount: encrypted_transfers::types::EncryptedAmount<EncryptedAmountsCurve>,
    /// The index indicating which amounts were used.
    pub up_to_index:  encrypted_transfers::types::EncryptedAmountAggIndex,
}

#[derive(SerdeSerialize, SerdeDeserialize, Debug, Clone)]
#[serde(rename_all = "camelCase")]
pub struct BakerAddedEvent {
    #[serde(flatten)]
    /// The keys with which the baker registered.
    pub keys_event:       BakerKeysEvent,
    /// The amount the account staked to become a baker. This amount is
    /// locked.
    pub stake:            Amount,
    /// Whether the baker will automatically add earnings to their stake or
    /// not.
    pub restake_earnings: bool,
}

#[derive(SerdeSerialize, SerdeDeserialize, Debug, Clone)]
#[serde(rename_all = "camelCase")]
/// Result of a successful change of baker keys.
pub struct BakerKeysEvent {
    /// ID of the baker whose keys were changed.
    pub baker_id:        BakerId,
    /// Account address of the baker.
    pub account:         AccountAddress,
    /// The new public key for verifying block signatures.
    pub sign_key:        BakerSignatureVerifyKey,
    /// The new public key for verifying whether the baker won the block
    /// lottery.
    pub election_key:    BakerElectionVerifyKey,
    /// The new public key for verifying finalization records.
    pub aggregation_key: BakerAggregationVerifyKey,
}

#[derive(SerdeSerialize, SerdeDeserialize, Debug, Clone)]
#[serde(rename_all = "camelCase")]
pub struct EncryptedSelfAmountAddedEvent {
    /// The affected account.
    pub account:    AccountAddress,
    /// The new self encrypted amount of the account.
    pub new_amount: encrypted_transfers::types::EncryptedAmount<EncryptedAmountsCurve>,
    /// The amount that was transferred from public to encrypted balance.
    pub amount:     Amount,
}

#[derive(SerdeSerialize, SerdeDeserialize, Debug, Clone)]
#[serde(rename_all = "camelCase")]
pub struct ContractInitializedEvent {
    #[serde(default)]
    pub contract_version: smart_contracts::WasmVersion,
    #[serde(rename = "ref")]
    /// Module with the source code of the contract.
    pub origin_ref:       smart_contracts::ModuleRef,
    /// The newly assigned address of the contract.
    pub address:          ContractAddress,
    /// The amount the instance was initialized with.
    pub amount:           Amount,
    /// The name of the contract.
    pub init_name:        smart_contracts::OwnedContractName,
    /// Any contract events that might have been generated by the contract
    /// initialization.
    pub events:           Vec<smart_contracts::ContractEvent>,
}

#[derive(SerdeSerialize, SerdeDeserialize, Debug, Clone)]
#[serde(rename_all = "camelCase")]
/// Data generated as part of updating a single contract instance.
/// In general a single [Update](transactions::Payload::Update) transaction will
/// generate one or more of these events, together with possibly some transfers.
pub struct InstanceUpdatedEvent {
    #[serde(default)]
    pub contract_version: smart_contracts::WasmVersion,
    /// Address of the affected instance.
    pub address:          ContractAddress,
    /// The origin of the message to the smart contract. This can be either
    /// an account or a smart contract.
    pub instigator:       Address,
    /// The amount the method was invoked with.
    pub amount:           Amount,
    /// The message passed to method.
    pub message:          smart_contracts::Parameter,
    /// The name of the method that was executed.
    pub receive_name:     smart_contracts::OwnedReceiveName,
    /// Any contract events that might have been generated by the contract
    /// execution.
    pub events:           Vec<smart_contracts::ContractEvent>,
}

#[derive(SerdeSerialize, SerdeDeserialize, Debug, Clone)]
#[serde(tag = "updateType", content = "update")]
/// The type of an update payload.
pub enum UpdatePayload {
    #[serde(rename = "protocol")]
    Protocol(ProtocolUpdate),
    #[serde(rename = "electionDifficulty")]
    ElectionDifficulty(ElectionDifficulty),
    #[serde(rename = "euroPerEnergy")]
    EuroPerEnergy(ExchangeRate),
    #[serde(rename = "microGTUPerEuro")]
    MicroGTUPerEuro(ExchangeRate), // TODO: Rename to CCD when switching to gRPC v2.
    #[serde(rename = "foundationAccount")]
    FoundationAccount(AccountAddress),
    #[serde(rename = "mintDistribution")]
    MintDistribution(MintDistribution<ChainParameterVersion0>),
    #[serde(rename = "transactionFeeDistribution")]
    TransactionFeeDistribution(TransactionFeeDistribution),
    #[serde(rename = "gASRewards")]
    GASRewards(GASRewards),
    #[serde(rename = "bakerStakeThreshold")]
    BakerStakeThreshold(BakerParameters),
    #[serde(rename = "root")]
    Root(RootUpdate),
    #[serde(rename = "level1")]
    Level1(Level1Update),
    #[serde(rename = "addAnonymityRevoker")]
    AddAnonymityRevoker(Box<id::types::ArInfo<id::constants::ArCurve>>),
    #[serde(rename = "addIdentityProvider")]
    AddIdentityProvider(Box<id::types::IpInfo<id::constants::IpPairing>>),
    #[serde(rename = "cooldownParametersCPV1")]
    CooldownParametersCPV1(CooldownParameters),
    #[serde(rename = "poolParametersCPV1")]
    PoolParametersCPV1(PoolParameters),
    #[serde(rename = "timeParametersCPV1")]
    TimeParametersCPV1(TimeParameters),
    #[serde(rename = "mintDistributionCPV1")]
    MintDistributionCPV1(MintDistribution<ChainParameterVersion1>),
}

#[derive(SerdeSerialize, SerdeDeserialize, Debug, Clone, Copy)]
#[serde(rename_all = "camelCase")]
// Since all variants are fieldless, the default JSON serialization will convert
// all the variants to simple strings.
/// Enumeration of the types of updates that are possible.
pub enum UpdateType {
    /// Update the chain protocol
    UpdateProtocol,
    /// Update the election difficulty
    UpdateElectionDifficulty,
    /// Update the euro per energy exchange rate
    UpdateEuroPerEnergy,
    /// Update the microCCD per euro exchange rate
    UpdateMicroGTUPerEuro,
    /// Update the address of the foundation account
    UpdateFoundationAccount,
    /// Update the distribution of newly minted CCD
    UpdateMintDistribution,
    /// Update the distribution of transaction fees
    UpdateTransactionFeeDistribution,
    /// Update the GAS rewards
    UpdateGASRewards,
    /// Add new anonymity revoker
    UpdateAddAnonymityRevoker,
    /// Add new identity provider
    UpdateAddIdentityProvider,
    /// Update the root keys
    UpdateRootKeys,
    /// Update the level 1 keys
    UpdateLevel1Keys,
    /// Update the level 2 keys
    UpdateLevel2Keys,
    /// Update the baker pool parameters. In protocol versions <= 3 this
    /// corresponds to the the update of the baker stake threshold. In
    /// protocol version 4 and up this includes other pool parameters.
    UpdatePoolParameters,
    UpdateCooldownParameters,
    UpdateTimeParameters,
}

impl UpdatePayload {
    fn update_type(&self) -> UpdateType {
        use UpdateType::*;
        match self {
            UpdatePayload::Protocol(_) => UpdateProtocol,
            UpdatePayload::ElectionDifficulty(_) => UpdateElectionDifficulty,
            UpdatePayload::EuroPerEnergy(_) => UpdateEuroPerEnergy,
            UpdatePayload::MicroGTUPerEuro(_) => UpdateMicroGTUPerEuro,
            UpdatePayload::FoundationAccount(_) => UpdateFoundationAccount,
            UpdatePayload::MintDistribution(_) => UpdateMintDistribution,
            UpdatePayload::TransactionFeeDistribution(_) => UpdateTransactionFeeDistribution,
            UpdatePayload::GASRewards(_) => UpdateGASRewards,
            UpdatePayload::BakerStakeThreshold(_) => UpdatePoolParameters,
            UpdatePayload::Root(_) => UpdateRootKeys,
            UpdatePayload::Level1(_) => UpdateLevel1Keys,
            UpdatePayload::AddAnonymityRevoker(_) => UpdateAddAnonymityRevoker,
            UpdatePayload::AddIdentityProvider(_) => UpdateAddIdentityProvider,
            UpdatePayload::CooldownParametersCPV1(_) => UpdateCooldownParameters,
            UpdatePayload::PoolParametersCPV1(_) => UpdatePoolParameters,
            UpdatePayload::TimeParametersCPV1(_) => UpdateTimeParameters,
            UpdatePayload::MintDistributionCPV1(_) => UpdateMintDistribution,
        }
    }
}

#[derive(SerdeSerialize, SerdeDeserialize, Serialize, Debug, Clone)]
#[serde(rename_all = "camelCase")]
/// Parameters related to becoming a baker that apply to protocol versions 1-3.
pub struct BakerParameters {
    /// Minimum amount of CCD that an account must stake to become a baker.
    pub minimum_threshold_for_baking: Amount,
}

#[derive(SerdeSerialize, SerdeDeserialize, Debug, Clone)]
#[serde(rename_all = "camelCase")]
/// A generic protocol update. This is essentially an announcement of the
/// update. The details of the update will be communicated in some off-chain
/// way, and bakers will need to update their node software to support the
/// update.
pub struct ProtocolUpdate {
    pub message: String,
    #[serde(rename = "specificationURL")]
    pub specification_url: String,
    pub specification_hash: hashes::Hash,
    #[serde(with = "crate::internal::byte_array_hex")]
    pub specification_auxiliary_data: Vec<u8>,
}

impl Serial for ProtocolUpdate {
    fn serial<B: Buffer>(&self, out: &mut B) {
        let data_len = self.message.as_bytes().len()
            + 8
            + self.specification_url.as_bytes().len()
            + 8
            + 32
            + self.specification_auxiliary_data.len();
        (data_len as u64).serial(out);
        (self.message.as_bytes().len() as u64).serial(out);
        out.write_all(self.message.as_bytes())
            .expect("Serialization to a buffer always succeeds.");
        (self.specification_url.as_bytes().len() as u64).serial(out);
        out.write_all(self.specification_url.as_bytes())
            .expect("Serialization to a buffer always succeeds.");
        self.specification_hash.serial(out);
        out.write_all(&self.specification_auxiliary_data)
            .expect("Serialization to a buffer always succeeds.")
    }
}

impl Deserial for ProtocolUpdate {
    fn deserial<R: ReadBytesExt>(source: &mut R) -> ParseResult<Self> {
        let data_len = u64::deserial(source)?;
        let mut limited = source.take(data_len);
        let message_len = u64::deserial(&mut limited)?;
        let message = if message_len <= 4096 {
            // protect against DOS by memory exhaustion
            deserial_string(&mut limited, message_len as usize)?
        } else {
            String::from_utf8(deserial_vector_no_length(
                &mut limited,
                message_len as usize,
            )?)?
        };
        let url_len = u64::deserial(&mut limited)?;
        let specification_url = if message_len <= 4096 {
            deserial_string(&mut limited, url_len as usize)?
        } else {
            String::from_utf8(deserial_vector_no_length(&mut limited, url_len as usize)?)?
        };
        let specification_hash = limited.get()?;
        let remaining = limited.limit();
        let specification_auxiliary_data = if remaining <= 4096 {
            deserial_bytes(&mut limited, remaining as usize)?
        } else {
            deserial_vector_no_length(&mut limited, remaining as usize)?
        };
        Ok(Self {
            message,
            specification_url,
            specification_hash,
            specification_auxiliary_data,
        })
    }
}

#[derive(Debug, SerdeSerialize, SerdeDeserialize, Serial, Clone)]
#[serde(rename_all = "camelCase")]
#[serde(try_from = "transaction_fee_distribution::TransactionFeeDistributionUnchecked")]
/// Update the transaction fee distribution to the specified value.
pub struct TransactionFeeDistribution {
    /// The fraction that goes to the baker of the block.
    pub baker:       AmountFraction,
    /// The fraction that goes to the gas account. The remaining fraction will
    /// go to the foundation.
    pub gas_account: AmountFraction,
}

impl Deserial for TransactionFeeDistribution {
    fn deserial<R: crypto_common::ReadBytesExt>(source: &mut R) -> ParseResult<Self> {
        let baker: AmountFraction = source.get()?;
        let gas_account: AmountFraction = source.get()?;
        anyhow::ensure!(
            (baker + gas_account).is_some(),
            "Reward fractions exceed 100%."
        );
        Ok(Self { baker, gas_account })
    }
}

#[derive(Debug, SerdeSerialize, SerdeDeserialize, Serialize, Clone)]
#[serde(rename_all = "camelCase")]
/// The reward fractions related to the gas account and inclusion of special
/// transactions.
pub struct GASRewards {
    /// `BakerPrevTransFrac`: fraction of the previous gas account paid to the
    /// baker.
    pub baker:              AmountFraction,
    /// `FeeAddFinalisationProof`: fraction paid for including a finalization
    /// proof in a block.
    pub finalization_proof: AmountFraction,
    /// `FeeAccountCreation`: fraction paid for including each account creation
    /// transaction in a block.
    pub account_creation:   AmountFraction,
    /// `FeeUpdate`: fraction paid for including an update transaction in a
    /// block.
    pub chain_update:       AmountFraction,
}

#[derive(Debug, SerdeSerialize, SerdeDeserialize, Clone)]
#[serde(tag = "typeOfUpdate", content = "updatePayload")]
#[serde(rename_all = "camelCase")]
/// An update with root keys of some other set of governance keys, or the root
/// keys themselves. Each update is a separate transaction.
pub enum RootUpdate {
    RootKeysUpdate(HigherLevelAccessStructure<RootKeysKind>),
    Level1KeysUpdate(HigherLevelAccessStructure<Level1KeysKind>),
    Level2KeysUpdate(Box<Authorizations<ChainParameterVersion0>>),
    Level2KeysUpdateV1(Box<Authorizations<ChainParameterVersion1>>),
}

impl Serial for RootUpdate {
    fn serial<B: Buffer>(&self, out: &mut B) {
        match self {
            RootUpdate::RootKeysUpdate(ruk) => {
                0u8.serial(out);
                ruk.serial(out)
            }
            RootUpdate::Level1KeysUpdate(l1k) => {
                1u8.serial(out);
                l1k.serial(out)
            }
            RootUpdate::Level2KeysUpdate(l2k) => {
                2u8.serial(out);
                l2k.serial(out)
            }
            RootUpdate::Level2KeysUpdateV1(l2k) => {
                3u8.serial(out);
                l2k.serial(out)
            }
        }
    }
}

impl Deserial for RootUpdate {
    fn deserial<R: ReadBytesExt>(source: &mut R) -> ParseResult<Self> {
        match u8::deserial(source)? {
            0u8 => Ok(RootUpdate::RootKeysUpdate(source.get()?)),
            1u8 => Ok(RootUpdate::Level1KeysUpdate(source.get()?)),
            2u8 => Ok(RootUpdate::Level2KeysUpdate(source.get()?)),
            3u8 => Ok(RootUpdate::Level2KeysUpdateV1(source.get()?)),
            tag => anyhow::bail!("Unknown RootUpdate tag {}", tag),
        }
    }
}

#[derive(Debug, SerdeSerialize, SerdeDeserialize, Clone)]
#[serde(tag = "typeOfUpdate", content = "updatePayload")]
#[serde(rename_all = "camelCase")]
/// An update with level 1 keys of either level 1 or level 2 keys. Each of the
/// updates must be a separate transaction.
pub enum Level1Update {
    Level1KeysUpdate(HigherLevelAccessStructure<Level1KeysKind>),
    Level2KeysUpdate(Box<Authorizations<ChainParameterVersion0>>),
    Level2KeysUpdateV1(Box<Authorizations<ChainParameterVersion1>>),
}

impl Serial for Level1Update {
    fn serial<B: Buffer>(&self, out: &mut B) {
        match self {
            Level1Update::Level1KeysUpdate(l1k) => {
                0u8.serial(out);
                l1k.serial(out)
            }
            Level1Update::Level2KeysUpdate(l2k) => {
                1u8.serial(out);
                l2k.serial(out)
            }
            Level1Update::Level2KeysUpdateV1(l2k) => {
                2u8.serial(out);
                l2k.serial(out)
            }
        }
    }
}

impl Deserial for Level1Update {
    fn deserial<R: ReadBytesExt>(source: &mut R) -> ParseResult<Self> {
        match u8::deserial(source)? {
            0u8 => Ok(Level1Update::Level1KeysUpdate(source.get()?)),
            1u8 => Ok(Level1Update::Level2KeysUpdate(source.get()?)),
            2u8 => Ok(Level1Update::Level2KeysUpdateV1(source.get()?)),
            tag => anyhow::bail!("Unknown Level1Update tag {}", tag),
        }
    }
}

#[derive(Copy, Clone, Eq, PartialEq, Ord, PartialOrd, Debug)]
#[doc(hidden)]
/// A tag for added type safety when using HigherLevelKeys.
/// This type deliberately has no values. It is meant to exist purely as a
/// type-level marker.
pub enum RootKeysKind {}

#[derive(Copy, Clone, Eq, PartialEq, Ord, PartialOrd, Debug)]
#[doc(hidden)]
/// A tag for added type safety when using HigherLevelKeys.
/// This type deliberately has no values. It is meant to exist purely as a
/// type-level marker.
pub enum Level1KeysKind {}

#[derive(Debug, SerdeSerialize, SerdeDeserialize, Serial, Clone)]
#[serde(rename_all = "camelCase")]
#[serde(bound = "Kind: Sized")]
/// Either root, level1, or level 2 access structure. They all have the same
/// structure, keys and a threshold. The phantom type parameter is used for
/// added type safety to distinguish different access structures in different
/// contexts.
pub struct HigherLevelAccessStructure<Kind> {
    #[size_length = 2]
    pub keys:      Vec<UpdatePublicKey>,
    pub threshold: UpdateKeysThreshold,
    #[serde(skip)] // use default when deserializing
    pub _phantom:  PhantomData<Kind>,
}

impl<Kind> Deserial for HigherLevelAccessStructure<Kind> {
    fn deserial<R: ReadBytesExt>(source: &mut R) -> ParseResult<Self> {
        let keys_len: u16 = source.get()?;
        let keys = deserial_vector_no_length(source, keys_len as usize)?;
        let threshold: UpdateKeysThreshold = source.get()?;
        anyhow::ensure!(threshold.threshold <= keys_len, "Threshold too large.");
        Ok(Self {
            keys,
            threshold,
            _phantom: Default::default(),
        })
    }
}

#[derive(Debug, SerdeSerialize, SerdeDeserialize, Serial, Clone)]
#[serde(rename_all = "camelCase")]
/// And access structure for performing chain updates. The access structure is
/// only meaningful in the context of a list of update keys to which the indices
/// refer to.
pub struct AccessStructure {
    #[set_size_length = 2]
    pub authorized_keys: BTreeSet<UpdateKeysIndex>,
    pub threshold:       UpdateKeysThreshold,
}

impl Deserial for AccessStructure {
    fn deserial<R: ReadBytesExt>(source: &mut R) -> ParseResult<Self> {
        let authorized_keys_len: u16 = source.get()?;
        let authorized_keys = deserial_set_no_length(source, authorized_keys_len as usize)?;
        let threshold: UpdateKeysThreshold = source.get()?;
        anyhow::ensure!(
            threshold.threshold <= authorized_keys_len,
            "Threshold too large."
        );
        Ok(Self {
            authorized_keys,
            threshold,
        })
    }
}

#[derive(Debug, SerdeSerialize, SerdeDeserialize, Clone, Serialize)]
#[serde(rename_all = "camelCase")]
/// Access structures for each of the different possible chain updates, togehter
/// with the context giving all the possible keys.
pub struct AuthorizationsV0 {
    #[size_length = 2]
    /// The list of all keys that are currently authorized to perform updates.
    pub keys: Vec<UpdatePublicKey>,
    /// Access structure for emergency updates.
    pub emergency: AccessStructure,
    /// Access structure for protocol updates.
    pub protocol: AccessStructure,
    /// Access structure for updating the election difficulty.
    pub election_difficulty: AccessStructure,
    /// Access structure for updating the euro to energy exchange rate.
    pub euro_per_energy: AccessStructure,
    #[serde(rename = "microGTUPerEuro")]
    /// Access structure for updating the microccd per euro exchange rate.
    pub micro_gtu_per_euro: AccessStructure,
    /// Access structure for updating the foundation account address.
    pub foundation_account: AccessStructure,
    /// Access structure for updating the mint distribution parameters.
    pub mint_distribution: AccessStructure,
    /// Access structure for updating the transaction fee distribution.
    pub transaction_fee_distribution: AccessStructure,
    #[serde(rename = "paramGASRewards")]
    /// Access structure for updating the gas reward distribution parameters.
    pub param_gas_rewards: AccessStructure,
    /// Access structure for updating the pool parameters. For V0 this is only
    /// the baker stake threshold, for V1 there are more.
    pub pool_parameters: AccessStructure,
    /// Access structure for adding new anonymity revokers.
    pub add_anonymity_revoker: AccessStructure,
    /// Access structure for adding new identity providers.
    pub add_identity_provider: AccessStructure,
}

impl AuthorizationsV0 {
    /// Find key indices given a set of keys and an access structure.
    /// If any of the given `actual_keys` are not authorized in the access
    /// structure [`None`] will be returned.
    /// If there are duplicate keys among `actual_keys` this function also
    /// returns [`None`].
    pub fn construct_update_signer<K>(
        &self,
        update_key_indices: &AccessStructure,
        actual_keys: impl IntoIterator<Item = K>,
    ) -> Option<BTreeMap<UpdateKeysIndex, K>>
    where
        UpdatePublicKey: for<'a> From<&'a K>, {
        construct_update_signer_worker(&self.keys, update_key_indices, actual_keys)
    }
}

// See [AuthorizationsV0::construct_update_signer] for documentation.
fn construct_update_signer_worker<K>(
    keys: &[UpdatePublicKey],
    update_key_indices: &AccessStructure,
    actual_keys: impl IntoIterator<Item = K>,
) -> Option<BTreeMap<UpdateKeysIndex, K>>
where
    UpdatePublicKey: for<'a> From<&'a K>, {
    let mut signer = BTreeMap::new();
    for kp in actual_keys {
        let known_key = &UpdatePublicKey::from(&kp);
        if let Some(i) = keys.iter().position(|public| public == known_key) {
            let idx = UpdateKeysIndex { index: i as u16 };
            if update_key_indices.authorized_keys.contains(&idx) {
                if signer.insert(idx, kp).is_some() {
                    return None;
                }
            } else {
                return None;
            }
        } else {
            return None;
        }
    }
    Some(signer)
}

#[derive(Debug, SerdeSerialize, SerdeDeserialize, Clone, Serialize)]
#[serde(rename_all = "camelCase")]
/// Access structures for each of the different possible chain updates, togehter
/// with the context giving all the possible keys.
pub struct AuthorizationsV1 {
    #[serde(flatten)]
    pub v0:                  AuthorizationsV0,
    /// Keys for changing cooldown periods related to baking and delegating.
    pub cooldown_parameters: AccessStructure,
    /// Keys for changing the lenghts of the reward period.
    pub time_parameters:     AccessStructure,
}

impl AuthorizationsV1 {
    /// Find key indices given a set of keys and an access structure.
    /// If any of the given `actual_keys` are not authorized in the access
    /// structure [`None`] will be returned.
    /// If there are duplicate keys among `actual_keys` this function also
    /// returns [`None`].
    pub fn construct_update_signer<K>(
        &self,
        update_key_indices: &AccessStructure,
        actual_keys: impl IntoIterator<Item = K>,
    ) -> Option<BTreeMap<UpdateKeysIndex, K>>
    where
        UpdatePublicKey: for<'a> From<&'a K>, {
        construct_update_signer_worker(&self.v0.keys, update_key_indices, actual_keys)
    }
}

pub trait AuthorizationsFamily {
    type Output: std::fmt::Debug;
}

impl AuthorizationsFamily for ChainParameterVersion0 {
    type Output = AuthorizationsV0;
}

impl AuthorizationsFamily for ChainParameterVersion1 {
    type Output = AuthorizationsV1;
}

pub type Authorizations<CPV> = <CPV as AuthorizationsFamily>::Output;

#[derive(SerdeSerialize, SerdeDeserialize, Serial, Debug, Clone, AsRef, Into, AsMut)]
#[serde(transparent)]
/// A data that was registered on the chain.
pub struct RegisteredData {
    #[serde(with = "crate::internal::byte_array_hex")]
    #[size_length = 2]
    bytes: Vec<u8>,
}

/// Registered data is too large.
#[derive(Debug, Error, Copy, Clone)]
#[error("Data is too large to be registered ({actual_size}).")]
pub struct TooLargeError {
    actual_size: usize,
}

impl TryFrom<Vec<u8>> for RegisteredData {
    type Error = TooLargeError;

    fn try_from(bytes: Vec<u8>) -> Result<Self, Self::Error> {
        let actual_size = bytes.len();
        if actual_size <= MAX_REGISTERED_DATA_SIZE {
            Ok(RegisteredData { bytes })
        } else {
            Err(TooLargeError { actual_size })
        }
    }
}

impl From<[u8; 32]> for RegisteredData {
    fn from(data: [u8; 32]) -> Self {
        Self {
            bytes: data.to_vec(),
        }
    }
}

impl<M> From<hashes::HashBytes<M>> for RegisteredData {
    fn from(data: hashes::HashBytes<M>) -> Self {
        Self {
            bytes: data.as_ref().to_vec(),
        }
    }
}

impl Deserial for RegisteredData {
    fn deserial<R: crypto_common::ReadBytesExt>(source: &mut R) -> ParseResult<Self> {
        let len: u16 = source.get()?;
        anyhow::ensure!(
            usize::from(len) <= MAX_REGISTERED_DATA_SIZE,
            "Data too big to register."
        );
        let bytes = crypto_common::deserial_bytes(source, len.into())?;
        Ok(RegisteredData { bytes })
    }
}

#[derive(SerdeSerialize, SerdeDeserialize, Serial, Debug, Clone, AsRef, Into)]
#[serde(transparent)]
/// A data that was registered on the chain.
pub struct Memo {
    #[serde(with = "crate::internal::byte_array_hex")]
    #[size_length = 2]
    bytes: Vec<u8>,
}

/// An error used to signal that an object was too big to be converted.
#[derive(Display, Error, Debug)]
pub struct TooBig;

impl TryFrom<Vec<u8>> for Memo {
    type Error = TooBig;

    fn try_from(value: Vec<u8>) -> Result<Self, Self::Error> {
        if value.len() <= MAX_MEMO_SIZE {
            Ok(Self { bytes: value })
        } else {
            Err(TooBig)
        }
    }
}

impl Deserial for Memo {
    fn deserial<R: crypto_common::ReadBytesExt>(source: &mut R) -> ParseResult<Self> {
        let len: u16 = source.get()?;
        anyhow::ensure!(usize::from(len) <= MAX_MEMO_SIZE, "Memo too big..");
        let bytes = crypto_common::deserial_bytes(source, len.into())?;
        Ok(Memo { bytes })
    }
}

#[derive(Debug, SerdeSerialize, SerdeDeserialize, Clone)]
#[serde(rename_all = "camelCase")]
/// The current collection of keys allowed to do updates.
/// Parametrized by the chain parameter version.
pub struct UpdateKeysCollectionSkeleton<Auths> {
    pub root_keys:    HigherLevelAccessStructure<RootKeysKind>,
    #[serde(rename = "level1Keys")]
    pub level_1_keys: HigherLevelAccessStructure<Level1KeysKind>,
    #[serde(rename = "level2Keys")]
    pub level_2_keys: Auths,
}

pub type UpdateKeysCollection<CPV> = UpdateKeysCollectionSkeleton<Authorizations<CPV>>;

#[derive(Debug, SerdeSerialize, SerdeDeserialize)]
#[serde(rename_all = "camelCase")]
/// Values of chain parameters that can be updated via chain updates.
pub struct ChainParametersV0 {
    /// Election difficulty for consensus lottery.
    pub election_difficulty:          ElectionDifficulty,
    /// Euro per energy exchange rate.
    pub euro_per_energy:              ExchangeRate,
    #[serde(rename = "microGTUPerEuro")]
    /// Micro ccd per euro exchange rate.
    pub micro_gtu_per_euro:           ExchangeRate,
    /// Extra number of epochs before reduction in stake, or baker
    /// deregistration is completed.
    pub baker_cooldown_epochs:        Epoch,
    /// The limit for the number of account creations in a block.
    pub account_creation_limit:       CredentialsPerBlockLimit,
    /// Current reward parameters.
    pub reward_parameters:            RewardParameters<ChainParameterVersion0>,
    /// Index of the foundation account.
    pub foundation_account_index:     AccountIndex,
    /// Minimum threshold for becoming a baker.
    pub minimum_threshold_for_baking: Amount,
}

#[derive(Debug, Serialize, SerdeSerialize, SerdeDeserialize, Copy, Clone)]
#[serde(rename_all = "camelCase")]
pub struct CooldownParameters {
    /// Number of seconds that pool owners must cooldown
    /// when reducing their equity capital or closing the pool.
    pub pool_owner_cooldown: DurationSeconds,
    /// Number of seconds that a delegator must cooldown
    /// when reducing their delegated stake.
    pub delegator_cooldown:  DurationSeconds,
}

/// Length of a reward period in epochs.
/// Must always be a strictly positive integer.
#[derive(
    Copy,
    Clone,
    Eq,
    PartialEq,
    Ord,
    PartialOrd,
    Debug,
    FromStr,
    Display,
    From,
    Into,
    SerdeSerialize,
    SerdeDeserialize,
    Serialize,
)]
#[serde(transparent)]
pub struct RewardPeriodLength {
    pub(crate) reward_period_epochs: Epoch,
}

#[derive(Debug, SerdeSerialize, SerdeDeserialize, Serialize, Copy, Clone)]
#[serde(rename_all = "camelCase")]
/// The time parameters are introduced as of protocol version 4, and consist of
/// the reward period length and the mint rate per payday. These are coupled as
/// a change to either affects the overall rate of minting.
pub struct TimeParameters {
    pub reward_period_length: RewardPeriodLength,
    pub mint_per_payday:      MintRate,
}

#[derive(Debug, Serialize, SerdeSerialize, SerdeDeserialize, Clone)]
#[serde(rename_all = "camelCase")]
/// Parameters related to staking pools. This applies to protocol version 4 and
/// up.
pub struct PoolParameters {
    /// Fraction of finalization rewards charged by the passive delegation.
    pub passive_finalization_commission: AmountFraction,
    /// Fraction of baking rewards charged by the passive delegation.
    pub passive_baking_commission:       AmountFraction,
    /// Fraction of transaction rewards charged by the L-pool.
    pub passive_transaction_commission:  AmountFraction,
    /// Bounds on the commission rates that may be charged by bakers.
    #[serde(flatten)]
    pub commission_bounds:               CommissionRanges,
    /// Minimum equity capital required for a new baker.
    pub minimum_equity_capital:          Amount,
    /// Maximum fraction of the total staked capital of that a new baker can
    /// have.
    pub capital_bound:                   CapitalBound,
    /// The maximum leverage that a baker can have as a ratio of total stake
    /// to equity capital.
    pub leverage_bound:                  LeverageFactor,
}

#[derive(Debug, SerdeSerialize, SerdeDeserialize)]
#[serde(rename_all = "camelCase")]
/// Values of chain parameters that can be updated via chain updates.
pub struct ChainParametersV1 {
    /// Election difficulty for consensus lottery.
    pub election_difficulty:      ElectionDifficulty,
    /// Euro per energy exchange rate.
    pub euro_per_energy:          ExchangeRate,
    #[serde(rename = "microGTUPerEuro")]
    /// Micro ccd per euro exchange rate.
    pub micro_gtu_per_euro:       ExchangeRate,
    #[serde(flatten)]
    pub cooldown_parameters:      CooldownParameters,
    #[serde(flatten)]
    pub time_parameters:          TimeParameters,
    /// The limit for the number of account creations in a block.
    pub account_creation_limit:   CredentialsPerBlockLimit,
    /// Current reward parameters.
    pub reward_parameters:        RewardParameters<ChainParameterVersion1>,
    /// Index of the foundation account.
    pub foundation_account_index: AccountIndex,
    #[serde(flatten)]
    /// Parameters for baker pools.
    pub pool_parameters:          PoolParameters,
}

pub trait ChainParametersFamily {
    type Output: std::fmt::Debug;
}

impl ChainParametersFamily for ChainParameterVersion0 {
    type Output = ChainParametersV0;
}

impl ChainParametersFamily for ChainParameterVersion1 {
    type Output = ChainParametersV1;
}

pub type ChainParameters<CPV> = <CPV as ChainParametersFamily>::Output;

#[derive(Debug, SerdeSerialize, SerdeDeserialize)]
#[serde(rename_all = "camelCase")]
/// Values of reward parameters.
pub struct RewardParametersSkeleton<MD> {
    pub mint_distribution:            MD,
    pub transaction_fee_distribution: TransactionFeeDistribution,
    #[serde(rename = "gASRewards")]
    pub gas_rewards:                  GASRewards,
}

pub type RewardParameters<CPV> = RewardParametersSkeleton<MintDistribution<CPV>>;

#[derive(Debug, SerdeSerialize, SerdeDeserialize, Clone, Copy)]
#[serde(rename_all = "camelCase")]
/// A scheduled update of a given type.
pub struct ScheduledUpdate<T> {
    pub effective_time: TransactionTime,
    pub update:         T,
}

#[derive(Debug, SerdeSerialize, SerdeDeserialize, Clone)]
#[serde(rename_all = "camelCase")]
/// A queue of updates of a given type.
pub struct UpdateQueue<T> {
    /// Next available sequence number for the update type.
    pub next_sequence_number: UpdateSequenceNumber,
    /// Queue of updates, ordered by effective time.
    pub queue:                Vec<ScheduledUpdate<T>>,
}

#[derive(Debug, SerdeSerialize, SerdeDeserialize, Clone)]
#[serde(rename_all = "camelCase")]
pub struct PendingUpdatesV0 {
    pub root_keys:                    UpdateQueue<HigherLevelAccessStructure<RootKeysKind>>,
    pub level_1_keys:                 UpdateQueue<HigherLevelAccessStructure<Level1KeysKind>>,
    pub level_2_keys:                 UpdateQueue<Authorizations<ChainParameterVersion0>>,
    pub protocol:                     UpdateQueue<ProtocolUpdate>,
    pub election_difficulty:          UpdateQueue<ElectionDifficulty>,
    pub euro_per_energy:              UpdateQueue<ExchangeRate>,
    #[serde(rename = "microGTUPerEuro")]
    pub micro_gtu_per_euro:           UpdateQueue<ExchangeRate>,
    pub foundation_account:           UpdateQueue<AccountIndex>,
    pub mint_distribution:            UpdateQueue<MintDistribution<ChainParameterVersion0>>,
    pub transaction_fee_distribution: UpdateQueue<TransactionFeeDistribution>,
    pub gas_rewards:                  UpdateQueue<GASRewards>,
    pub baker_stake_threshold:        UpdateQueue<BakerParameters>,
    pub add_anonymity_revoker:        UpdateQueue<id::types::ArInfo<id::constants::ArCurve>>,
    pub add_identity_provider:        UpdateQueue<id::types::IpInfo<id::constants::IpPairing>>,
}

#[derive(Debug, SerdeSerialize, SerdeDeserialize, Clone)]
#[serde(rename_all = "camelCase")]
pub struct PendingUpdatesV1 {
    pub root_keys:                    UpdateQueue<HigherLevelAccessStructure<RootKeysKind>>,
    pub level_1_keys:                 UpdateQueue<HigherLevelAccessStructure<Level1KeysKind>>,
    pub level_2_keys:                 UpdateQueue<Authorizations<ChainParameterVersion1>>,
    pub protocol:                     UpdateQueue<ProtocolUpdate>,
    pub election_difficulty:          UpdateQueue<ElectionDifficulty>,
    pub euro_per_energy:              UpdateQueue<ExchangeRate>,
    #[serde(rename = "microGTUPerEuro")]
    pub micro_gtu_per_euro:           UpdateQueue<ExchangeRate>,
    pub foundation_account:           UpdateQueue<AccountIndex>,
    pub mint_distribution:            UpdateQueue<MintDistribution<ChainParameterVersion1>>,
    pub transaction_fee_distribution: UpdateQueue<TransactionFeeDistribution>,
    pub gas_rewards:                  UpdateQueue<GASRewards>,
    pub pool_parameters:              UpdateQueue<PoolParameters>,
    pub add_anonymity_revoker:        UpdateQueue<id::types::ArInfo<id::constants::ArCurve>>,
    pub add_identity_provider:        UpdateQueue<id::types::IpInfo<id::constants::IpPairing>>,
    pub cooldown_parameters:          UpdateQueue<CooldownParameters>,
    pub time_parameters:              UpdateQueue<TimeParameters>,
}

pub trait PendingUpdatesFamily {
    type Output: std::fmt::Debug;
}

impl PendingUpdatesFamily for ChainParameterVersion0 {
    type Output = PendingUpdatesV0;
}

impl PendingUpdatesFamily for ChainParameterVersion1 {
    type Output = PendingUpdatesV1;
}

pub type PendingUpdates<CPV> = <CPV as PendingUpdatesFamily>::Output;

#[derive(Debug, SerdeSerialize, SerdeDeserialize)]
#[serde(rename_all = "camelCase")]
/// State of updates. This includes current values of parameters as well as any
/// scheduled updates.
pub struct UpdatesSkeleton<UKC, CP, PU> {
    /// Keys allowed to perform updates.
    pub keys:             UKC,
    #[serde(default)]
    /// Possibly pending protocol update.
    pub protocol_update:  Option<ProtocolUpdate>,
    /// Values of chain parameters.
    pub chain_parameters: CP,
    /// Any scheduled updates.
    pub update_queues:    PU,
}

/// State of updates. This includes current values of parameters as well as any
/// scheduled updates.
pub type Updates<CPV> =
    UpdatesSkeleton<UpdateKeysCollection<CPV>, ChainParameters<CPV>, PendingUpdates<CPV>>;

#[derive(SerdeSerialize, SerdeDeserialize, Debug, Clone)]
#[serde(tag = "tag")]
/// A reason for why a transaction was rejected. Rejected means included in a
/// block, but the desired action was not achieved. The only effect of a
/// rejected transaction is payment.
///
/// NOTE: Some of the variant definitions can look peculiar, but they are
/// made to be compatible with the serialization of the Haskell datatype.
pub enum RejectReason {
    /// Error raised when validating the Wasm module.
    ModuleNotWF,
    /// As the name says.
    ModuleHashAlreadyExists {
        contents: smart_contracts::ModuleRef,
    },
    /// Account does not exist.
    InvalidAccountReference { contents: AccountAddress },
    /// Reference to a non-existing contract init method.
    InvalidInitMethod {
        contents: (
            smart_contracts::ModuleRef,
            smart_contracts::OwnedContractName,
        ),
    },
    /// Reference to a non-existing contract receive method.
    InvalidReceiveMethod {
        contents: (
            smart_contracts::ModuleRef,
            smart_contracts::OwnedReceiveName,
        ),
    },
    /// Reference to a non-existing module.
    InvalidModuleReference {
        contents: smart_contracts::ModuleRef,
    },
    /// Contract instance does not exist.
    InvalidContractAddress { contents: ContractAddress },
    /// Runtime exception occurred when running either the init or receive
    /// method.
    RuntimeFailure,
    /// When one wishes to transfer an amount from A to B but there
    /// are not enough funds on account/contract A to make this
    /// possible. The data are the from address and the amount to transfer.
    AmountTooLarge { contents: (Address, Amount) },
    /// Serialization of the body failed.
    SerializationFailure,
    /// We ran of out energy to process this transaction.
    OutOfEnergy,
    /// Rejected due to contract logic in init function of a contract.
    #[serde(rename_all = "camelCase")]
    RejectedInit { reject_reason: i32 },
    #[serde(rename_all = "camelCase")]
    RejectedReceive {
        reject_reason:    i32,
        contract_address: ContractAddress,
        receive_name:     smart_contracts::OwnedReceiveName,
        parameter:        smart_contracts::Parameter,
    },
    /// Proof that the baker owns relevant private keys is not valid.
    InvalidProof,
    /// Tried to add baker for an account that already has a baker
    AlreadyABaker { contents: BakerId },
    /// Tried to remove a baker for an account that has no baker
    NotABaker { contents: AccountAddress },
    /// The amount on the account was insufficient to cover the proposed stake
    InsufficientBalanceForBakerStake,
    /// The amount provided is under the threshold required for becoming a baker
    StakeUnderMinimumThresholdForBaking,
    /// The change could not be made because the baker is in cooldown for
    /// another change
    BakerInCooldown,
    /// A baker with the given aggregation key already exists
    DuplicateAggregationKey {
        contents: Box<BakerAggregationVerifyKey>,
    },
    /// Encountered credential ID that does not exist
    NonExistentCredentialID,
    /// Attempted to add an account key to a key index already in use
    KeyIndexAlreadyInUse,
    /// When the account threshold is updated, it must not exceed the amount of
    /// existing keys
    InvalidAccountThreshold,
    /// When the credential key threshold is updated, it must not exceed the
    /// amount of existing keys
    InvalidCredentialKeySignThreshold,
    /// Proof for an encrypted amount transfer did not validate.
    InvalidEncryptedAmountTransferProof,
    /// Proof for a secret to public transfer did not validate.
    InvalidTransferToPublicProof,
    /// Account tried to transfer an encrypted amount to itself, that's not
    /// allowed.
    EncryptedAmountSelfTransfer { contents: AccountAddress },
    /// The provided index is below the start index or above `startIndex +
    /// length incomingAmounts`
    InvalidIndexOnEncryptedTransfer,
    /// The transfer with schedule is going to send 0 tokens
    ZeroScheduledAmount,
    /// The transfer with schedule has a non strictly increasing schedule
    NonIncreasingSchedule,
    /// The first scheduled release in a transfer with schedule has already
    /// expired
    FirstScheduledReleaseExpired,
    /// Account tried to transfer with schedule to itself, that's not allowed.
    ScheduledSelfTransfer { contents: AccountAddress },
    /// At least one of the credentials was either malformed or its proof was
    /// incorrect.
    InvalidCredentials,
    /// Some of the credential IDs already exist or are duplicated in the
    /// transaction.
    DuplicateCredIDs {
        contents: Vec<CredentialRegistrationID>,
    },
    /// A credential id that was to be removed is not part of the account.
    NonExistentCredIDs {
        contents: Vec<CredentialRegistrationID>,
    },
    /// Attemp to remove the first credential
    RemoveFirstCredential,
    /// The credential holder of the keys to be updated did not sign the
    /// transaction
    CredentialHolderDidNotSign,
    /// Account is not allowed to have multiple credentials because it contains
    /// a non-zero encrypted transfer.
    NotAllowedMultipleCredentials,
    /// The account is not allowed to receive encrypted transfers because it has
    /// multiple credentials.
    NotAllowedToReceiveEncrypted,
    /// The account is not allowed to send encrypted transfers (or transfer
    /// from/to public to/from encrypted)
    NotAllowedToHandleEncrypted,
    /// A configure baker transaction is missing one or more arguments in order
    /// to add a baker.
    MissingBakerAddParameters,
    /// Finalization reward commission is not in the valid range for a baker
    FinalizationRewardCommissionNotInRange,
    /// Baking reward commission is not in the valid range for a baker
    BakingRewardCommissionNotInRange,
    /// Transaction fee commission is not in the valid range for a baker
    TransactionFeeCommissionNotInRange,
    /// Tried to add baker for an account that already has a delegator.
    AlreadyADelegator,
    /// The amount on the account was insufficient to cover the proposed stake.
    InsufficientBalanceForDelegationStake,
    /// A configure delegation transaction is missing one or more arguments in
    /// order to add a delegator.
    MissingDelegationAddParameters,
    /// Delegation stake when adding a delegator was 0.
    InsufficientDelegationStake,
    /// Account is not a delegation account.
    DelegatorInCooldown,
    /// Account is not a delegation account.
    NotADelegator {
        #[serde(rename = "contents")]
        address: AccountAddress,
    },
    /// Delegation target is not a baker
    DelegationTargetNotABaker {
        #[serde(rename = "contents")]
        target: BakerId,
    },
    /// The amount would result in pool capital higher than the maximum
    /// threshold.
    StakeOverMaximumThresholdForPool,
    /// The amount would result in pool with a too high fraction of delegated
    /// capital.
    PoolWouldBecomeOverDelegated,
    /// The pool is not open to delegators.
    PoolClosed,
}

mod transaction_fee_distribution {
    use super::*;
    #[derive(SerdeDeserialize)]
    #[serde(rename_all = "camelCase")]
    pub struct TransactionFeeDistributionUnchecked {
        baker:       AmountFraction,
        gas_account: AmountFraction,
    }

    impl TryFrom<TransactionFeeDistributionUnchecked> for TransactionFeeDistribution {
        type Error = &'static str;

        fn try_from(value: TransactionFeeDistributionUnchecked) -> Result<Self, Self::Error> {
            if (value.baker + value.gas_account).is_some() {
                Ok(TransactionFeeDistribution {
                    baker:       value.baker,
                    gas_account: value.gas_account,
                })
            } else {
                Err("Transaction fee fractions exceed 100%.")
            }
        }
    }
}
<<<<<<< HEAD
=======

/// The network info of a node informs of the following:
/// * The node id. An id which it uses to identify itself to other peers and it
///   is used for logging purposes internally. NB. The 'node_id' is spoofable
///   and as such should not serve as a trust instrument.
/// * 'peer_total_sent' is the total amount of packets sent by the node.
/// * 'peer_total_received' is the total amount of packets received by the node.
/// * 'avg_bps_in' is the average bytes per second received by the node.
/// * 'avg_bps_out' is the average bytes per second transmitted by the node.
#[derive(Debug)]
pub struct NetworkInfo {
    pub node_id:             String,
    pub peer_total_sent:     u64,
    pub peer_total_received: u64,
    pub avg_bps_in:          u64,
    pub avg_bps_out:         u64,
}

// Details of the consensus protocol running on the node.
#[derive(Debug)]
pub enum NodeConsensusStatus {
    // The consensus protocol is not running on the node.
    // This only occurs when the node does not support the protocol on the chain or the node is a
    // 'Bootstrapper'.
    ConsensusNotRunning,
    // The node is a passive member of the consensus. This means:
    // * The node is processing blocks.
    // * The node is relaying transactions and blocks onto the network.
    // * The node is responding to catch up messages from its peers.
    // * In particular this means that the node is __not__ baking blocks.
    ConsensusPassive,
    // The node has been configured with baker keys however it is not currently baking and
    // possilby never will.
    NotInCommittee,
    // The baker keys are registered however the baker is not in the committee
    // for the current 'Epoch'.
    AddedButNotActiveInCommittee,
    // The node has been configured with baker keys that does not match the account.
    AddedButWrongKeys,
    // The node is member of the baking committee.
    Baker(crate::types::BakerId),
    // The node is member of the baking and finalization committee.
    Finalizer(crate::types::BakerId),
}

/// Consensus related information for a node.
#[derive(Debug)]
pub enum NodeDetails {
    // The node is a bootstrapper and does not
    // run the consensus protocol.
    Bootstrapper,
    // The node is a regular node and is eligible for
    // running the consensus protocol.
    Node(NodeConsensusStatus),
}

#[derive(Debug)]
/// The status of the requested node.
pub struct NodeInfo {
    // The version of the node.
    pub version:      semver::Version,
    // The local (UTC) time of the node.
    pub local_time:   chrono::DateTime<chrono::Utc>,
    // How long the node has been alive.
    pub uptime:       chrono::Duration,
    // Information related to the network for the node.
    pub network_info: NetworkInfo,
    // Information related to consensus for the node.
    pub details:      NodeDetails,
}
>>>>>>> d40a5229
<|MERGE_RESOLUTION|>--- conflicted
+++ resolved
@@ -2670,8 +2670,6 @@
         }
     }
 }
-<<<<<<< HEAD
-=======
 
 /// The network info of a node informs of the following:
 /// * The node id. An id which it uses to identify itself to other peers and it
@@ -2741,5 +2739,4 @@
     pub network_info: NetworkInfo,
     // Information related to consensus for the node.
     pub details:      NodeDetails,
-}
->>>>>>> d40a5229
+}