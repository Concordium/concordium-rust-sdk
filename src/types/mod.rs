//! Type definitions used throughout the rest of the SDK.

pub mod block_certificates;
pub mod network;
pub mod queries;
pub mod smart_contracts;
mod summary_helper;
pub mod transactions;

use anyhow::Context;
pub use concordium_base::hashes;
// re-export to maintain backwards compatibility.
use crate::{constants::*, protocol_level_tokens, v2::upward::Upward};
pub use concordium_base::{
    base::*,
    id::types::CredentialType,
    smart_contracts::{ContractTraceElement, InstanceUpdatedEvent},
};

use concordium_base::{
    common::{
        self,
        types::{Amount, CredentialIndex, Timestamp, TransactionTime},
        Buffer, Deserial, Get, ParseResult, ReadBytesExt, SerdeDeserialize, SerdeSerialize, Serial,
        Versioned,
    },
    contracts_common::{Duration, EntrypointName, Parameter},
    encrypted_transfers::{
        self,
        types::{
            AggregatedDecryptedAmount, EncryptedAmountTransferData, SecToPubAmountTransferData,
        },
    },
    id::{
        constants::{ArCurve, AttributeKind},
        elgamal,
        types::{
            AccountAddress, AccountCredentialWithoutProofs, AccountKeys, CredentialPublicKeys,
        },
    },
    protocol_level_tokens::{TokenAmount, TokenEvent, TokenEventDetails, TokenHolder, TokenId},
    smart_contracts::{
        ContractEvent, ModuleReference, OwnedParameter, OwnedReceiveName, WasmVersion,
        WasmVersionInt,
    },
    transactions::{AccountAccessStructure, ExactSizeTransactionSigner, TransactionSigner},
};
use std::{
    collections::{BTreeMap, BTreeSet, HashSet},
    convert::TryFrom,
};

/// Cryptographic context for the chain. These parameters are used to support
/// zero-knowledge proofs.
pub type CryptographicParameters = crate::id::types::GlobalContext<crate::id::constants::ArCurve>;

#[derive(SerdeSerialize, PartialEq, Eq, SerdeDeserialize, Debug, Clone)]
#[serde(rename_all = "camelCase")]
/// The state of the encrypted balance of an account.
pub struct AccountEncryptedAmount {
    /// Encrypted amount that is a result of this accounts' actions.
    /// In particular this list includes the aggregate of
    ///
    /// - remaining amounts that result when transferring to public balance
    /// - remaining amounts when transferring to another account
    /// - encrypted amounts that are transferred from public balance
    ///
    /// When a transfer is made all of these must always be used.
    pub self_amount: crate::encrypted_transfers::types::EncryptedAmount<ArCurve>,
    /// Starting index for incoming encrypted amounts. If an aggregated amount
    /// is present then this index is associated with such an amount and the
    /// list of incoming encrypted amounts starts at the index `start_index
    /// + 1`.
    pub start_index: u64,
    #[serde(default)]
    /// If ['Some'], the amount that has resulted from aggregating other amounts
    /// and the number of aggregated amounts (must be at least 2 if
    /// present).
    pub aggregated_amount: Option<(
        crate::encrypted_transfers::types::EncryptedAmount<ArCurve>,
        u32,
    )>,
    /// Amounts starting at `start_index` (or at `start_index + 1` if there is
    /// an aggregated amount present). They are assumed to be numbered
    /// sequentially. The length of this list is bounded by the maximum number
    /// of incoming amounts on the accounts, which is currently 32. After
    /// that aggregation kicks in.
    pub incoming_amounts: Vec<crate::encrypted_transfers::types::EncryptedAmount<ArCurve>>,
}

/// Context that speeds up decryption of encrypted amounts.
#[derive(Debug)]
pub struct EncryptedAmountDecryptionContext<'a> {
    params: &'a concordium_base::id::types::GlobalContext<ArCurve>,
    table: elgamal::BabyStepGiantStep<EncryptedAmountsCurve>,
}

impl<'a> EncryptedAmountDecryptionContext<'a> {
    /// Construct the decryption context from cryptographic parameters.
    /// It is crucial that the cryptographic parameters are for the right chain.
    /// Otherwise decryption with the constructed context will not
    /// terminate.
    pub fn new(
        params: &'a concordium_base::id::types::GlobalContext<EncryptedAmountsCurve>,
    ) -> Self {
        Self {
            params,
            table: elgamal::BabyStepGiantStep::new(
                params.encryption_in_exponent_generator(),
                1 << 16,
            ),
        }
    }
}

#[derive(Debug, thiserror::Error)]
pub enum MakeEncryptedTransferError {
    #[error(
        "Attempt to transfer too many CCD. Encrypted balance is {existing} but {requested} was \
         requested."
    )]
    InsufficientAmount {
        /// An existing encrypted amount.
        existing: Amount,
        /// An amount that was attempted to be transferred.
        requested: Amount,
    },
    #[error("Cannot produce proof.")]
    FailedToProve,
}

impl AccountEncryptedAmount {
    /// Decrypt all the encrypted amounts and combine them in preparation for
    /// sending an encrypted transfer.
    pub fn decrypt_and_combine(
        &self,
        ctx: &EncryptedAmountDecryptionContext,
        sk: &elgamal::SecretKey<EncryptedAmountsCurve>,
    ) -> AggregatedDecryptedAmount<EncryptedAmountsCurve> {
        let table = &ctx.table;
        let mut combined = self.self_amount.clone();
        let mut agg_amount = encrypted_transfers::decrypt_amount(table, sk, &self.self_amount);
        let mut index = self.start_index;
        #[allow(deprecated)]
        if let Some((agg, num_agg)) = self.aggregated_amount.as_ref() {
            agg_amount += encrypted_transfers::decrypt_amount(table, sk, agg);
            combined = encrypted_transfers::aggregate(&combined, agg);
            index += u64::from(*num_agg);
        }
        #[allow(deprecated)]
        for amount in &self.incoming_amounts {
            agg_amount += encrypted_transfers::decrypt_amount(table, sk, amount);
            combined = encrypted_transfers::aggregate(&combined, amount);
            index += 1;
        }
        AggregatedDecryptedAmount {
            agg_encrypted_amount: combined,
            agg_amount,
            agg_index: index.into(),
        }
    }

    /// Construct the payload of a transfer from encrypted to public balance of
    /// the same account.
    pub fn make_transfer_to_public_data<R: rand::CryptoRng + rand::Rng>(
        &self,
        ctx: &EncryptedAmountDecryptionContext,
        sk: &elgamal::SecretKey<ArCurve>,
        amount: Amount,
        rng: &mut R,
    ) -> Result<SecToPubAmountTransferData<EncryptedAmountsCurve>, MakeEncryptedTransferError> {
        let agg_amount = self.decrypt_and_combine(ctx, sk);
        if amount <= agg_amount.agg_amount {
            let data = encrypted_transfers::make_sec_to_pub_transfer_data(
                ctx.params,
                sk,
                &agg_amount,
                amount,
                rng,
            )
            .ok_or(MakeEncryptedTransferError::FailedToProve)?;
            Ok(data)
        } else {
            Err(MakeEncryptedTransferError::InsufficientAmount {
                existing: agg_amount.agg_amount,
                requested: amount,
            })
        }
    }

    /// Construct the payload of an encrypted transfer to another address.
    /// The arguments are ...
    pub fn make_encrypted_transfer_data<R: rand::CryptoRng + rand::Rng>(
        &self,
        ctx: &EncryptedAmountDecryptionContext,
        sk: &elgamal::SecretKey<ArCurve>,
        amount: Amount,
        receiver_pk: &elgamal::PublicKey<EncryptedAmountsCurve>,
        rng: &mut R,
    ) -> Result<EncryptedAmountTransferData<EncryptedAmountsCurve>, MakeEncryptedTransferError>
    {
        let agg_amount = self.decrypt_and_combine(ctx, sk);
        if amount <= agg_amount.agg_amount {
            #[allow(deprecated)]
            let data = encrypted_transfers::make_transfer_data(
                ctx.params,
                receiver_pk,
                sk,
                &agg_amount,
                amount,
                rng,
            )
            .ok_or(MakeEncryptedTransferError::FailedToProve)?;
            Ok(data)
        } else {
            Err(MakeEncryptedTransferError::InsufficientAmount {
                existing: agg_amount.agg_amount,
                requested: amount,
            })
        }
    }
}
#[derive(SerdeSerialize, SerdeDeserialize, Debug, Eq, PartialEq, Clone)]
#[serde(rename_all = "camelCase")]
/// State of the account's release schedule. This is the balance of the account
/// that is owned by the account, but cannot be used until the release point.
pub struct AccountReleaseSchedule {
    /// Total amount that is locked up in releases.
    pub total: Amount,
    /// List of timestamped releases. In increasing order of timestamps.
    pub schedule: Vec<Release>,
}

#[derive(SerdeSerialize, SerdeDeserialize, Debug, Eq, PartialEq, Clone)]
#[serde(rename_all = "camelCase")]
/// An individual release of a locked balance.
pub struct Release {
    #[serde(with = "crate::internal::timestamp_millis")]
    /// Effective time of release.
    pub timestamp: chrono::DateTime<chrono::Utc>,
    /// Amount to be released.
    pub amount: Amount,
    /// List of transaction hashes that contribute a balance to this release.
    pub transactions: Vec<hashes::TransactionHash>,
}

#[derive(SerdeSerialize, SerdeDeserialize, Debug, Clone, PartialEq)]
#[serde(rename_all = "camelCase")]
/// Information about a baker.
pub struct BakerInfo {
    /// Identity of the baker. This is actually the account index of
    /// the account controlling the baker.
    pub baker_id: BakerId,
    /// Baker's public key used to check whether they won the lottery or not.
    pub baker_election_verify_key: BakerElectionVerifyKey,
    /// Baker's public key used to check that they are indeed the ones who
    /// produced the block.
    pub baker_signature_verify_key: BakerSignatureVerifyKey,
    /// Baker's public key used to check signatures on finalization records.
    /// This is only used if the baker has sufficient stake to participate in
    /// finalization.
    pub baker_aggregation_verify_key: BakerAggregationVerifyKey,
}

#[derive(SerdeSerialize, SerdeDeserialize, Debug, Clone, PartialEq)]
#[serde(untagged)]
pub enum AccountStakingInfo {
    #[serde(rename_all = "camelCase")]
    /// The account is a baker.
    Baker {
        staked_amount: Amount,
        restake_earnings: bool,
        #[serde(flatten)]
        baker_info: Box<BakerInfo>,
        pending_change: Option<StakePendingChange>,
        pool_info: Option<BakerPoolInfo>,
        /// A flag indicating whether the baker is currently suspended or not.
        /// The flag will always be `false` for protocol versions before version
        /// 8. A suspended validator will not be included in the validator
        /// committee the next time it is calculated.
        is_suspended: bool,
    },
    /// The account is delegating stake to a baker.
    #[serde(rename_all = "camelCase")]
    Delegated {
        staked_amount: Amount,
        restake_earnings: bool,
        delegation_target: DelegationTarget,
        pending_change: Option<StakePendingChange>,
    },
}

impl AccountStakingInfo {
    /// Return the amount that is staked, either as a baker or delegator.
    pub fn staked_amount(&self) -> Amount {
        match self {
            AccountStakingInfo::Baker { staked_amount, .. } => *staked_amount,
            AccountStakingInfo::Delegated { staked_amount, .. } => *staked_amount,
        }
    }
}

/// The status of a cooldown. When stake is removed from a baker or delegator
/// (from protocol version 7) it first enters the pre-pre-cooldown state.
/// The next time the stake snaphot is taken (at the epoch transition before
/// a payday) it enters the pre-cooldown state. At the subsequent payday, it
/// enters the cooldown state. At the payday after the end of the cooldown
/// period, the stake is finally released.
#[derive(SerdeSerialize, SerdeDeserialize, Debug, PartialEq, Clone)]
pub enum CooldownStatus {
    /// The amount is in cooldown and will expire at the specified time,
    /// becoming available at the subsequent pay day.
    Cooldown,

    /// The amount will enter cooldown at the next pay day. The specified
    /// end time is projected to be the end of the cooldown period,
    /// but the actual end time will be determined at the payday,
    /// and may be different if the global cooldown period changes.
    PreCooldown,

    /// The amount will enter pre-cooldown at the next snapshot epoch (i.e.
    /// the epoch transition before a pay day transition). As with
    /// pre-cooldown, the specified end time is projected, but the
    /// actual end time will be determined later.
    PrePreCooldown,
}

#[derive(SerdeSerialize, SerdeDeserialize, Debug, PartialEq, Clone)]
#[serde(rename_all = "camelCase")]
pub struct Cooldown {
    /// The time in milliseconds since the Unix epoch when the cooldown period
    /// ends.
    pub end_time: Timestamp,

    /// The amount that is in cooldown and set to be released at the end of the
    /// cooldown period.
    pub amount: Amount,

    /// The status of the cooldown.
    ///
    /// Note future versions of the Concordium Node API might introduce new
    /// variants of cooldowns, therefore each event is wrapped in
    /// [`Upward`] potentially representing some future unknown data.
    pub status: Upward<CooldownStatus>,
}

#[derive(SerdeSerialize, SerdeDeserialize, Debug, PartialEq, Clone)]
#[serde(rename_all = "camelCase")]
/// Account information exposed via the node's API. This is always the state of
/// an account in a specific block.
pub struct AccountInfo {
    /// Next nonce to be used for transactions signed from this account.
    pub account_nonce: Nonce,
    /// Current (unencrypted) balance of the account.
    pub account_amount: Amount,
    /// Release schedule for any locked up amount. This could be an empty
    /// release schedule.
    pub account_release_schedule: AccountReleaseSchedule,
    /// Map of all currently active credentials on the account.
    /// This includes public keys that can sign for the given credentials, as
    /// well as any revealed attributes. This map always contains a credential
    /// with index 0.
    pub account_credentials: std::collections::BTreeMap<
        CredentialIndex,
        Versioned<AccountCredentialWithoutProofs<ArCurve, AttributeKind>>,
    >,
    /// Lower bound on how many credentials must sign any given transaction from
    /// this account.
    pub account_threshold: AccountThreshold,
    /// The encrypted balance of the account.
    pub account_encrypted_amount: AccountEncryptedAmount,
    /// The public key for sending encrypted balances to the account.
    pub account_encryption_key: elgamal::PublicKey<ArCurve>,
    /// Internal index of the account. Accounts on the chain get sequential
    /// indices. These should generally not be used outside of the chain,
    /// the account address is meant to be used to refer to accounts,
    /// however the account index serves the role of the baker id, if the
    /// account is a baker. Hence it is exposed here as well.
    pub account_index: AccountIndex,
    #[serde(default)]
    /// `Some` if and only if the account is a baker or delegator. In that case
    /// it is the information about the baker or delegator.
    ///
    /// Note future versions of the Concordium Node API might introduce new
    /// variants of [`AccountStakingInfo`], therefore each event is wrapped in
    /// [`Upward`] potentially representing some future unknown data.
    // this is a bit of a hacky way of JSON parsing, and **relies** on
    // the account staking info serde instance being "untagged"
    #[serde(rename = "accountBaker", alias = "accountDelegation")]
    pub account_stake: Option<Upward<AccountStakingInfo>>,
    /// Canonical address of the account.
    pub account_address: AccountAddress,

    /// The stake on the account that is in cooldown.
    /// There can be multiple amounts in cooldown that expire at different
    /// times.
    /// Empty for nodes using protocol version 6 or lower.
    pub cooldowns: Vec<Cooldown>,

    /// The available (unencrypted) balance of the account (i.e. that can be
    /// transferred or used to pay for transactions). This is the balance
    /// minus the locked amount. The locked amount is the maximum of the
    /// amount in the release schedule and the total amount that is actively
    /// staked or in cooldown (inactive stake).
    pub available_balance: Amount,
    /// The protocol level tokens (PLT) held by the account.
    pub tokens: Vec<protocol_level_tokens::AccountToken>,
}

impl AccountInfo {
    /// Helper method for retrieving the [`TokenAmount`] of specific [`TokenId`]
    /// held by the account.
    pub fn token_amount(&self, token_id: &TokenId) -> Option<TokenAmount> {
        self.tokens
            .iter()
            .find(|at| at.token_id == *token_id)
            .map(|at| at.state.balance.to_owned())
    }
}

impl From<&AccountInfo> for AccountAccessStructure {
    fn from(value: &AccountInfo) -> Self {
        Self {
            keys: value
                .account_credentials
                .iter()
                .map(|(idx, v)| {
                    let key = match v.value {
                        crate::id::types::AccountCredentialWithoutProofs::Initial { ref icdv } => {
                            icdv.cred_account.clone()
                        }
                        crate::id::types::AccountCredentialWithoutProofs::Normal {
                            ref cdv,
                            ..
                        } => cdv.cred_key_info.clone(),
                    };
                    (*idx, key)
                })
                .collect(),
            threshold: value.account_threshold,
        }
    }
}

#[derive(SerdeSerialize, SerdeDeserialize, Debug, PartialEq)]
#[serde(rename_all = "camelCase")]
/// The state of consensus parameters, and allowed participants (i.e., bakers).
pub struct BirkParameters {
    /// Current election difficulty. This is only present for protocol versions
    /// 1-5.
    pub election_difficulty: Option<ElectionDifficulty>,
    /// Leadership election nonce for the current epoch.
    pub election_nonce: hashes::LeadershipElectionNonce,
    /// The list of active bakers.
    pub bakers: Vec<BirkBaker>,
}

#[derive(SerdeSerialize, SerdeDeserialize, Debug, PartialEq)]
#[serde(rename_all = "camelCase")]
/// State of an individual baker.
pub struct BirkBaker {
    /// ID of the baker. Matches their account index.
    pub baker_id: BakerId,
    /// The lottery power of the baker. This is the baker's stake relative to
    /// the total staked amount.
    pub baker_lottery_power: f64,
    /// Address of the account this baker is associated with.
    pub baker_account: AccountAddress,
}

#[derive(SerdeSerialize, SerdeDeserialize, PartialEq, Eq, Debug, Clone, Copy)]
#[serde(tag = "change")]
/// Pending change in the baker's stake.
pub enum StakePendingChange {
    #[serde(rename = "ReduceStake")]
    #[serde(rename_all = "camelCase")]
    /// The stake is being reduced. The new stake will take affect in the given
    /// epoch.
    ReduceStake {
        new_stake: Amount,
        effective_time: chrono::DateTime<chrono::Utc>,
    },
    #[serde(rename = "RemoveStake")]
    #[serde(rename_all = "camelCase")]
    /// The baker will be removed at the end of the given epoch.
    RemoveStake {
        effective_time: chrono::DateTime<chrono::Utc>,
    },
}

impl StakePendingChange {
    /// Effective time of the pending change.
    pub fn effective_time(&self) -> chrono::DateTime<chrono::Utc> {
        match self {
            StakePendingChange::ReduceStake { effective_time, .. } => *effective_time,
            StakePendingChange::RemoveStake { effective_time } => *effective_time,
        }
    }
}

#[derive(Debug, Clone, Copy, PartialEq, Eq)]
/// Information about a registered passive or pool delegator.
pub struct DelegatorInfo {
    /// The delegator account address.
    pub account: AccountAddress,
    /// The amount of stake currently staked to the pool.
    pub stake: Amount,
    /// Pending change to the current stake of the delegator.
    pub pending_change: Option<StakePendingChange>,
}

#[derive(Debug, Clone, Copy)]
/// Information about a passive or pool delegator fixed in a reward period.
pub struct DelegatorRewardPeriodInfo {
    /// The delegator account address.
    pub account: AccountAddress,
    /// The amount of stake currently staked to the pool.
    pub stake: Amount,
}

#[derive(SerdeSerialize, SerdeDeserialize, Debug, Clone, Copy)]
#[serde(
    rename_all = "camelCase",
    untagged,
    try_from = "rewards_overview::RewardsDataRaw"
)]
/// Information about the state of the CCD distribution at a particular time.
pub enum RewardsOverview {
    #[serde(rename_all = "camelCase")]
    V0 {
        #[serde(flatten)]
        data: CommonRewardData,
    },
    #[serde(rename_all = "camelCase")]
    V1 {
        #[serde(flatten)]
        common: CommonRewardData,
        /// The transaction reward fraction accruing to the foundation (to be
        /// paid at next payday).
        foundation_transaction_rewards: Amount,
        /// The time of the next payday.
        next_payday_time: chrono::DateTime<chrono::Utc>,
        /// The rate at which CCD will be minted (as a proportion of the total
        /// supply) at the next payday
        next_payday_mint_rate: MintRate,
        /// The total capital put up as stake by bakers and delegators
        total_staked_capital: Amount,
    },
}

impl RewardsOverview {
    /// Get reward data common across RewardsOverview version 0 and version 1.
    pub fn common_reward_data(&self) -> &CommonRewardData {
        match self {
            RewardsOverview::V0 { data } => data,
            RewardsOverview::V1 { common, .. } => common,
        }
    }
}

#[derive(SerdeSerialize, SerdeDeserialize, Debug, Clone, Copy)]
#[serde(rename_all = "camelCase")]
/// Reward data common to both V0 and V1 rewards.
pub struct CommonRewardData {
    /// Protocol version that applies to these rewards. V0 variant
    /// only exists for protocol versions 1, 2, and 3.
    pub protocol_version: queries::ProtocolVersionInt,
    /// The total CCD in existence.
    pub total_amount: Amount,
    /// The total CCD in encrypted balances.
    pub total_encrypted_amount: Amount,
    /// The amount in the baking reward account.
    pub baking_reward_account: Amount,
    /// The amount in the finalization reward account.
    pub finalization_reward_account: Amount,
    /// The amount in the GAS account.
    pub gas_account: Amount,
}

mod rewards_overview {
    use super::*;
    #[derive(SerdeDeserialize)]
    #[serde(rename_all = "camelCase")]
    pub struct RewardsDataRaw {
        #[serde(flatten)]
        common: CommonRewardData,
        /// The transaction reward fraction accruing to the foundation (to be
        /// paid at next payday).
        foundation_transaction_rewards: Option<Amount>,
        /// The time of the next payday.
        next_payday_time: Option<chrono::DateTime<chrono::Utc>>,
        /// The rate at which CCD will be minted (as a proportion of the total
        /// supply) at the next payday
        next_payday_mint_rate: Option<MintRate>,
        /// The total capital put up as stake by bakers and delegators
        total_staked_capital: Option<Amount>,
    }

    impl TryFrom<RewardsDataRaw> for RewardsOverview {
        type Error = anyhow::Error;

        fn try_from(value: RewardsDataRaw) -> Result<Self, Self::Error> {
            if value.common.protocol_version <= ProtocolVersion::P3.into() {
                Ok(Self::V0 { data: value.common })
            } else {
                let foundation_transaction_rewards =
                    value.foundation_transaction_rewards.ok_or_else(|| {
                        anyhow::anyhow!("Missing 'foundationTransactionRewards' field.")
                    })?;
                let next_payday_time = value
                    .next_payday_time
                    .ok_or_else(|| anyhow::anyhow!("Missing 'nextPaydayTime' field."))?;
                let next_payday_mint_rate = value
                    .next_payday_mint_rate
                    .ok_or_else(|| anyhow::anyhow!("Missing 'nextPaydayMintRate' field."))?;
                let total_staked_capital = value
                    .total_staked_capital
                    .ok_or_else(|| anyhow::anyhow!("Missing 'totalStakedCapital' field."))?;
                Ok(Self::V1 {
                    common: value.common,
                    foundation_transaction_rewards,
                    next_payday_time,
                    next_payday_mint_rate,
                    total_staked_capital,
                })
            }
        }
    }
}

#[derive(SerdeSerialize, SerdeDeserialize, Debug, Clone, Copy, PartialEq, Eq)]
#[serde(tag = "pendingChangeType")]
pub enum PoolPendingChange {
    NoChange,
    #[serde(rename_all = "camelCase")]
    ReduceBakerCapital {
        /// New baker equity capital.
        baker_equity_capital: Amount,
        /// Effective time of the change.
        effective_time: chrono::DateTime<chrono::Utc>,
    },
    #[serde(rename_all = "camelCase")]
    RemovePool {
        /// Effective time of the change.
        effective_time: chrono::DateTime<chrono::Utc>,
    },
}

#[derive(SerdeSerialize, SerdeDeserialize, Debug, Clone, PartialEq)]
#[serde(rename_all = "camelCase")]
pub struct CurrentPaydayBakerPoolStatus {
    /// The number of blocks baked in the current reward period.
    pub blocks_baked: u64,
    /// Whether the baker has contributed a finalization proof in the current
    /// reward period.
    pub finalization_live: bool,
    /// The transaction fees accruing to the pool in the current reward period.
    pub transaction_fees_earned: Amount,
    /// The effective stake of the baker in the current reward period.
    pub effective_stake: Amount,
    /// The lottery power of the baker in the current reward period.
    #[serde(deserialize_with = "lottery_power_parser::deserialize")]
    pub lottery_power: f64,
    /// The effective equity capital of the baker for the current reward period.
    pub baker_equity_capital: Amount,
    /// The effective delegated capital to the pool for the current reward
    /// period.
    pub delegated_capital: Amount,
    /// The commission rates that apply for the current reward period for the
    /// baker pool.
    pub commission_rates: CommissionRates,
}

// hack due to a bug in Serde that is caused by the combination of
// the tag attribute, and the arbitrary_precision feature.
mod lottery_power_parser {
    use super::SerdeDeserialize;
    /// Deserialize (via Serde) chrono::Duration in milliseconds as an i64.
    pub fn deserialize<'de, D: serde::Deserializer<'de>>(des: D) -> Result<f64, D::Error> {
        let v = serde_json::Value::deserialize(des)?;
        if let Some(n) = v.as_f64() {
            Ok(n)
        } else {
            Err(serde::de::Error::custom("Expected a number."))
        }
    }
}

#[derive(SerdeSerialize, SerdeDeserialize, Debug, Clone, PartialEq)]
#[serde(rename_all = "camelCase")]
/// The state of the baker currently registered on the account.
/// Current here means "present". This is the information that is being updated
/// by transactions (and rewards). This is in contrast to "epoch baker" which is
/// the state of the baker that is currently eligible for baking.
pub struct BakerPoolStatus {
    /// The 'BakerId' of the pool owner.
    pub baker_id: BakerId,
    /// The account address of the pool owner.
    pub baker_address: AccountAddress,
    /// The active status of the pool. This reflects any changes to the pool
    /// since the last snapshot.
    pub active_baker_pool_status: Option<ActiveBakerPoolStatus>,
    /// Status of the pool in the current reward period. This will be [`None`]
    /// if the pool is not a baker in the payday (e.g., because they just
    /// registered and a new payday has not started yet).
    pub current_payday_status: Option<CurrentPaydayBakerPoolStatus>,
    /// Total capital staked across all pools.
    pub all_pool_total_capital: Amount,
}

// Information about a baker pool's active stake and status. This does not
// reflect the stake used for the current reward period, but rather the stake
// that is currently active.
#[derive(SerdeSerialize, SerdeDeserialize, Debug, Clone, PartialEq)]
#[serde(rename_all = "camelCase")]
pub struct ActiveBakerPoolStatus {
    /// The equity capital provided by the pool owner.
    pub baker_equity_capital: Amount,
    /// The capital delegated to the pool by other accounts.
    pub delegated_capital: Amount,
    /// The maximum amount that may be delegated to the pool, accounting for
    /// leverage and stake limits.
    pub delegated_capital_cap: Amount,
    /// The pool info associated with the pool: open status, metadata URL
    /// and commission rates.
    pub pool_info: BakerPoolInfo,
    /// Any pending change to the baker's stake.
    pub baker_stake_pending_change: PoolPendingChange,
}

#[derive(SerdeSerialize, SerdeDeserialize, Debug, Clone)]
#[serde(rename_all = "camelCase")]
/// State of the passive delegation pool at present. Changes to delegation,
/// e.g., an account deciding to delegate are reflected in this structure at
/// first.
pub struct PassiveDelegationStatus {
    /// The total capital delegated passively.
    pub delegated_capital: Amount,
    /// The passive delegation commission rates.
    pub commission_rates: CommissionRates,
    /// The transaction fees accruing to the passive delegators in the
    /// current reward period.
    pub current_payday_transaction_fees_earned: Amount,
    /// The effective delegated capital to the passive delegators for the
    /// current reward period.
    pub current_payday_delegated_capital: Amount,
    /// Total capital staked across all pools, including passive delegation.
    pub all_pool_total_capital: Amount,
}

#[derive(SerdeSerialize, SerdeDeserialize, Debug, Clone)]
#[serde(tag = "poolType")]
pub enum PoolStatus {
    #[serde(rename_all = "camelCase")]
    BakerPool {
        #[serde(flatten)]
        status: BakerPoolStatus,
    },
    #[serde(rename_all = "camelCase")]
    PassiveDelegation {
        #[serde(flatten)]
        status: PassiveDelegationStatus,
    },
}

#[derive(SerdeSerialize, SerdeDeserialize, Debug)]
#[serde(tag = "status", content = "result", rename_all = "camelCase")]
/// Status of a transaction in a given block.
/// NB: If the transaction is committed or finalized, but not in the given
/// block, then the API response will be `QueryError::NotFound`, hence those
/// cases are not covered by this type.
pub enum TransactionStatusInBlock {
    /// Transaction is received, but is not in any blocks.
    Received,
    /// Transaction is finalized in a block, with the given outcome.
    Finalized(BlockItemSummary),
    /// Transaction is committed, but not yet finalized in a block, with the
    /// given outcome.
    Committed(BlockItemSummary),
}

#[derive(SerdeSerialize, SerdeDeserialize, Debug)]
#[serde(tag = "status", content = "outcomes", rename_all = "camelCase")]
/// Status of a transaction known to the node.
pub enum TransactionStatus {
    /// Transaction is received, but not yet in any blocks.
    Received,
    /// Transaction is finalized in the given block, with the given summary.
    /// If the finalization committee is not corrupt then this will always
    /// be a singleton map.
    Finalized(BTreeMap<hashes::BlockHash, BlockItemSummary>), /* TODO: Change to tuple instead
                                                               * of map when deprecating use of
                                                               * gRPC v1. */
    /// Transaction is committed to one or more blocks. The outcomes are listed
    /// for each block. Note that in the vast majority of cases the outcome of a
    /// transaction should not be dependent on the block it is in, but this
    /// can in principle happen.
    Committed(BTreeMap<hashes::BlockHash, BlockItemSummary>),
}

impl TransactionStatus {
    /// If the transaction is finalized return the block hash in which it is
    /// contained, and the result.
    pub fn is_finalized(&self) -> Option<(&hashes::BlockHash, &BlockItemSummary)> {
        match self {
            TransactionStatus::Received => None,
            TransactionStatus::Finalized(e) => {
                if e.len() == 1 {
                    e.iter().next()
                } else {
                    None
                }
            }
            TransactionStatus::Committed(_) => None,
        }
    }
}

#[derive(SerdeSerialize, SerdeDeserialize, Debug, Clone)]
#[serde(tag = "tag")]
/// In addition to the user initiated transactions the protocol generates some
/// events which are deemed "Special outcomes". These are rewards for running
/// the consensus and finalization protocols.
pub enum SpecialTransactionOutcome {
    #[serde(rename_all = "camelCase")]
    /// Reward issued to all the bakers at the end of an epoch for baking blocks
    /// in the epoch.
    BakingRewards {
        #[serde(with = "crate::internal::account_amounts")]
        baker_rewards: BTreeMap<AccountAddress, Amount>,
        /// Remaining balance of the baking account. This will be transferred to
        /// the next epoch's reward account. It exists since it is not possible
        /// to perfectly distribute the accumulated rewards. The reason this is
        /// not possible is that amounts are integers.
        remainder: Amount,
    },
    #[serde(rename_all = "camelCase")]
    /// Distribution of newly minted CCD.
    Mint {
        /// The portion of the newly minted CCD that goes to the baking reward
        /// account.
        mint_baking_reward: Amount,
        /// The portion that goes to the finalization reward account.
        mint_finalization_reward: Amount,
        /// The portion that goes to the foundation, as foundation tax.
        mint_platform_development_charge: Amount,
        /// The address of the foundation account that the newly minted CCD goes
        /// to.
        foundation_account: AccountAddress,
    },
    #[serde(rename_all = "camelCase")]
    /// Distribution of finalization rewards.
    FinalizationRewards {
        #[serde(with = "crate::internal::account_amounts")]
        finalization_rewards: BTreeMap<AccountAddress, Amount>,
        /// Remaining balance of the finalization reward account. It exists
        /// since it is not possible to perfectly distribute the
        /// accumulated rewards. The reason this is not possible is that
        /// amounts are integers.
        remainder: Amount,
    },
    #[serde(rename_all = "camelCase")]
    /// Reward for including transactions in a block.
    BlockReward {
        /// Total amount of transaction fees in the block.
        transaction_fees: Amount,
        #[serde(rename = "oldGASAccount")]
        /// Previous balance of the GAS account.
        old_gas_account: Amount,
        #[serde(rename = "newGASAccount")]
        /// New balance of the GAS account.
        new_gas_account: Amount,
        /// The amount of CCD that goes to the baker.
        baker_reward: Amount,
        /// The amount of CCD that goes to the foundation.
        foundation_charge: Amount,
        /// The account address where the baker receives the reward.
        baker: AccountAddress,
        /// The account address where the foundation receives the tax.
        foundation_account: AccountAddress,
    },
    #[serde(rename_all = "camelCase")]
    /// Payment for the foundation.
    PaydayFoundationReward {
        /// Address of the foundation account.
        foundation_account: AccountAddress,
        /// Amount rewarded.
        development_charge: Amount,
    },
    /// Payment for a particular account.
    /// When listed in a block summary, the delegated pool of the account is
    /// given by the last PaydayPoolReward outcome included before this outcome.
    #[serde(rename_all = "camelCase")]
    PaydayAccountReward {
        /// The account that got rewarded.
        account: AccountAddress,
        /// The transaction fee reward at payday to the account.
        transaction_fees: Amount,
        /// The baking reward at payday to the account.
        baker_reward: Amount,
        /// The finalization reward at payday to the account.
        finalization_reward: Amount,
    },
    /// Amounts accrued to accounts for each baked block.
    #[serde(rename_all = "camelCase")]
    BlockAccrueReward {
        /// The total fees paid for transactions in the block.
        transaction_fees: Amount,
        /// The old balance of the GAS account.
        #[serde(rename = "oldGASAccount")]
        old_gas_account: Amount,
        /// The new balance of the GAS account.
        #[serde(rename = "newGASAccount")]
        new_gas_account: Amount,
        /// The amount awarded to the baker.
        baker_reward: Amount,
        /// The amount awarded to the passive delegators.
        passive_reward: Amount,
        /// The amount awarded to the foundation.
        foundation_charge: Amount,
        /// The baker of the block, who will receive the award.
        baker_id: BakerId,
    },
    /// Payment distributed to a pool or passive delegators.
    #[serde(rename_all = "camelCase")]
    PaydayPoolReward {
        /// The pool owner (passive delegators when 'None').
        pool_owner: Option<BakerId>,
        /// Accrued transaction fees for pool.
        transaction_fees: Amount,
        /// Accrued baking rewards for pool.
        baker_reward: Amount,
        /// Accrued finalization rewards for pool.
        finalization_reward: Amount,
    },
    /// A validator was suspended due to too many missed rounds.
    #[serde(rename_all = "camelCase")]
    ValidatorSuspended {
        /// The validator that was suspended.
        baker_id: BakerId,
        /// The account address of the validator.
        account: AccountAddress,
    },
    /// A validator was primed to be suspended at the next snapshot epoch due to
    /// too many missed rounds.
    #[serde(rename_all = "camelCase")]
    ValidatorPrimedForSuspension {
        /// The validator that was primed for suspension.
        baker_id: BakerId,
        /// The account address of the validator.
        account: AccountAddress,
    },
}

impl SpecialTransactionOutcome {
    /// Return the list of addresses affected by the SpecialTransactionOutcome.
    /// These are addresses that have their CCD balance
    /// changed by rewards (validation_rewards, mint_rewards, block_rewards,
    /// finalization_rewards and payday rewards). As well as validator addresses
    /// that have been suspended/primed for suspension as part of the
    /// SpecialTransactionOutcome.
    pub fn affected_addresses(&self) -> Vec<AccountAddress> {
        match self {
            SpecialTransactionOutcome::BakingRewards { baker_rewards, .. } => {
                baker_rewards.keys().copied().collect()
            }
            SpecialTransactionOutcome::Mint {
                foundation_account, ..
            } => vec![*foundation_account],
            SpecialTransactionOutcome::FinalizationRewards {
                finalization_rewards,
                ..
            } => finalization_rewards.keys().copied().collect(),
            SpecialTransactionOutcome::BlockReward {
                baker,
                foundation_account,
                ..
            } => {
                if baker == foundation_account {
                    vec![*baker]
                } else {
                    vec![*baker, *foundation_account]
                }
            }
            SpecialTransactionOutcome::PaydayFoundationReward {
                foundation_account, ..
            } => vec![*foundation_account],
            SpecialTransactionOutcome::PaydayAccountReward { account, .. } => vec![*account],
            SpecialTransactionOutcome::BlockAccrueReward { .. } => Vec::new(),
            SpecialTransactionOutcome::PaydayPoolReward { .. } => Vec::new(),
            SpecialTransactionOutcome::ValidatorSuspended { account, .. } => {
                vec![*account]
            }
            SpecialTransactionOutcome::ValidatorPrimedForSuspension { account, .. } => {
                vec![*account]
            }
        }
    }
}

#[derive(SerdeSerialize, SerdeDeserialize, Debug, Clone)]
#[serde(rename_all = "camelCase")]
pub struct BlockSummaryData<Upd> {
    /// Outcomes of transactions in this block, ordered as in the block.
    pub transaction_summaries: Vec<BlockItemSummary>,
    /// Any special events generated as part of this block. Special events
    /// are protocol defined transfers, e.g., rewards, minting.
    pub special_events: Vec<SpecialTransactionOutcome>,
    /// Chain parameters, and any scheduled updates to chain parameters or
    /// the protocol.
    pub updates: Upd,
    /// If the block contains a finalization record this contains its
    /// summary. Otherwise [None].
    pub finalization_data: Option<FinalizationSummary>,
}

/// Add token event addresses (meaning addresses that have their plt token
/// balance changed as part of the token events) to the affected addresses set.
fn add_token_event_addresses(
    affected_addresses: &mut BTreeSet<AccountAddress>,
    events: &[TokenEvent],
) {
    for token_event in events {
        match &token_event.event {
            TokenEventDetails::Module(_) => {
                // An `address` added/removed from an
                // allow/deny list is NOT considered affected.
            }

            TokenEventDetails::Transfer(event) => {
                let TokenHolder::Account { address: from } = &event.from;
                affected_addresses.insert(*from);

                let TokenHolder::Account { address: to } = &event.to;
                affected_addresses.insert(*to);
            }

            TokenEventDetails::Mint(event) | TokenEventDetails::Burn(event) => {
                let TokenHolder::Account { address } = &event.target;
                affected_addresses.insert(*address);
            }
        }
    }
}

#[derive(Debug)]
#[allow(clippy::large_enum_variant)]
/// Summary of transactions, protocol generated transfers, and chain parameters
/// in a given block.
pub enum BlockSummary {
    V0 {
        /// Protocol version at which this block was baked. This is no more than
        /// [`ProtocolVersion::P3`]
        protocol_version: ProtocolVersion,
        data: BlockSummaryData<Updates<ChainParameterVersion0>>,
    },
    V1 {
        /// Protocol version at which this block was baked. This is at least
        /// [`ProtocolVersion::P4`]
        protocol_version: ProtocolVersion,
        data: BlockSummaryData<Updates<ChainParameterVersion1>>,
    },
}

impl BlockSummary {
    /// Protocol version of the block.
    pub fn protocol_version(&self) -> ProtocolVersion {
        match self {
            BlockSummary::V0 {
                protocol_version, ..
            } => *protocol_version,
            BlockSummary::V1 {
                protocol_version, ..
            } => *protocol_version,
        }
    }

    /// Outcomes of transactions in this block, ordered as in the block.
    pub fn transaction_summaries(&self) -> &[BlockItemSummary] {
        match self {
            BlockSummary::V0 { data, .. } => &data.transaction_summaries,
            BlockSummary::V1 { data, .. } => &data.transaction_summaries,
        }
    }

    /// Any special events generated as part of this block. Special events
    /// are protocol defined transfers, e.g., rewards, minting.
    pub fn special_events(&self) -> &[SpecialTransactionOutcome] {
        match self {
            BlockSummary::V0 { data, .. } => &data.special_events,
            BlockSummary::V1 { data, .. } => &data.special_events,
        }
    }

    /// Return whether the block is a payday block. This is always false for
    /// protocol versions before P4. In protocol version 4 and up this is the
    /// block where all the rewards are paid out.
    pub fn is_payday_block(&self) -> bool {
        match self {
            BlockSummary::V0 { .. } => false,
            BlockSummary::V1 { data, .. } => data.special_events.iter().any(|ev| {
                matches!(
                    ev,
                    SpecialTransactionOutcome::PaydayFoundationReward { .. }
                        | SpecialTransactionOutcome::PaydayAccountReward { .. }
                        | SpecialTransactionOutcome::PaydayPoolReward { .. }
                )
            }),
        }
    }

    /// If the block contains a finalization record this contains its
    /// summary. Otherwise [`None`].
    pub fn finalization_data(&self) -> Option<&FinalizationSummary> {
        match self {
            BlockSummary::V0 { data, .. } => data.finalization_data.as_ref(),
            BlockSummary::V1 { data, .. } => data.finalization_data.as_ref(),
        }
    }

    /// Get the keys for parameter updates that are common to all versions of
    /// the summary.
    pub fn common_update_keys(&self) -> &AuthorizationsV0 {
        match self {
            BlockSummary::V0 { data, .. } => &data.updates.keys.level_2_keys,
            BlockSummary::V1 { data, .. } => &data.updates.keys.level_2_keys.v0,
        }
    }
}

#[derive(SerdeSerialize, SerdeDeserialize, Debug, Clone)]
/// Summary of the finalization record in a block, if any.
pub struct FinalizationSummary {
    #[serde(rename = "finalizationBlockPointer")]
    pub block_pointer: hashes::BlockHash,
    #[serde(rename = "finalizationIndex")]
    pub index: FinalizationIndex,
    #[serde(rename = "finalizationDelay")]
    pub delay: BlockHeight,
    #[serde(rename = "finalizers")]
    pub finalizers: Vec<FinalizationSummaryParty>,
}

#[derive(SerdeSerialize, SerdeDeserialize, Debug, Clone, Copy)]
#[serde(rename_all = "camelCase")]
/// Details of a party in a finalization.
pub struct FinalizationSummaryParty {
    /// The identity of the baker.
    pub baker_id: BakerId,
    /// The party's relative weight in the committee
    pub weight: u64,
    /// Whether the party's signature is present
    pub signed: bool,
}

#[derive(SerdeDeserialize, Debug, Clone)]
#[serde(try_from = "summary_helper::BlockItemSummary")]
/// Summary of the outcome of a block item in structured form.
/// The summary determines which transaction type it was.
///
/// Note the serde::Serialize implementation will produce a runtime error if any
/// of the content contains [`Upward::Unknown`].
/// The serde::Serialize implementation for this type is now deprecated and will
/// be removed.
pub struct BlockItemSummary {
    /// Index of the transaction in the block where it is included.
    pub index: TransactionIndex,
    /// The amount of NRG the transaction cost.
    pub energy_cost: Energy,
    /// Hash of the transaction.
    pub hash: hashes::TransactionHash,
    /// Details that are specific to different transaction types.
    /// For successful transactions there is a one to one mapping of transaction
    /// types and variants (together with subvariants) of this type.
    pub details: Upward<BlockItemSummaryDetails>,
}

impl BlockItemSummary {
    /// Return whether the transaction was successful, i.e., the intended effect
    /// happened.
    ///
    /// Returns [`Upward::Unknown`] when encountering unfamiliar data from newer
    /// versions of the node to stay forward-compatible.
    pub fn is_success(&self) -> Upward<bool> {
        self.details
            .as_ref()
            .map(BlockItemSummaryDetails::is_success)
    }

    /// Return whether the transaction has failed to achieve the intended
    /// effects.
    ///
    /// Returns [`Upward::Unknown`] when encountering unfamiliar data from newer
    /// versions of the node to stay forward-compatible, in case future block
    /// items include some notion of being rejected as well.
    pub fn is_reject(&self) -> Upward<bool> {
        self.details
            .as_ref()
            .map(BlockItemSummaryDetails::is_reject)
    }

    /// Return `Some` if the result corresponds to a rejected account
    /// transaction. This returns `Some` if and only if
    /// [`is_reject`](Self::is_reject) returns `true`.
    pub fn is_rejected_account_transaction(&self) -> Option<Upward<&RejectReason>> {
        self.details.as_known()?.account_transaction_reject_reason()
    }

    /// Return the account address signing the
    /// `[BlockItemSummaryDetails::AccountTransaction]` otherwise `[None]`.
    pub fn sender_account(&self) -> Option<AccountAddress> {
        self.details.as_known()?.sender_account()
    }

    /// Return the list of smart contract addresses affected by the block
    /// summary.
    ///
    /// Returns [`Upward::Unknown`] when encountering unfamiliar data from newer
    /// versions of the node to stay forward-compatible.
    pub fn affected_contracts(&self) -> Upward<Vec<Upward<ContractAddress>>> {
        self.details
            .as_ref()
            .and_then(BlockItemSummaryDetails::affected_contracts)
    }

    /// If the block item is a smart contract update transaction then return the
    /// execution tree.
    pub fn contract_update(self) -> Option<ExecutionTree> {
        self.details.known()?.contract_update()
    }

    /// If the block item is a smart contract init transaction then
    /// return the initialization data.
    pub fn contract_init(&self) -> Option<&ContractInitializedEvent> {
        self.details.as_known()?.contract_init()
    }

    /// If the block item is a smart contract update transaction then return
    /// an iterator over pairs of a contract address that was affected, and the
    /// logs that were produced.
    pub fn contract_update_logs(
        &self,
    ) -> Option<
        impl Iterator<Item = Upward<(ContractAddress, &[smart_contracts::ContractEvent])>> + '_,
    > {
        self.details.as_known()?.contract_update_logs()
    }

    /// Return the list of addresses affected by the block summary.
    /// These are addresses that have their CCD balance or PLT token balance
    /// changed as part of the block summary.
    ///
    /// Returns [`Upward::Unknown`] when encountering unfamiliar data from newer
    /// versions of the node to stay forward-compatible.
    pub fn affected_addresses(&self) -> Upward<Vec<AccountAddress>> {
        self.details
            .as_ref()
            .and_then(BlockItemSummaryDetails::affected_addresses)
    }
}

impl SerdeSerialize for BlockItemSummary {
    fn serialize<S>(&self, serializer: S) -> Result<S::Ok, S::Error>
    where
        S: serde::Serializer,
    {
        summary_helper::BlockItemSummary::try_from(self.clone())
            .map_err(|_| serde::ser::Error::custom("Cannot serialize Upward::Unknown due"))?
            .serialize(serializer)
    }
}

#[derive(Debug, PartialEq)]
/// A result of updating a smart contract instance.
pub enum ExecutionTree {
    /// The top-level call was a V0 contract instance update.
    V0(ExecutionTreeV0),
    /// The top-level call was a V1 contract instance update.
    V1(ExecutionTreeV1),
}

impl ExecutionTree {
    /// Return the name of the top-level entrypoint that was invoked.
    pub fn entrypoint(&self) -> EntrypointName {
        match self {
            ExecutionTree::V0(v0) => v0
                .top_level
                .receive_name
                .as_receive_name()
                .entrypoint_name(),
            ExecutionTree::V1(v1) => v1.receive_name.as_receive_name().entrypoint_name(),
        }
    }

    /// Return the name of the top-level contract that was invoked.
    pub fn address(&self) -> ContractAddress {
        match self {
            ExecutionTree::V0(v0) => v0.top_level.address,
            ExecutionTree::V1(v1) => v1.address,
        }
    }

    /// Return parameter to the top-level contract call.
    pub fn parameter(&self) -> Parameter {
        match self {
            ExecutionTree::V0(v0) => v0.top_level.message.as_parameter(),
            ExecutionTree::V1(v1) => v1.message.as_parameter(),
        }
    }

    /// Return a set of contract addresses that appear in this execution
    /// tree, together with a set of [receive names](OwnedReceiveName) that
    /// were called for that contract address.
    ///
    /// Returns [`Upward::Unknown`] if any branch in the execution tree contains
    /// [`Upward::Unknown`] data.
    pub fn affected_addresses(
        &self,
    ) -> Upward<BTreeMap<ContractAddress, BTreeSet<OwnedReceiveName>>> {
        let mut addresses = BTreeMap::<ContractAddress, BTreeSet<_>>::new();
        let mut todo = vec![self];
        while let Some(head) = todo.pop() {
            match head {
                ExecutionTree::V0(v0) => {
                    addresses
                        .entry(v0.top_level.address)
                        .or_default()
                        .insert(v0.top_level.receive_name.clone());
                    for rest in &v0.rest {
                        let Upward::Known(rest) = rest else {
                            return Upward::Unknown;
                        };
                        if let TraceV0::Call(call) = rest {
                            todo.push(call);
                        }
                    }
                }
                ExecutionTree::V1(v1) => {
                    addresses
                        .entry(v1.address)
                        .or_default()
                        .insert(v1.receive_name.clone());
                    for event in &v1.events {
                        let Upward::Known(event) = event else {
                            return Upward::Unknown;
                        };
                        if let TraceV1::Call { call } = event {
                            todo.push(call);
                        }
                    }
                }
            }
        }
        Upward::Known(addresses)
    }

    /// Get an iterator over the events logged by the contracts that were called
    /// as part of the execution tree. The iterator returns triples of the
    /// `(address, entrypoint, logs)` where the meaning is that the contract
    /// at the given address, while executing the entrypoint `entrypoint`
    /// produced the `logs`. Note that the `logs` might be an empty slice.
    pub fn events(
        &self,
    ) -> impl Iterator<
        Item = Upward<(
            ContractAddress,
            EntrypointName<'_>,
            &[smart_contracts::ContractEvent],
        )>,
    > + '_ {
        // An auxiliary type used to store the list of next items produced by
        // the [`EventsIterator`]
        enum LogsIteratorNext<'a> {
            Tree(&'a ExecutionTree),
            Events(
                (
                    ContractAddress,
                    EntrypointName<'a>,
                    &'a [smart_contracts::ContractEvent],
                ),
            ),
        }

        struct LogsIterator<'a> {
            // A stack of next items to process.
            next: Vec<LogsIteratorNext<'a>>,
        }

        impl<'a> Iterator for LogsIterator<'a> {
            type Item = Upward<(
                ContractAddress,
                EntrypointName<'a>,
                &'a [smart_contracts::ContractEvent],
            )>;

            fn next(&mut self) -> Option<Self::Item> {
                while let Some(next) = self.next.pop() {
                    match next {
                        LogsIteratorNext::Events(r) => return Some(Upward::Known(r)),
                        LogsIteratorNext::Tree(next) => match next {
                            ExecutionTree::V0(v0) => {
                                let rv = (
                                    v0.top_level.address,
                                    v0.top_level
                                        .receive_name
                                        .as_receive_name()
                                        .entrypoint_name(),
                                    &v0.top_level.events[..],
                                );
                                for rest in v0.rest.iter().rev() {
                                    let Upward::Known(rest) = rest else {
                                        return Some(Upward::Unknown);
                                    };
                                    if let TraceV0::Call(call) = rest {
                                        self.next.push(LogsIteratorNext::Tree(call));
                                    }
                                }
                                return Some(Upward::Known(rv));
                            }
                            ExecutionTree::V1(v1) => {
                                for event in v1.events.iter().rev() {
                                    let Upward::Known(event) = event else {
                                        return Some(Upward::Unknown);
                                    };
                                    match event {
                                        TraceV1::Events { events } => {
                                            self.next.push(LogsIteratorNext::Events((
                                                v1.address,
                                                v1.receive_name.as_receive_name().entrypoint_name(),
                                                events,
                                            )))
                                        }
                                        TraceV1::Call { call } => {
                                            self.next.push(LogsIteratorNext::Tree(call));
                                        }
                                        TraceV1::Transfer { .. } => (),
                                        TraceV1::Upgrade { .. } => (),
                                    }
                                }
                            }
                        },
                    }
                }
                None
            }
        }

        LogsIterator {
            next: vec![LogsIteratorNext::Tree(self)],
        }
    }
}

/// Convert the trace elements into an [`ExecutionTree`].
/// This will fail if the list was not generated correctly, but if the list of
/// trace elements is coming from the node it will always be in the correct
/// format.
pub fn execution_tree(elements: Vec<Upward<ContractTraceElement>>) -> Option<ExecutionTree> {
    #[derive(Debug)]
    struct PartialTree {
        address: ContractAddress,
        /// Whether the matching resume was seen for the interrupt.
        resumed: bool,
        events: Vec<Upward<TraceV1>>,
    }

    #[derive(Debug)]
    enum Worker {
        V0(ExecutionTreeV0),
        Partial(PartialTree),
    }

    // The current stack of calls. Stack is pushed on new interrupts (interrupts
    // that introduce new nested calls) and on calls to V0 contracts.
    let mut stack: Vec<Worker> = Vec::new();
    let mut elements = elements.into_iter();
    while let Some(element) = elements.next() {
        let Upward::Known(element) = element else {
            // When we encounter some future unknown trace element, we extend the events of
            // the current node in the execution tree. This assumes that the
            // very first trace element is known and that future trace elements does not
            // model control flow events interrupting with `Resumed` and `Interrupted`.
            let last = stack.last_mut()?;
            match last {
                Worker::V0(v0) => v0.rest.push(Upward::Unknown),
                Worker::Partial(partial) => {
                    partial.events.push(Upward::Unknown);
                }
            }
            continue;
        };
        match element {
            ContractTraceElement::Updated {
                data:
                    InstanceUpdatedEvent {
                        contract_version,
                        address,
                        instigator,
                        amount,
                        message,
                        receive_name,
                        events,
                    },
            } => {
                if let Some(end) = stack.pop() {
                    // try to convert to WasmVersion if it is known from the contract version,
                    // otherwise return an error
                    let tree = WasmVersion::try_from(contract_version)
                        .map(|version| match version {
                            WasmVersion::V0 => ExecutionTree::V0(ExecutionTreeV0 {
                                top_level: UpdateV0 {
                                    address,
                                    instigator,
                                    amount,
                                    message,
                                    receive_name,
                                    events,
                                },
                                rest:      Vec::new(),
                            }),

                            WasmVersion::V1 => ExecutionTree::V1(ExecutionTreeV1 {
                                address,
                                instigator,
                                amount,
                                message,
                                receive_name,
<<<<<<< HEAD
                                events: vec![TraceV1::Events { events }],
                            }),
                        })
                        .map_err(|err| {
                            tonic::Status::internal(format!(
                                "Issue mapping to WasmVersion for WasmVersionInt: \
                                 {contract_version} error: {err}"
                            ))
                        })
                        .ok()?;

=======
                                events,
                            },
                            rest: Vec::new(),
                        }),
                        WasmVersion::V1 => ExecutionTree::V1(ExecutionTreeV1 {
                            address,
                            instigator,
                            amount,
                            message,
                            receive_name,
                            events: vec![Upward::Known(TraceV1::Events { events })],
                        }),
                    };
>>>>>>> f3e8272a
                    match end {
                        Worker::V0(mut v0) => {
                            v0.rest.push(Upward::Known(TraceV0::Call(tree)));
                            stack.push(Worker::V0(v0));
                        }
                        Worker::Partial(mut partial) => {
                            if partial.resumed {
                                // terminate it.
                                let ExecutionTree::V1(mut tree) = tree else {
                                    return None;
                                };
                                std::mem::swap(&mut tree.events, &mut partial.events);
                                tree.events.append(&mut partial.events);
                                if let Some(last) = stack.last_mut() {
                                    match last {
                                        Worker::V0(v0) => {
                                            v0.rest.push(Upward::Known(TraceV0::Call(
                                                ExecutionTree::V1(tree),
                                            )));
                                        }
                                        Worker::Partial(v0) => {
                                            v0.events.push(Upward::Known(TraceV1::Call {
                                                call: ExecutionTree::V1(tree),
                                            }));
                                        }
                                    }
                                } else {
                                    // and return it.
                                    if elements.next().is_none() {
                                        return Some(ExecutionTree::V1(tree));
                                    } else {
                                        return None;
                                    }
                                }
                            } else {
                                partial
                                    .events
                                    .push(Upward::Known(TraceV1::Call { call: tree }));
                                stack.push(Worker::Partial(partial));
                            }
                        }
                    }
                } else {
                    // no stack yet

                    let wasm_version = WasmVersion::try_from(contract_version)
                        .map_err(|err| {
                            tonic::Status::internal(format!(
                                "Issue mapping to WasmVersion for WasmVersionInt: \
                                 {contract_version} error: {err}"
                            ))
                        })
                        .ok()?;

                    match wasm_version {
                        WasmVersion::V0 => stack.push(Worker::V0(ExecutionTreeV0 {
                            top_level: UpdateV0 {
                                address,
                                instigator,
                                amount,
                                message,
                                receive_name,
                                events,
                            },
                            rest: Vec::new(),
                        })),

                        WasmVersion::V1 => {
                            let tree = ExecutionTreeV1 {
                                address,
                                instigator,
                                amount,
                                message,
                                receive_name,
                                events: vec![Upward::Known(TraceV1::Events { events })],
                            };
                            // and return it.
                            if elements.next().is_none() {
                                return Some(ExecutionTree::V1(tree));
                            } else {
                                return None;
                            }
                        }
                    }
                }
            }
            ContractTraceElement::Transferred { from, amount, to } => {
                let last = stack.last_mut()?;
                match last {
                    Worker::V0(v0) => {
                        v0.rest
                            .push(Upward::Known(TraceV0::Transfer { from, amount, to }))
                    }
                    Worker::Partial(partial) => {
                        partial
                            .events
                            .push(Upward::Known(TraceV1::Transfer { from, amount, to }));
                    }
                }
            }
            ContractTraceElement::Interrupted { address, events } => match stack.last_mut() {
                Some(Worker::Partial(partial)) if partial.resumed => {
                    partial.resumed = false;
                    partial
                        .events
                        .push(Upward::Known(TraceV1::Events { events }))
                }
                _ => {
                    stack.push(Worker::Partial(PartialTree {
                        address,
                        resumed: false,
                        events: vec![Upward::Known(TraceV1::Events { events })],
                    }));
                }
            },
            ContractTraceElement::Resumed {
                address,
                success: _,
            } => {
                match stack.pop()? {
                    Worker::V0(v0) => {
                        let Worker::Partial(partial) = stack.last_mut()? else {
                            return None;
                        };
                        partial.events.push(Upward::Known(TraceV1::Call {
                            call: ExecutionTree::V0(v0),
                        }));
                        partial.resumed = true;
                    }
                    Worker::Partial(mut partial) => {
                        if address != partial.address {
                            return None;
                        }
                        partial.resumed = true;
                        stack.push(Worker::Partial(partial));
                    }
                };
            }
            ContractTraceElement::Upgraded { address, from, to } => {
                let Worker::Partial(partial) = stack.last_mut()? else {
                    return None;
                };
                if address != partial.address {
                    return None;
                }
                // Put an upgrade event to the list, and continue.
                partial
                    .events
                    .push(Upward::Known(TraceV1::Upgrade { from, to }));
            }
        }
    }
    let Worker::V0(v0) = stack.pop()? else {
        return None;
    };
    if stack.is_empty() {
        Some(ExecutionTree::V0(v0))
    } else {
        None
    }
}

#[derive(Debug, PartialEq)]
pub struct UpdateV0 {
    /// Address of the affected instance.
    pub address: ContractAddress,
    /// The origin of the message to the smart contract. This can be either
    /// an account or a smart contract.
    pub instigator: Address,
    /// The amount the method was invoked with.
    pub amount: Amount,
    /// The message passed to method.
    pub message: OwnedParameter,
    /// The name of the method that was executed.
    pub receive_name: OwnedReceiveName,
    /// Events emitted by the contract call.
    pub events: Vec<ContractEvent>,
}

#[derive(Debug, PartialEq)]
/// An update of a V0 contract with all of its subsequent trace elements in the
/// order they were executed. Note that some of those events might have been
/// generated by subsequent calls, not directly by the top-level call.
pub struct ExecutionTreeV0 {
    pub top_level: UpdateV0,
    pub rest: Vec<Upward<TraceV0>>,
}

#[derive(Debug, PartialEq)]
/// An action generated by a V0 contract.
pub enum TraceV0 {
    /// A contract call, either V0 or V1 contract with all its nested calls.
    Call(ExecutionTree),
    /// A transfer of CCD from the V0 contract to an account.
    Transfer {
        /// Sender contract.
        from: ContractAddress,
        /// Amount transferred.
        amount: Amount,
        /// Receiver account.
        to: AccountAddress,
    },
}

#[derive(Debug, PartialEq)]
/// An update of a V1 contract with all of its nested calls.
pub struct ExecutionTreeV1 {
    /// Address of the affected instance.
    pub address: ContractAddress,
    /// The origin of the message to the smart contract. This can be either
    /// an account or a smart contract.
    pub instigator: Address,
    /// The amount the method was invoked with.
    pub amount: Amount,
    /// The message passed to method.
    pub message: OwnedParameter,
    /// The name of the method that was executed.
    pub receive_name: OwnedReceiveName,
    /// A sequence of calls, transfers, etc. performed by the contract, in the
    /// order that they took effect.
    pub events: Vec<Upward<TraceV1>>,
}

#[derive(Debug, PartialEq)]
/// An operation performed directly by a V1 contract.
pub enum TraceV1 {
    /// New events emitted.
    Events { events: Vec<ContractEvent> },
    /// A successful call to another contract, either V0 or V1.
    Call { call: ExecutionTree },
    /// A transfer of CCD from the contract to the account.
    Transfer {
        /// Sender contract.
        from: ContractAddress,
        /// Amount transferred.
        amount: Amount,
        /// Receiver account.
        to: AccountAddress,
    },
    /// An upgrade of the contract instance.
    Upgrade {
        /// The existing module reference that is in effect before the upgrade.
        from: ModuleReference,
        /// The new module reference that is in effect after the upgrade.
        to: ModuleReference,
    },
}

#[derive(Debug, Clone)]
/// Details of a block item summary, split by the kind of block item it is for.
pub enum BlockItemSummaryDetails {
    /// The summary is of an account transaction with the given details.
    AccountTransaction(AccountTransactionDetails),
    /// The summary is of an account creation, and the outcome is as specified
    /// by the payload.
    AccountCreation(AccountCreationDetails),
    /// The summary is of a chain update, and the outcome is as specified by the
    /// payload.
    Update(UpdateDetails),
    /// The summary is of a token creation update.
    TokenCreationDetails(TokenCreationDetails),
}
impl BlockItemSummaryDetails {
    /// Extract the [`BlockItemSummaryDetails::AccountTransaction`] if relevant
    /// otherwise [`None`].
    pub fn account_transaction(self) -> Option<AccountTransactionDetails> {
        if let Self::AccountTransaction(details) = self {
            Some(details)
        } else {
            None
        }
    }

    /// Borrow the [`BlockItemSummaryDetails::AccountTransaction`] if relevant
    /// otherwise [`None`].
    pub fn as_account_transaction(&self) -> Option<&AccountTransactionDetails> {
        if let Self::AccountTransaction(details) = &self {
            Some(details)
        } else {
            None
        }
    }

    /// Return whether the transaction was successful, i.e., the intended effect
    /// happened.
    pub fn is_success(&self) -> bool {
        match self {
            BlockItemSummaryDetails::AccountTransaction(ad) => ad.is_rejected().is_none(),
            BlockItemSummaryDetails::AccountCreation(_) => true,
            BlockItemSummaryDetails::Update(_) => true,
            BlockItemSummaryDetails::TokenCreationDetails(_) => true,
        }
    }

    /// Return whether the transaction has failed to achieve the intended
    /// effects.
    pub fn is_reject(&self) -> bool {
        if let Self::AccountTransaction(details) = self {
            details.is_rejected().is_some()
        } else {
            false
        }
    }

    /// Return `Some` if the result corresponds to a rejected account
    /// transaction. This returns `Some` if and only if
    /// [`is_reject`](Self::is_reject) returns `true`.
    pub fn account_transaction_reject_reason(&self) -> Option<Upward<&RejectReason>> {
        self.as_account_transaction()?.is_rejected()
    }

    /// Return the account address signing the
    /// `[BlockItemSummaryDetails::AccountTransaction]` otherwise `[None]`.
    pub fn sender_account(&self) -> Option<AccountAddress> {
        Some(self.as_account_transaction()?.sender)
    }

    /// Return the list of smart contract addresses affected by the block
    /// summary.
    ///
    /// Returns [`Upward::Unknown`] when encountering unfamiliar data from newer
    /// versions of the node to stay forward-compatible.
    fn affected_contracts(&self) -> Upward<Vec<Upward<ContractAddress>>> {
        if let Some(at) = self.as_account_transaction() {
            at.effects
                .as_ref()
                .map(AccountTransactionEffects::affected_contracts)
        } else {
            Upward::Known(Vec::new())
        }
    }

    /// If the block item is a smart contract update transaction then return the
    /// execution tree.
    pub fn contract_update(self) -> Option<ExecutionTree> {
        match self.account_transaction()?.effects.known()? {
            AccountTransactionEffects::ContractInitialized { .. } => None,
            AccountTransactionEffects::ContractUpdateIssued { effects } => execution_tree(effects),
            _ => None,
        }
    }

    /// If the block item is a smart contract init transaction then
    /// return the initialization data.
    pub fn contract_init(&self) -> Option<&ContractInitializedEvent> {
        match self.as_account_transaction()?.effects.as_known()? {
            AccountTransactionEffects::ContractInitialized { data } => Some(data),
            AccountTransactionEffects::ContractUpdateIssued { .. } => None,
            _ => None,
        }
    }

    /// If the block item is a smart contract update transaction then return
    /// an iterator over pairs of a contract address that was affected, and the
    /// logs that were produced.
    pub fn contract_update_logs(
        &self,
    ) -> Option<
        impl Iterator<Item = Upward<(ContractAddress, &[smart_contracts::ContractEvent])>> + '_,
    > {
        match self.as_account_transaction()?.effects.as_known()? {
            AccountTransactionEffects::ContractInitialized { .. } => None,
            AccountTransactionEffects::ContractUpdateIssued { effects } => {
                let iter = effects.iter().flat_map(|effect| {
                    let Upward::Known(effect) = effect else {
                        return Some(Upward::Unknown);
                    };

                    match effect {
                        ContractTraceElement::Updated { data } => {
                            Some(Upward::Known((data.address, &data.events[..])))
                        }
                        ContractTraceElement::Transferred { .. } => None,
                        ContractTraceElement::Interrupted { address, events } => {
                            Some(Upward::Known((*address, &events[..])))
                        }
                        ContractTraceElement::Resumed { .. } => None,
                        ContractTraceElement::Upgraded { .. } => None,
                    }
                });
                Some(iter)
            }
            _ => None,
        }
    }

    /// Return the list of addresses affected by the block summary.
    /// These are addresses that have their CCD balance or plt token balance
    /// changed as part of the block summary.
    fn affected_addresses(&self) -> Upward<Vec<AccountAddress>> {
        let out = match self {
            BlockItemSummaryDetails::AccountTransaction(at) => {
                let Upward::Known(effects) = &at.effects else {
                    return Upward::Unknown;
                };
                match effects {
                    AccountTransactionEffects::None { .. } => vec![at.sender],
                    AccountTransactionEffects::ModuleDeployed { .. } => vec![at.sender],
                    AccountTransactionEffects::ContractInitialized { .. } => vec![at.sender],
                    AccountTransactionEffects::ContractUpdateIssued { effects } => {
                        let mut seen = BTreeSet::new();
                        seen.insert(at.sender);
                        let mut addresses = vec![at.sender];
                        for effect in effects {
                            let Upward::Known(effect) = effect else {
                                return Upward::Unknown;
                            };
                            match effect {
                                ContractTraceElement::Updated { .. } => (),
                                ContractTraceElement::Transferred { to, .. } => {
                                    if seen.insert(*to) {
                                        addresses.push(*to);
                                    }
                                }
                                ContractTraceElement::Interrupted { .. } => (),
                                ContractTraceElement::Resumed { .. } => (),
                                ContractTraceElement::Upgraded { .. } => (),
                            }
                        }
                        addresses
                    }
                    AccountTransactionEffects::AccountTransfer { to, .. } => {
                        if *to == at.sender {
                            vec![at.sender]
                        } else {
                            vec![at.sender, *to]
                        }
                    }
                    AccountTransactionEffects::AccountTransferWithMemo { to, .. } => {
                        if *to == at.sender {
                            vec![at.sender]
                        } else {
                            vec![at.sender, *to]
                        }
                    }
                    AccountTransactionEffects::BakerAdded { .. } => vec![at.sender],
                    AccountTransactionEffects::BakerRemoved { .. } => vec![at.sender],
                    AccountTransactionEffects::BakerStakeUpdated { .. } => vec![at.sender],
                    AccountTransactionEffects::BakerRestakeEarningsUpdated { .. } => {
                        vec![at.sender]
                    }
                    AccountTransactionEffects::BakerKeysUpdated { .. } => vec![at.sender],
                    AccountTransactionEffects::EncryptedAmountTransferred { removed, added } => {
                        vec![removed.account, added.receiver]
                    }
                    AccountTransactionEffects::EncryptedAmountTransferredWithMemo {
                        removed,
                        added,
                        ..
                    } => vec![removed.account, added.receiver],
                    AccountTransactionEffects::TransferredToEncrypted { data } => {
                        vec![data.account]
                    }
                    AccountTransactionEffects::TransferredToPublic { removed, .. } => {
                        vec![removed.account]
                    }
                    AccountTransactionEffects::TransferredWithSchedule { to, .. } => {
                        vec![at.sender, *to]
                    }
                    AccountTransactionEffects::TransferredWithScheduleAndMemo { to, .. } => {
                        vec![at.sender, *to]
                    }
                    AccountTransactionEffects::CredentialKeysUpdated { .. } => vec![at.sender],
                    AccountTransactionEffects::CredentialsUpdated { .. } => vec![at.sender],
                    AccountTransactionEffects::DataRegistered { .. } => vec![at.sender],
                    AccountTransactionEffects::BakerConfigured { .. } => vec![at.sender],
                    AccountTransactionEffects::DelegationConfigured { .. } => vec![at.sender],
                    AccountTransactionEffects::TokenUpdate { events } => {
                        let mut addresses = BTreeSet::new();
                        addresses.insert(at.sender);
                        add_token_event_addresses(&mut addresses, events);
                        addresses.into_iter().collect()
                    }
                }
            }
            BlockItemSummaryDetails::AccountCreation(_) => Vec::new(),
            BlockItemSummaryDetails::Update(_) => Vec::new(),
            BlockItemSummaryDetails::TokenCreationDetails(token_creation_details) => {
                let mut addresses = BTreeSet::new();
                add_token_event_addresses(&mut addresses, &token_creation_details.events);
                addresses.into_iter().collect()
            }
        };
        Upward::Known(out)
    }
}

#[derive(Debug, Clone)]
/// Details of an account transaction. This always has a sender and is paid for,
/// and it might have some other effects on the state of the chain.
pub struct AccountTransactionDetails {
    /// The amount of CCD the sender paid for including this transaction in
    /// the block.
    pub cost: Amount,
    /// Sender of the transaction.
    pub sender: AccountAddress,
    /// Effects of the account transaction, if any.
    pub effects: Upward<AccountTransactionEffects>,
}

impl AccountTransactionDetails {
    /// Get the transaction type corresponding to the details.
    /// Returns `None` for the
    /// [AccountTransactionEffects::None]
    /// variant in case the transaction failed with serialization failure
    /// reason.
    ///
    /// To remain forward-compatible the `TransactionType` is wrapped in
    /// [`Upward`] for representing future unknown transaction types introduced
    /// in a newer node API version.
    pub fn transaction_type(&self) -> Option<Upward<TransactionType>> {
        let Upward::Known(effects) = self.effects.as_ref() else {
            return Some(Upward::Unknown);
        };
        effects.transaction_type().map(Upward::Known)
    }

    /// Return [`Some`] if the transaction has been rejected.
    pub fn is_rejected(&self) -> Option<Upward<&RejectReason>> {
        self.effects.as_known()?.is_rejected()
    }
}

impl AccountTransactionEffects {
    /// Get the transaction type corresponding to the effects.
    /// Returns `None` for the
    /// [AccountTransactionEffects::None]
    /// variant in case the transaction failed with serialization failure
    /// reason.
    pub fn transaction_type(&self) -> Option<TransactionType> {
        use TransactionType::*;
        match self {
            AccountTransactionEffects::None {
                transaction_type, ..
            } => *transaction_type,
            AccountTransactionEffects::ModuleDeployed { .. } => Some(DeployModule),
            AccountTransactionEffects::ContractInitialized { .. } => Some(InitContract),
            AccountTransactionEffects::ContractUpdateIssued { .. } => Some(Update),
            AccountTransactionEffects::AccountTransfer { .. } => Some(Transfer),
            AccountTransactionEffects::AccountTransferWithMemo { .. } => Some(TransferWithMemo),
            #[allow(deprecated)]
            AccountTransactionEffects::BakerAdded { .. } => Some(AddBaker),
            #[allow(deprecated)]
            AccountTransactionEffects::BakerRemoved { .. } => Some(RemoveBaker),
            #[allow(deprecated)]
            AccountTransactionEffects::BakerStakeUpdated { .. } => Some(UpdateBakerStake),
            #[allow(deprecated)]
            AccountTransactionEffects::BakerRestakeEarningsUpdated { .. } => {
                Some(UpdateBakerRestakeEarnings)
            }
            #[allow(deprecated)]
            AccountTransactionEffects::BakerKeysUpdated { .. } => Some(UpdateBakerKeys),
            #[allow(deprecated)]
            AccountTransactionEffects::EncryptedAmountTransferred { .. } => {
                Some(EncryptedAmountTransfer)
            }
            #[allow(deprecated)]
            AccountTransactionEffects::EncryptedAmountTransferredWithMemo { .. } => {
                Some(EncryptedAmountTransferWithMemo)
            }
            #[allow(deprecated)]
            AccountTransactionEffects::TransferredToEncrypted { .. } => Some(TransferToEncrypted),
            AccountTransactionEffects::TransferredToPublic { .. } => Some(TransferToPublic),
            AccountTransactionEffects::TransferredWithSchedule { .. } => Some(TransferWithSchedule),
            AccountTransactionEffects::TransferredWithScheduleAndMemo { .. } => {
                Some(TransferWithScheduleAndMemo)
            }
            AccountTransactionEffects::CredentialKeysUpdated { .. } => Some(UpdateCredentialKeys),
            AccountTransactionEffects::CredentialsUpdated { .. } => Some(UpdateCredentials),
            AccountTransactionEffects::DataRegistered { .. } => Some(RegisterData),
            AccountTransactionEffects::BakerConfigured { .. } => Some(ConfigureBaker),
            AccountTransactionEffects::DelegationConfigured { .. } => Some(ConfigureDelegation),
            AccountTransactionEffects::TokenUpdate { .. } => Some(TokenUpdate),
        }
    }

    /// Return [`Some`] if the transaction has been rejected.
    pub fn is_rejected(&self) -> Option<Upward<&RejectReason>> {
        if let Self::None { reject_reason, .. } = self {
            Some(reject_reason.as_ref())
        } else {
            None
        }
    }

    fn affected_contracts(&self) -> Vec<Upward<ContractAddress>> {
        match self {
            AccountTransactionEffects::ContractInitialized { data } => {
                vec![Upward::Known(data.address)]
            }
            AccountTransactionEffects::ContractUpdateIssued { effects } => {
                let mut seen = HashSet::new();
                let mut addresses = Vec::new();

                for effect in effects {
                    let Upward::Known(effect) = effect else {
                        addresses.push(Upward::Unknown);
                        continue;
                    };
                    match effect {
                        ContractTraceElement::Updated { data } => {
                            if seen.insert(data.address) {
                                addresses.push(Upward::Known(data.address));
                            }
                        }
                        ContractTraceElement::Transferred { .. } => (),
                        ContractTraceElement::Interrupted { .. } => (),
                        ContractTraceElement::Resumed { .. } => (),
                        ContractTraceElement::Upgraded { .. } => (),
                    }
                }
                addresses
            }
            _ => Vec::new(),
        }
    }
}

#[derive(Debug, Clone, Copy)]
/// Data contained in the transaction response in case a baker stake was updated
/// (either increased or decreased.)
pub struct BakerStakeUpdatedData {
    /// Affected baker.
    pub baker_id: BakerId,
    /// New stake.
    pub new_stake: Amount,
    /// A boolean which indicates whether it increased
    /// (`true`) or decreased (`false`).
    pub increased: bool,
}

/// Effects of an account transactions. All variants apart from
/// [AccountTransactionEffects::None] correspond to a unique transaction that
/// was successful.
#[derive(Debug, Clone)]
pub enum AccountTransactionEffects {
    /// No effects other than payment from this transaction.
    /// The rejection reason indicates why the transaction failed.
    None {
        /// Transaction type of a failed transaction, if known.
        /// In case of serialization failure this will be None.
        transaction_type: Option<TransactionType>,
        /// Reason for rejection of the transaction
        reject_reason: Upward<RejectReason>,
    },
    /// A module was deployed. This corresponds to
    /// [`DeployModule`](transactions::Payload::DeployModule) transaction
    /// type.
    ModuleDeployed {
        module_ref: smart_contracts::ModuleReference,
    },
    /// A contract was initialized was deployed. This corresponds to
    /// [`InitContract`](transactions::Payload::InitContract) transaction type.
    ContractInitialized { data: ContractInitializedEvent },
    /// A contract update transaction was issued and produced the given trace.
    /// This is the result of [Update](transactions::Payload::Update)
    /// transaction.
    ContractUpdateIssued {
        effects: Vec<Upward<ContractTraceElement>>,
    },
    /// A simple account to account transfer occurred. This is the result of a
    /// successful [`Transfer`](transactions::Payload::Transfer) transaction.
    AccountTransfer {
        /// Amount that was transferred.
        amount: Amount,
        /// Receiver account.
        to: AccountAddress,
    },
    /// A simple account to account transfer occurred with a memo. This is the
    /// result of a successful
    /// [`TransferWithMemo`](transactions::Payload::TransferWithMemo)
    /// transaction.
    AccountTransferWithMemo {
        /// Amount that was transferred.
        amount: Amount,
        /// Receiver account.
        to: AccountAddress,
        /// Included memo.
        memo: Memo,
    },
    /// An account was registered as a baker. This is the result of a successful
    /// [`AddBaker`](transactions::Payload::AddBaker) transaction.
    BakerAdded { data: Box<BakerAddedEvent> },
    /// An account was deregistered as a baker. This is the result of a
    /// successful [RemoveBaker](transactions::Payload::RemoveBaker)
    /// transaction.
    BakerRemoved { baker_id: BakerId },
    /// An account was deregistered as a baker. This is the result of a
    /// successful [`UpdateBakerStake`](transactions::Payload::UpdateBakerStake)
    /// transaction.
    BakerStakeUpdated {
        /// If the stake was updated (that is, it changed and did not stay the
        /// same) then this is [Some], otherwise [None].
        data: Option<BakerStakeUpdatedData>,
    },
    /// An account changed its preference for restaking earnings. This is the
    /// result of a successful
    /// [`UpdateBakerRestakeEarnings`](
    ///    transactions::Payload::UpdateBakerRestakeEarnings) transaction.
    BakerRestakeEarningsUpdated {
        baker_id: BakerId,
        /// The new value of the flag.
        restake_earnings: bool,
    },
    /// The baker's keys were updated. This is the result of a successful
    /// [`UpdateBakerKeys`](transactions::Payload::UpdateBakerKeys) transaction.
    BakerKeysUpdated { data: Box<BakerKeysEvent> },
    /// An encrypted amount was transferred. This is the result of a successful
    /// [`EncryptedAmountTransfer`](
    ///   transactions::Payload::EncryptedAmountTransfer) transaction.
    EncryptedAmountTransferred {
        // FIXME: It would be better to only have one pointer
        removed: Box<EncryptedAmountRemovedEvent>,
        added: Box<NewEncryptedAmountEvent>,
    },
    /// An encrypted amount was transferred with an included memo. This is the
    /// result of a successful [`EncryptedAmountTransferWithMemo`](
    ///   transactions::Payload::EncryptedAmountTransferWithMemo) transaction.
    EncryptedAmountTransferredWithMemo {
        // TODO: Consider combining this with the non-memo version when we move to gRPC v2 and have
        // Option<Memo>. FIXME: It would be better to only have one pointer
        removed: Box<EncryptedAmountRemovedEvent>,
        added: Box<NewEncryptedAmountEvent>,
        memo: Memo,
    },
    /// An account transferred part of its public balance to its encrypted
    /// balance. This is the result of a successful
    /// [`TransferToEncrypted`](transactions::Payload::TransferToEncrypted)
    /// transaction.
    TransferredToEncrypted {
        data: Box<EncryptedSelfAmountAddedEvent>,
    },
    /// An account transferred part of its encrypted balance to its public
    /// balance. This is the result of a successful
    /// [`TransferToPublic`](transactions::Payload::TransferToPublic)
    /// transaction.
    TransferredToPublic {
        removed: Box<EncryptedAmountRemovedEvent>,
        amount: Amount,
    },
    /// A transfer with schedule was performed. This is the result of a
    /// successful
    /// [`TransferWithSchedule`](transactions::Payload::TransferWithSchedule)
    /// transaction.
    TransferredWithSchedule {
        /// Receiver account.
        to: AccountAddress,
        /// The list of releases. Ordered by increasing timestamp.
        amount: Vec<(Timestamp, Amount)>,
    },
    /// A transfer with schedule was performed with an added memo. This is the
    /// result of a successful [`TransferWithScheduleAndMemo`][link]
    /// transaction.
    ///
    /// [link]: transactions::Payload::TransferWithScheduleAndMemo
    TransferredWithScheduleAndMemo {
        // TODO: Consider combining this with the non-memo version when we move to gRPC v2 and have
        // Option<Memo>.
        /// Receiver account.
        to: AccountAddress,
        /// The list of releases. Ordered by increasing timestamp.
        amount: Vec<(Timestamp, Amount)>,
        memo: Memo,
    },
    /// Keys of a specific credential were updated. This is the result of a
    /// successful
    /// [`UpdateCredentialKeys`](transactions::Payload::UpdateCredentialKeys)
    /// transaction.
    CredentialKeysUpdated {
        /// ID of the credential whose keys were updated.
        cred_id: CredentialRegistrationID,
    },
    /// Account's credentials were updated. This is the result of a
    /// successful
    /// [`UpdateCredentials`](transactions::Payload::UpdateCredentials)
    /// transaction.
    CredentialsUpdated {
        /// The credential ids that were added.
        new_cred_ids: Vec<CredentialRegistrationID>,
        /// The credentials that were removed.
        removed_cred_ids: Vec<CredentialRegistrationID>,
        /// The (possibly) updated account threshold.
        new_threshold: AccountThreshold,
    },
    /// Some data was registered on the chain. This is the result of a
    /// successful [`RegisterData`](transactions::Payload::RegisterData)
    /// transaction.
    DataRegistered { data: RegisteredData },
    /// A baker was configured. The details of what happened are contained in
    /// the list of [baker events](BakerEvent).
    ///
    /// Note future versions of the Concordium Node API might introduce new
    /// kinds of baker events, therefore each event is wrapped in [`Upward`]
    /// potentially representing some future unknown data.
    BakerConfigured { data: Vec<Upward<BakerEvent>> },
    /// An account configured delegation. The details of what happened are
    /// contained in the list of [delegation events](DelegationEvent).
    ///
    /// Note future versions of the Concordium Node API might introduce new
    /// kinds of delegation events, therefore each event is wrapped in
    /// [`Upward`] potentially representing some future unknown data.
    DelegationConfigured { data: Vec<Upward<DelegationEvent>> },
    /// Effect of a successful token update.
    TokenUpdate {
        /// Events produced by the update.
        events: Vec<protocol_level_tokens::TokenEvent>,
    },
}

/// Events that may happen as a result of the
/// [TransactionType::ConfigureDelegation] transaction.
#[derive(Debug, Clone)]
pub enum DelegationEvent {
    DelegationStakeIncreased {
        /// Delegator's id
        delegator_id: DelegatorId,
        /// New stake
        new_stake: Amount,
    },
    DelegationStakeDecreased {
        /// Delegator's id
        delegator_id: DelegatorId,
        /// New stake
        new_stake: Amount,
    },
    DelegationSetRestakeEarnings {
        /// Delegator's id
        delegator_id: DelegatorId,
        /// Whether earnings will be restaked
        restake_earnings: bool,
    },
    DelegationSetDelegationTarget {
        /// Delegator's id
        delegator_id: DelegatorId,
        /// New delegation target
        delegation_target: DelegationTarget,
    },
    DelegationAdded {
        /// Delegator's id
        delegator_id: DelegatorId,
    },
    DelegationRemoved {
        /// Delegator's id
        delegator_id: DelegatorId,
    },
    BakerRemoved {
        /// The id of the baker that was removed. If the account is a baker in
        /// the current payday, it will remain so until the next payday,
        /// although the baker record will be removed from the account
        /// immediately.
        baker_id: BakerId,
    },
}

/// Events that may result from the [TransactionType::ConfigureBaker]
/// transaction.
#[derive(Debug, Clone)]
pub enum BakerEvent {
    BakerAdded {
        data: Box<BakerAddedEvent>,
    },
    BakerRemoved {
        baker_id: BakerId,
    },
    BakerStakeIncreased {
        baker_id: BakerId,
        new_stake: Amount,
    },
    BakerStakeDecreased {
        baker_id: BakerId,
        new_stake: Amount,
    },
    BakerRestakeEarningsUpdated {
        baker_id: BakerId,
        /// The new value of the flag.
        restake_earnings: bool,
    },
    /// The baker's keys were updated.
    BakerKeysUpdated {
        data: Box<BakerKeysEvent>,
    },
    /// Updated open status for a baker pool
    BakerSetOpenStatus {
        /// Baker's id
        baker_id: BakerId,
        /// The open status.
        open_status: OpenStatus,
    },
    /// Updated metadata url for baker pool
    BakerSetMetadataURL {
        /// Baker's id
        baker_id: BakerId,
        /// The URL.
        metadata_url: UrlText,
    },
    /// Updated transaction fee commission for baker pool
    BakerSetTransactionFeeCommission {
        /// Baker's id
        baker_id: BakerId,
        /// The transaction fee commission.
        transaction_fee_commission: AmountFraction,
    },
    /// Updated baking reward commission for baker pool
    BakerSetBakingRewardCommission {
        /// Baker's id
        baker_id: BakerId,
        /// The baking reward commission
        baking_reward_commission: AmountFraction,
    },
    /// Updated finalization reward commission for baker pool
    BakerSetFinalizationRewardCommission {
        /// Baker's id
        baker_id: BakerId,
        /// The finalization reward commission
        finalization_reward_commission: AmountFraction,
    },
    /// Removed an existing delegator
    DelegationRemoved {
        /// The id of the delegator that was removed. If the account is a
        /// delegator in the current payday, it will remain so until the
        /// next payday, although the delegation record will be removed
        /// from the account immediately.
        delegator_id: DelegatorId,
    },
    /// The baker was suspended.
    BakerSuspended {
        // Baker's id
        baker_id: BakerId,
    },
    /// The baker was suspended.
    BakerResumed {
        // Baker's id
        baker_id: BakerId,
    },
}

#[derive(Debug, Clone)]
/// Details of an account creation. These transactions are free, and we only
/// ever get a response for them if the account is created, hence no failure
/// cases.
pub struct AccountCreationDetails {
    /// Whether this is an initial or normal account.
    pub credential_type: CredentialType,
    /// Address of the newly created account.
    pub address: AccountAddress,
    /// Credential registration ID of the first credential.
    pub reg_id: CredentialRegistrationID,
}

#[derive(Debug, Clone)]
/// Details of an update instruction. These are free, and we only ever get a
/// response for them if the update is successfully enqueued, hence no failure
/// cases.
pub struct UpdateDetails {
    pub effective_time: TransactionTime,
    pub payload: Upward<UpdatePayload>,
}

impl UpdateDetails {
    pub fn update_type(&self) -> Upward<UpdateType> {
        self.payload.as_ref().map(UpdatePayload::update_type)
    }
}

#[derive(Debug, Clone)]
// Details about the creation of a protocol-level token.
pub struct TokenCreationDetails {
    // The update payload used to create the token.
    pub create_plt: CreatePlt,
    // The events generated by the token module during the creation of the token.
    pub events: Vec<TokenEvent>,
}

#[derive(SerdeSerialize, SerdeDeserialize, Debug, Clone)]
#[serde(rename_all = "camelCase")]
/// Event generated when an account receives a new encrypted amount.
pub struct NewEncryptedAmountEvent {
    /// The account onto which the amount was added.
    #[serde(rename = "account")]
    pub receiver: AccountAddress,
    /// The index the amount was assigned.
    pub new_index: crate::encrypted_transfers::types::EncryptedAmountIndex,
    /// The encrypted amount that was added.
    pub encrypted_amount: crate::encrypted_transfers::types::EncryptedAmount<EncryptedAmountsCurve>,
}

#[derive(SerdeSerialize, SerdeDeserialize, Debug, Clone)]
#[serde(rename_all = "camelCase")]
/// Event generated when one or more encrypted amounts are consumed from the
/// account.
pub struct EncryptedAmountRemovedEvent {
    /// The affected account.
    pub account: AccountAddress,
    /// The new self encrypted amount on the affected account.
    pub new_amount: crate::encrypted_transfers::types::EncryptedAmount<EncryptedAmountsCurve>,
    /// The input encrypted amount that was removed.
    pub input_amount: crate::encrypted_transfers::types::EncryptedAmount<EncryptedAmountsCurve>,
    /// The index indicating which amounts were used.
    pub up_to_index: crate::encrypted_transfers::types::EncryptedAmountAggIndex,
}

#[derive(SerdeSerialize, SerdeDeserialize, Debug, Clone)]
#[serde(rename_all = "camelCase")]
pub struct BakerAddedEvent {
    #[serde(flatten)]
    /// The keys with which the baker registered.
    pub keys_event: BakerKeysEvent,
    /// The amount the account staked to become a baker. This amount is
    /// locked.
    pub stake: Amount,
    /// Whether the baker will automatically add earnings to their stake or
    /// not.
    pub restake_earnings: bool,
}

#[derive(SerdeSerialize, SerdeDeserialize, Debug, Clone)]
#[serde(rename_all = "camelCase")]
/// Result of a successful change of baker keys.
pub struct BakerKeysEvent {
    /// ID of the baker whose keys were changed.
    pub baker_id: BakerId,
    /// Account address of the baker.
    pub account: AccountAddress,
    /// The new public key for verifying block signatures.
    pub sign_key: BakerSignatureVerifyKey,
    /// The new public key for verifying whether the baker won the block
    /// lottery.
    pub election_key: BakerElectionVerifyKey,
    /// The new public key for verifying finalization records.
    pub aggregation_key: BakerAggregationVerifyKey,
}

#[derive(SerdeSerialize, SerdeDeserialize, Debug, Clone)]
#[serde(rename_all = "camelCase")]
pub struct EncryptedSelfAmountAddedEvent {
    /// The affected account.
    pub account: AccountAddress,
    /// The new self encrypted amount of the account.
    pub new_amount: crate::encrypted_transfers::types::EncryptedAmount<EncryptedAmountsCurve>,
    /// The amount that was transferred from public to encrypted balance.
    pub amount: Amount,
}

#[derive(SerdeSerialize, SerdeDeserialize, Debug, Clone)]
#[serde(rename_all = "camelCase")]
pub struct ContractInitializedEvent {
    #[serde(default = "WasmVersionInt::zero_version")]
    pub contract_version: WasmVersionInt,
    #[serde(rename = "ref")]
    /// Module with the source code of the contract.
    pub origin_ref: smart_contracts::ModuleReference,
    /// The newly assigned address of the contract.
    pub address: ContractAddress,
    /// The amount the instance was initialized with.
    pub amount: Amount,
    /// The name of the contract.
    pub init_name: smart_contracts::OwnedContractName,
    /// Any contract events that might have been generated by the contract
    /// initialization.
    pub events: Vec<smart_contracts::ContractEvent>,
    /// The parameter passed to the initializer. This should not be `None` when
    /// querying node version >= 8.
    pub parameter: Option<smart_contracts::OwnedParameter>,
}

// re-export for backwards compatibility
pub use concordium_base::{
    transactions::{Memo, RegisteredData, TransactionType},
    updates::*,
};

#[derive(Debug, SerdeSerialize, SerdeDeserialize, Clone)]
#[serde(rename_all = "camelCase")]
/// The current collection of keys allowed to do updates.
/// Parametrized by the chain parameter version.
pub struct UpdateKeysCollectionSkeleton<Auths> {
    pub root_keys: HigherLevelAccessStructure<RootKeysKind>,
    #[serde(rename = "level1Keys")]
    pub level_1_keys: HigherLevelAccessStructure<Level1KeysKind>,
    #[serde(rename = "level2Keys")]
    pub level_2_keys: Auths,
}

impl<Auths: Serial> Serial for UpdateKeysCollectionSkeleton<Auths> {
    fn serial<B: Buffer>(&self, out: &mut B) {
        self.root_keys.serial(out);
        self.level_1_keys.serial(out);
        self.level_2_keys.serial(out);
    }
}

impl<Auths: Deserial> Deserial for UpdateKeysCollectionSkeleton<Auths> {
    fn deserial<R: ReadBytesExt>(source: &mut R) -> ParseResult<Self> {
        let root_keys = source.get()?;
        let level_1_keys = source.get()?;
        let level_2_keys = source.get()?;
        Ok(Self {
            root_keys,
            level_1_keys,
            level_2_keys,
        })
    }
}

pub type UpdateKeysCollection<CPV> = UpdateKeysCollectionSkeleton<Authorizations<CPV>>;

#[derive(common::Serialize, Debug, SerdeSerialize, SerdeDeserialize)]
#[serde(rename_all = "camelCase")]
/// Values of chain parameters that can be updated via chain updates.
pub struct ChainParametersV0 {
    /// Election difficulty for consensus lottery.
    pub election_difficulty: ElectionDifficulty,
    /// Euro per energy exchange rate.
    pub euro_per_energy: ExchangeRate,
    #[serde(rename = "microGTUPerEuro")]
    /// Micro ccd per euro exchange rate.
    pub micro_gtu_per_euro: ExchangeRate,
    /// Extra number of epochs before reduction in stake, or baker
    /// deregistration is completed.
    pub baker_cooldown_epochs: Epoch,
    /// The limit for the number of account creations in a block.
    pub account_creation_limit: CredentialsPerBlockLimit,
    /// Current reward parameters.
    pub reward_parameters: RewardParameters<ChainParameterVersion0>,
    /// Index of the foundation account.
    pub foundation_account_index: AccountIndex,
    /// Minimum threshold for becoming a baker.
    pub minimum_threshold_for_baking: Amount,
}

#[derive(common::Serialize, Debug, SerdeSerialize, SerdeDeserialize)]
#[serde(rename_all = "camelCase")]
/// Values of chain parameters that can be updated via chain updates.
pub struct ChainParametersV1 {
    /// Election difficulty for consensus lottery.
    pub election_difficulty: ElectionDifficulty,
    /// Euro per energy exchange rate.
    pub euro_per_energy: ExchangeRate,
    #[serde(rename = "microGTUPerEuro")]
    /// Micro ccd per euro exchange rate.
    pub micro_gtu_per_euro: ExchangeRate,
    #[serde(flatten)]
    pub cooldown_parameters: CooldownParameters,
    #[serde(flatten)]
    pub time_parameters: TimeParameters,
    /// The limit for the number of account creations in a block.
    pub account_creation_limit: CredentialsPerBlockLimit,
    /// Current reward parameters.
    pub reward_parameters: RewardParameters<ChainParameterVersion1>,
    /// Index of the foundation account.
    pub foundation_account_index: AccountIndex,
    #[serde(flatten)]
    /// Parameters for baker pools.
    pub pool_parameters: PoolParameters,
}

#[derive(common::Serialize, Debug)]
/// Values of chain parameters that can be updated via chain updates.
pub struct ChainParametersV2 {
    /// Consensus protocol version 2 timeout parameters.
    pub timeout_parameters: TimeoutParameters,
    /// Minimum time interval between blocks.
    pub min_block_time: Duration,
    /// Maximum energy allowed per block.
    pub block_energy_limit: Energy,
    /// Euro per energy exchange rate.
    pub euro_per_energy: ExchangeRate,
    /// Micro ccd per euro exchange rate.
    pub micro_ccd_per_euro: ExchangeRate,
    pub cooldown_parameters: CooldownParameters,
    pub time_parameters: TimeParameters,
    /// The limit for the number of account creations in a block.
    pub account_creation_limit: CredentialsPerBlockLimit,
    /// Current reward parameters.
    pub reward_parameters: RewardParameters<ChainParameterVersion2>,
    /// Index of the foundation account.
    pub foundation_account_index: AccountIndex,
    /// Parameters for baker pools.
    pub pool_parameters: PoolParameters,
    /// The finalization committee parameters.
    pub finalization_committee_parameters: FinalizationCommitteeParameters,
}

#[derive(common::Serialize, Debug)]
/// Values of chain parameters that can be updated via chain updates.
pub struct ChainParametersV3 {
    /// Consensus protocol version 2 timeout parameters.
    pub timeout_parameters: TimeoutParameters,
    /// Minimum time interval between blocks.
    pub min_block_time: Duration,
    /// Maximum energy allowed per block.
    pub block_energy_limit: Energy,
    /// Euro per energy exchange rate.
    pub euro_per_energy: ExchangeRate,
    /// Micro ccd per euro exchange rate.
    pub micro_ccd_per_euro: ExchangeRate,
    pub cooldown_parameters: CooldownParameters,
    pub time_parameters: TimeParameters,
    /// The limit for the number of account creations in a block.
    pub account_creation_limit: CredentialsPerBlockLimit,
    /// Current reward parameters.
    pub reward_parameters: RewardParameters<ChainParameterVersion2>,
    /// Index of the foundation account.
    pub foundation_account_index: AccountIndex,
    /// Parameters for baker pools.
    pub pool_parameters: PoolParameters,
    /// The finalization committee parameters.
    pub finalization_committee_parameters: FinalizationCommitteeParameters,
    /// Parameter for determining when a validator is considered inactive.
    pub validator_score_parameters: ValidatorScoreParameters,
}

pub trait ChainParametersFamily {
    type Output: std::fmt::Debug;
}

impl ChainParametersFamily for ChainParameterVersion0 {
    type Output = ChainParametersV0;
}

impl ChainParametersFamily for ChainParameterVersion1 {
    type Output = ChainParametersV1;
}

impl ChainParametersFamily for ChainParameterVersion2 {
    type Output = ChainParametersV2;
}

impl ChainParametersFamily for ChainParameterVersion3 {
    type Output = ChainParametersV3;
}

pub type ChainParameters<CPV> = <CPV as ChainParametersFamily>::Output;

#[derive(Debug, SerdeSerialize, SerdeDeserialize)]
#[serde(rename_all = "camelCase")]
/// Values of reward parameters.
///
/// The concrete types for some of the fields depends on the version of chain
/// parameters, thus the generics. See [`RewardParameters`] for the connections
/// to the concrete types.
pub struct RewardParametersSkeleton<MintDistribution, GasRewards> {
    pub mint_distribution: MintDistribution,
    pub transaction_fee_distribution: TransactionFeeDistribution,
    #[serde(rename = "gASRewards")]
    pub gas_rewards: GasRewards,
}

impl<MD: common::Serial, GR: common::Serial> common::Serial for RewardParametersSkeleton<MD, GR> {
    fn serial<B: Buffer>(&self, out: &mut B) {
        self.mint_distribution.serial(out);
        self.transaction_fee_distribution.serial(out);
        self.gas_rewards.serial(out)
    }
}

impl<MD: common::Deserial, GR: common::Deserial> common::Deserial
    for RewardParametersSkeleton<MD, GR>
{
    fn deserial<R: ReadBytesExt>(source: &mut R) -> ParseResult<Self> {
        let mint_distribution = source.get()?;
        let transaction_fee_distribution = source.get()?;
        let gas_rewards = source.get()?;
        Ok(Self {
            mint_distribution,
            transaction_fee_distribution,
            gas_rewards,
        })
    }
}

/// Values of reward parameters.
///
/// The concrete types for some of the fields depends on the version of chain
/// parameters. See implementations of [`MintDistribution`] and
/// [`GASRewardsFor`] for concrete types.
pub type RewardParameters<CPV> =
    RewardParametersSkeleton<MintDistribution<CPV>, GASRewardsFor<CPV>>;

#[derive(Debug, SerdeSerialize, SerdeDeserialize, Clone, Copy)]
#[serde(rename_all = "camelCase")]
/// A scheduled update of a given type.
pub struct ScheduledUpdate<T> {
    pub effective_time: TransactionTime,
    pub update: T,
}

#[derive(Debug, SerdeSerialize, SerdeDeserialize, Clone)]
#[serde(rename_all = "camelCase")]
/// A queue of updates of a given type.
pub struct UpdateQueue<T> {
    /// Next available sequence number for the update type.
    pub next_sequence_number: UpdateSequenceNumber,
    /// Queue of updates, ordered by effective time.
    pub queue: Vec<ScheduledUpdate<T>>,
}

#[derive(Debug, SerdeSerialize, SerdeDeserialize, Clone)]
#[serde(rename_all = "camelCase")]
pub struct PendingUpdatesV0 {
    pub root_keys: UpdateQueue<HigherLevelAccessStructure<RootKeysKind>>,
    pub level_1_keys: UpdateQueue<HigherLevelAccessStructure<Level1KeysKind>>,
    pub level_2_keys: UpdateQueue<Authorizations<ChainParameterVersion0>>,
    pub protocol: UpdateQueue<ProtocolUpdate>,
    pub election_difficulty: UpdateQueue<ElectionDifficulty>,
    pub euro_per_energy: UpdateQueue<ExchangeRate>,
    #[serde(rename = "microGTUPerEuro")]
    pub micro_gtu_per_euro: UpdateQueue<ExchangeRate>,
    pub foundation_account: UpdateQueue<AccountIndex>,
    pub mint_distribution: UpdateQueue<MintDistribution<ChainParameterVersion0>>,
    pub transaction_fee_distribution: UpdateQueue<TransactionFeeDistribution>,
    pub gas_rewards: UpdateQueue<GASRewards>,
    pub baker_stake_threshold: UpdateQueue<BakerParameters>,
    pub add_anonymity_revoker: UpdateQueue<crate::id::types::ArInfo<crate::id::constants::ArCurve>>,
    pub add_identity_provider:
        UpdateQueue<crate::id::types::IpInfo<crate::id::constants::IpPairing>>,
}

#[derive(Debug, SerdeSerialize, SerdeDeserialize, Clone)]
#[serde(rename_all = "camelCase")]
pub struct PendingUpdatesV1 {
    pub root_keys: UpdateQueue<HigherLevelAccessStructure<RootKeysKind>>,
    pub level_1_keys: UpdateQueue<HigherLevelAccessStructure<Level1KeysKind>>,
    pub level_2_keys: UpdateQueue<Authorizations<ChainParameterVersion1>>,
    pub protocol: UpdateQueue<ProtocolUpdate>,
    pub election_difficulty: UpdateQueue<ElectionDifficulty>,
    pub euro_per_energy: UpdateQueue<ExchangeRate>,
    #[serde(rename = "microGTUPerEuro")]
    pub micro_gtu_per_euro: UpdateQueue<ExchangeRate>,
    pub foundation_account: UpdateQueue<AccountIndex>,
    pub mint_distribution: UpdateQueue<MintDistribution<ChainParameterVersion1>>,
    pub transaction_fee_distribution: UpdateQueue<TransactionFeeDistribution>,
    pub gas_rewards: UpdateQueue<GASRewards>,
    pub pool_parameters: UpdateQueue<PoolParameters>,
    pub add_anonymity_revoker: UpdateQueue<crate::id::types::ArInfo<crate::id::constants::ArCurve>>,
    pub add_identity_provider:
        UpdateQueue<crate::id::types::IpInfo<crate::id::constants::IpPairing>>,
    pub cooldown_parameters: UpdateQueue<CooldownParameters>,
    pub time_parameters: UpdateQueue<TimeParameters>,
}

pub trait PendingUpdatesFamily {
    type Output: std::fmt::Debug;
}

impl PendingUpdatesFamily for ChainParameterVersion0 {
    type Output = PendingUpdatesV0;
}

impl PendingUpdatesFamily for ChainParameterVersion1 {
    type Output = PendingUpdatesV1;
}

pub type PendingUpdates<CPV> = <CPV as PendingUpdatesFamily>::Output;

#[derive(Debug, SerdeSerialize, SerdeDeserialize)]
#[serde(rename_all = "camelCase")]
/// State of updates. This includes current values of parameters as well as any
/// scheduled updates.
pub struct UpdatesSkeleton<UKC, CP, PU> {
    /// Keys allowed to perform updates.
    pub keys: UKC,
    #[serde(default)]
    /// Possibly pending protocol update.
    pub protocol_update: Option<ProtocolUpdate>,
    /// Values of chain parameters.
    pub chain_parameters: CP,
    /// Any scheduled updates.
    pub update_queues: PU,
}

/// State of updates. This includes current values of parameters as well as any
/// scheduled updates.
pub type Updates<CPV> =
    UpdatesSkeleton<UpdateKeysCollection<CPV>, ChainParameters<CPV>, PendingUpdates<CPV>>;

#[derive(SerdeSerialize, SerdeDeserialize, Debug, Clone)]
#[serde(tag = "tag")]
/// A reason for why a transaction was rejected. Rejected means included in a
/// block, but the desired action was not achieved. The only effect of a
/// rejected transaction is payment.
///
/// NOTE: Some of the variant definitions can look peculiar, but they are
/// made to be compatible with the serialization of the Haskell datatype.
pub enum RejectReason {
    /// Error raised when validating the Wasm module.
    ModuleNotWF,
    /// As the name says.
    ModuleHashAlreadyExists {
        contents: smart_contracts::ModuleReference,
    },
    /// Account does not exist.
    InvalidAccountReference { contents: AccountAddress },
    /// Reference to a non-existing contract init method.
    InvalidInitMethod {
        contents: (
            smart_contracts::ModuleReference,
            smart_contracts::OwnedContractName,
        ),
    },
    /// Reference to a non-existing contract receive method.
    InvalidReceiveMethod {
        contents: (
            smart_contracts::ModuleReference,
            smart_contracts::OwnedReceiveName,
        ),
    },
    /// Reference to a non-existing module.
    InvalidModuleReference {
        contents: smart_contracts::ModuleReference,
    },
    /// Contract instance does not exist.
    InvalidContractAddress { contents: ContractAddress },
    /// Runtime exception occurred when running either the init or receive
    /// method.
    RuntimeFailure,
    /// When one wishes to transfer an amount from A to B but there
    /// are not enough funds on account/contract A to make this
    /// possible. The data are the from address and the amount to transfer.
    AmountTooLarge { contents: (Address, Amount) },
    /// Serialization of the body failed.
    SerializationFailure,
    /// We ran of out energy to process this transaction.
    OutOfEnergy,
    /// Rejected due to contract logic in init function of a contract.
    #[serde(rename_all = "camelCase")]
    RejectedInit { reject_reason: i32 },
    #[serde(rename_all = "camelCase")]
    RejectedReceive {
        reject_reason: i32,
        contract_address: ContractAddress,
        receive_name: smart_contracts::OwnedReceiveName,
        parameter: smart_contracts::OwnedParameter,
    },
    /// Proof that the baker owns relevant private keys is not valid.
    InvalidProof,
    /// Tried to add baker for an account that already has a baker
    AlreadyABaker { contents: BakerId },
    /// Tried to remove a baker for an account that has no baker
    NotABaker { contents: AccountAddress },
    /// The amount on the account was insufficient to cover the proposed stake
    InsufficientBalanceForBakerStake,
    /// The amount provided is under the threshold required for becoming a baker
    StakeUnderMinimumThresholdForBaking,
    /// The change could not be made because the baker is in cooldown for
    /// another change
    BakerInCooldown,
    /// A baker with the given aggregation key already exists
    DuplicateAggregationKey {
        contents: Box<BakerAggregationVerifyKey>,
    },
    /// Encountered credential ID that does not exist
    NonExistentCredentialID,
    /// Attempted to add an account key to a key index already in use
    KeyIndexAlreadyInUse,
    /// When the account threshold is updated, it must not exceed the amount of
    /// existing keys
    InvalidAccountThreshold,
    /// When the credential key threshold is updated, it must not exceed the
    /// amount of existing keys
    InvalidCredentialKeySignThreshold,
    /// Proof for an encrypted amount transfer did not validate.
    InvalidEncryptedAmountTransferProof,
    /// Proof for a secret to public transfer did not validate.
    InvalidTransferToPublicProof,
    /// Account tried to transfer an encrypted amount to itself, that's not
    /// allowed.
    EncryptedAmountSelfTransfer { contents: AccountAddress },
    /// The provided index is below the start index or above `startIndex +
    /// length incomingAmounts`
    InvalidIndexOnEncryptedTransfer,
    /// The transfer with schedule is going to send 0 tokens
    ZeroScheduledAmount,
    /// The transfer with schedule has a non strictly increasing schedule
    NonIncreasingSchedule,
    /// The first scheduled release in a transfer with schedule has already
    /// expired
    FirstScheduledReleaseExpired,
    /// Account tried to transfer with schedule to itself, that's not allowed.
    ScheduledSelfTransfer { contents: AccountAddress },
    /// At least one of the credentials was either malformed or its proof was
    /// incorrect.
    InvalidCredentials,
    /// Some of the credential IDs already exist or are duplicated in the
    /// transaction.
    DuplicateCredIDs {
        contents: Vec<CredentialRegistrationID>,
    },
    /// A credential id that was to be removed is not part of the account.
    NonExistentCredIDs {
        contents: Vec<CredentialRegistrationID>,
    },
    /// Attempt to remove the first credential
    RemoveFirstCredential,
    /// The credential holder of the keys to be updated did not sign the
    /// transaction
    CredentialHolderDidNotSign,
    /// Account is not allowed to have multiple credentials because it contains
    /// a non-zero encrypted transfer.
    NotAllowedMultipleCredentials,
    /// The account is not allowed to receive encrypted transfers because it has
    /// multiple credentials.
    NotAllowedToReceiveEncrypted,
    /// The account is not allowed to send encrypted transfers (or transfer
    /// from/to public to/from encrypted)
    NotAllowedToHandleEncrypted,
    /// A configure baker transaction is missing one or more arguments in order
    /// to add a baker.
    MissingBakerAddParameters,
    /// Finalization reward commission is not in the valid range for a baker
    FinalizationRewardCommissionNotInRange,
    /// Baking reward commission is not in the valid range for a baker
    BakingRewardCommissionNotInRange,
    /// Transaction fee commission is not in the valid range for a baker
    TransactionFeeCommissionNotInRange,
    /// Tried to add baker for an account that already has a delegator.
    AlreadyADelegator,
    /// The amount on the account was insufficient to cover the proposed stake.
    InsufficientBalanceForDelegationStake,
    /// A configure delegation transaction is missing one or more arguments in
    /// order to add a delegator.
    MissingDelegationAddParameters,
    /// Delegation stake when adding a delegator was 0.
    InsufficientDelegationStake,
    /// Account is not a delegation account.
    DelegatorInCooldown,
    /// Account is not a delegation account.
    NotADelegator {
        #[serde(rename = "contents")]
        address: AccountAddress,
    },
    /// Delegation target is not a baker
    DelegationTargetNotABaker {
        #[serde(rename = "contents")]
        target: BakerId,
    },
    /// The amount would result in pool capital higher than the maximum
    /// threshold.
    StakeOverMaximumThresholdForPool,
    /// The amount would result in pool with a too high fraction of delegated
    /// capital.
    PoolWouldBecomeOverDelegated,
    /// The pool is not open to delegators.
    PoolClosed,
    /// The provided identifier does not match a token currently on chain.
    /// Introduced in protocol version 9.
    NonExistentTokenId {
        #[serde(rename = "contents")]
        token_id: protocol_level_tokens::TokenId,
    },
    /// The token-holder transaction failed.
    /// Introduced in protocol version 9.
    TokenUpdateTransactionFailed {
        #[serde(rename = "contents")]
        reject_reason: protocol_level_tokens::TokenModuleRejectReason,
    },
}

/// The network information of a node.
#[derive(Debug)]
pub struct NetworkInfo {
    /// An identifier which it uses to identify itself to other peers and it
    /// is used for logging purposes internally. NB. The 'node_id' is spoofable
    /// and as such should not serve as a trust instrument.
    pub node_id: String,
    /// The total amount of packets sent by the node.
    pub peer_total_sent: u64,
    /// The total amount of packets received by the node.
    pub peer_total_received: u64,
    /// The average bytes per second received by the node.
    pub avg_bps_in: u64,
    /// The average bytes per second transmitted by the node.
    pub avg_bps_out: u64,
}

// Details of the consensus protocol running on the node.
#[derive(Debug, Clone, Copy)]
pub enum NodeConsensusStatus {
    /// The consensus protocol is not running on the node.
    /// This only occurs when the node does not support the protocol on the
    /// chain or the node is a 'Bootstrapper'.
    ConsensusNotRunning,
    /// The node is a passive member of the consensus. This means:
    /// * The node is processing blocks.
    /// * The node is relaying transactions and blocks onto the network.
    /// * The node is responding to catch up messages from its peers.
    /// * In particular this means that the node is __not__ baking blocks.
    ConsensusPassive,
    /// The node has been configured with baker keys however it is not currently
    /// baking and possilby never will.
    NotInCommittee(crate::types::BakerId),
    /// The baker keys are registered however the baker is not in the committee
    /// for the current 'Epoch'.
    AddedButNotActiveInCommittee(crate::types::BakerId),
    /// The node has been configured with baker keys that does not match the
    /// account.
    AddedButWrongKeys(crate::types::BakerId),
    /// The node is member of the baking committee.
    Baker(crate::types::BakerId),
    /// The node is member of the baking and finalization committee.
    Finalizer(crate::types::BakerId),
}

impl NodeConsensusStatus {
    /// Retrieve the baker ID the node is configured with, if that is the case.
    pub fn baker(self) -> Option<BakerId> {
        match self {
            NodeConsensusStatus::ConsensusNotRunning => None,
            NodeConsensusStatus::ConsensusPassive => None,
            NodeConsensusStatus::NotInCommittee(bi) => Some(bi),
            NodeConsensusStatus::AddedButNotActiveInCommittee(bi) => Some(bi),
            NodeConsensusStatus::AddedButWrongKeys(bi) => Some(bi),
            NodeConsensusStatus::Baker(bi) => Some(bi),
            NodeConsensusStatus::Finalizer(bi) => Some(bi),
        }
    }
}

/// Consensus related information for a node.
#[derive(Debug)]
pub enum NodeDetails {
    /// The node is a bootstrapper and does not
    /// run the consensus protocol.
    Bootstrapper,
    /// The node is a regular node and is eligible for
    /// running the consensus protocol.
    ///
    /// Since there might be new variants of [`NodeConsensusStatus`] in a future
    /// version of the Concordium Node API this type is wrapped in
    /// [`Upward`].
    Node(Upward<NodeConsensusStatus>),
}

#[derive(Debug)]
/// The status of the requested node.
pub struct NodeInfo {
    /// The version of the node.
    pub version: semver::Version,
    /// The local (UTC) time of the node.
    pub local_time: chrono::DateTime<chrono::Utc>,
    /// How long the node has been alive.
    pub uptime: chrono::Duration,
    /// Information related to the network for the node.
    pub network_info: NetworkInfo,
    /// Information related to consensus for the node.
    ///
    /// Since there might be new variants of [`NodeDetails`] in a future version
    /// of the Concordium Node API this type is wrapped in [`Upward`].
    pub details: Upward<NodeDetails>,
}

/// A baker that has won a round in consensus version 1.
#[derive(Debug)]
pub struct WinningBaker {
    /// The round that was won.
    pub round: Round,
    /// The id of the baker that won the round.
    pub winner: BakerId,
    /// Whether the block that was made (if any) is
    /// part of the finalized chain.
    pub present: bool,
}

/// An account that is pending either a scheduled release or a cooldown.
#[derive(Debug)]
pub struct AccountPending {
    /// The account that is pending.
    pub account_index: AccountIndex,
    /// The timestamp at which the first pending event is set to occur.
    pub first_timestamp: Timestamp,
}

/// Information of a baker for a certain reward period.
#[derive(Debug)]
pub struct BakerRewardPeriodInfo {
    /// Baker id and public keys.
    pub baker: BakerInfo,
    /// The stake of the baker that the
    /// consensus protocol uses to determine lottery weight.
    /// This is the stake after applying leverage bound and caps.
    /// If the baker is also a finalizer then the effective stake is
    /// also used to calculate the weight that the baker votes with as part of
    /// the finalization committee.
    pub effective_stake: Amount,
    /// The effective commission rates for the baker that applies
    /// in the reward period.
    pub commission_rates: CommissionRates,
    /// The amount that the baker staked itself in the
    /// reward period.
    pub equity_capital: Amount,
    /// The amount that was delegated to the baker in the
    /// reward period.
    pub delegated_capital: Amount,
    /// Whether the baker is part of the finalization committee
    /// in the reward period.
    pub is_finalizer: bool,
}

#[derive(Debug, SerdeDeserialize)]
#[serde(try_from = "wallet_account_json::VersionedWalletAccount")]
/// An account imported from one of the supported export formats.
/// In particular the `serde` instance supports the browser wallet key export
/// format, but there are other constructors available.
///
/// This structure implements [`TransactionSigner`] and
/// [`ExactSizeTransactionSigner`] so it may be used for sending transactions.
///
/// This structure does not have the encryption key for sending encrypted
/// transfers, it only contains keys for signing transactions.
pub struct WalletAccount {
    pub address: AccountAddress,
    pub keys: AccountKeys,
}

impl TransactionSigner for WalletAccount {
    fn sign_transaction_hash(
        &self,
        hash_to_sign: &hashes::TransactionSignHash,
    ) -> common::types::TransactionSignature {
        self.keys.sign_transaction_hash(hash_to_sign)
    }
}

impl ExactSizeTransactionSigner for WalletAccount {
    fn num_keys(&self) -> u32 {
        self.keys.num_keys()
    }
}

impl WalletAccount {
    /// Construct an [`AccountAccessStructure`] from the wallet.
    /// This can used for validating signatures.
    pub fn access_structure(&self) -> AccountAccessStructure {
        let mut keys = BTreeMap::new();
        for (&ci, k) in self.keys.keys.iter() {
            let public = CredentialPublicKeys {
                keys: k.keys.iter().map(|(ki, kp)| (*ki, kp.into())).collect(),
                threshold: k.threshold,
            };
            keys.insert(ci, public);
        }
        AccountAccessStructure {
            threshold: self.keys.threshold,
            keys,
        }
    }

    /// Attempt to construct a [`WalletAccount`] from the genesis account in
    /// JSON. This format of an account is generated by the genesis tool.
    pub fn from_genesis_account(gen_acc_data: &str) -> Result<Self, serde_json::Error> {
        let ad = serde_json::from_str(gen_acc_data)?;
        Self::from_genesis_account_value(ad)
    }

    /// Attempt to construct a [`WalletAccount`] from the genesis account in
    /// JSON. This format of an account is generated by the genesis tool.
    pub fn from_genesis_account_value(
        gen_acc_data: serde_json::Value,
    ) -> Result<Self, serde_json::Error> {
        #[derive(SerdeDeserialize)]
        #[serde(rename_all = "camelCase")]
        struct AccountData {
            account_keys: AccountKeys,
            address: AccountAddress,
        }
        let ad = serde_json::from_value::<AccountData>(gen_acc_data)?;
        Ok(Self {
            address: ad.address,
            keys: ad.account_keys,
        })
    }

    /// Attempt to read a wallet account from a number of formats. The currently
    /// supported formats are genesis accounts and browser extension wallet
    /// format.
    pub fn from_json_value(data: serde_json::Value) -> Result<Self, serde_json::Error> {
        if let Some(obj) = data.as_object() {
            // The browser extension export has a type field. If this is set attempt to
            // parse it as that format.
            if obj.contains_key("type") {
                return serde_json::from_value::<Self>(data);
            }
        }
        Self::from_genesis_account_value(data)
    }

    /// Helper for reading keys from files or other readers directly. See
    /// [`from_json_value`](Self::from_json_value) for details.
    pub fn from_json_reader(reader: impl std::io::Read) -> Result<Self, serde_json::Error> {
        let v = serde_json::from_reader(reader)?;
        Self::from_json_value(v)
    }

    /// Helper for reading keys from strings. See
    /// [`from_json_value`](Self::from_json_value) for details.
    pub fn from_json_str(reader: &str) -> Result<Self, serde_json::Error> {
        let v = serde_json::from_str(reader)?;
        Self::from_json_value(v)
    }

    /// Helper for reading keys from files. See
    /// [`from_json_value`](Self::from_json_value) for details.
    pub fn from_json_file(path: impl AsRef<std::path::Path>) -> anyhow::Result<Self> {
        Ok(Self::from_json_reader(
            std::fs::File::open(path).context("Unable to open key file.")?,
        )?)
    }
}

mod wallet_account_json {
    use concordium_base::common::{Version, VERSION_0};

    use super::*;

    #[derive(Debug, SerdeDeserialize)]
    #[serde(rename_all = "camelCase")]
    pub struct WalletAccount {
        account_keys: AccountKeys,
        pub address: AccountAddress,
    }

    #[derive(Debug, SerdeDeserialize)]
    #[serde(rename_all = "camelCase")]
    pub struct VersionedWalletAccount {
        r#type: String,
        v: Version,
        value: WalletAccount,
    }

    impl TryFrom<VersionedWalletAccount> for super::WalletAccount {
        type Error = anyhow::Error;

        fn try_from(value: VersionedWalletAccount) -> Result<Self, Self::Error> {
            if value.v == VERSION_0 && value.r#type == "concordium-browser-wallet-account" {
                Ok(Self {
                    address: value.value.address,
                    keys: value.value.account_keys,
                })
            } else {
                anyhow::bail!("Unexpected wallet export version.")
            }
        }
    }
}<|MERGE_RESOLUTION|>--- conflicted
+++ resolved
@@ -16,7 +16,6 @@
     id::types::CredentialType,
     smart_contracts::{ContractTraceElement, InstanceUpdatedEvent},
 };
-
 use concordium_base::{
     common::{
         self,
@@ -39,10 +38,7 @@
         },
     },
     protocol_level_tokens::{TokenAmount, TokenEvent, TokenEventDetails, TokenHolder, TokenId},
-    smart_contracts::{
-        ContractEvent, ModuleReference, OwnedParameter, OwnedReceiveName, WasmVersion,
-        WasmVersionInt,
-    },
+    smart_contracts::{ContractEvent, ModuleReference, OwnedParameter, OwnedReceiveName},
     transactions::{AccountAccessStructure, ExactSizeTransactionSigner, TransactionSigner},
 };
 use std::{
@@ -1503,46 +1499,19 @@
                     },
             } => {
                 if let Some(end) = stack.pop() {
-                    // try to convert to WasmVersion if it is known from the contract version,
-                    // otherwise return an error
-                    let tree = WasmVersion::try_from(contract_version)
-                        .map(|version| match version {
-                            WasmVersion::V0 => ExecutionTree::V0(ExecutionTreeV0 {
-                                top_level: UpdateV0 {
-                                    address,
-                                    instigator,
-                                    amount,
-                                    message,
-                                    receive_name,
-                                    events,
-                                },
-                                rest:      Vec::new(),
-                            }),
-
-                            WasmVersion::V1 => ExecutionTree::V1(ExecutionTreeV1 {
+                    let tree = match contract_version.0 {
+                        0 => ExecutionTree::V0(ExecutionTreeV0 {
+                            top_level: UpdateV0 {
                                 address,
                                 instigator,
                                 amount,
                                 message,
                                 receive_name,
-<<<<<<< HEAD
-                                events: vec![TraceV1::Events { events }],
-                            }),
-                        })
-                        .map_err(|err| {
-                            tonic::Status::internal(format!(
-                                "Issue mapping to WasmVersion for WasmVersionInt: \
-                                 {contract_version} error: {err}"
-                            ))
-                        })
-                        .ok()?;
-
-=======
                                 events,
                             },
                             rest: Vec::new(),
                         }),
-                        WasmVersion::V1 => ExecutionTree::V1(ExecutionTreeV1 {
+                        _ => ExecutionTree::V1(ExecutionTreeV1 {
                             address,
                             instigator,
                             amount,
@@ -1551,7 +1520,6 @@
                             events: vec![Upward::Known(TraceV1::Events { events })],
                         }),
                     };
->>>>>>> f3e8272a
                     match end {
                         Worker::V0(mut v0) => {
                             v0.rest.push(Upward::Known(TraceV0::Call(tree)));
@@ -1596,18 +1564,8 @@
                     }
                 } else {
                     // no stack yet
-
-                    let wasm_version = WasmVersion::try_from(contract_version)
-                        .map_err(|err| {
-                            tonic::Status::internal(format!(
-                                "Issue mapping to WasmVersion for WasmVersionInt: \
-                                 {contract_version} error: {err}"
-                            ))
-                        })
-                        .ok()?;
-
-                    match wasm_version {
-                        WasmVersion::V0 => stack.push(Worker::V0(ExecutionTreeV0 {
+                    match contract_version.0 {
+                        0 => stack.push(Worker::V0(ExecutionTreeV0 {
                             top_level: UpdateV0 {
                                 address,
                                 instigator,
@@ -1618,8 +1576,7 @@
                             },
                             rest: Vec::new(),
                         })),
-
-                        WasmVersion::V1 => {
+                        _ => {
                             let tree = ExecutionTreeV1 {
                                 address,
                                 instigator,
@@ -2598,8 +2555,8 @@
 #[derive(SerdeSerialize, SerdeDeserialize, Debug, Clone)]
 #[serde(rename_all = "camelCase")]
 pub struct ContractInitializedEvent {
-    #[serde(default = "WasmVersionInt::zero_version")]
-    pub contract_version: WasmVersionInt,
+    #[serde(default = "smart_contracts::WasmVersionInt::zero_version")]
+    pub contract_version: smart_contracts::WasmVersionInt,
     #[serde(rename = "ref")]
     /// Module with the source code of the contract.
     pub origin_ref: smart_contracts::ModuleReference,
