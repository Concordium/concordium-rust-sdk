use schemars::JsonSchema;
mod basic;
pub mod hashes;
pub mod network;
pub mod queries;
pub mod smart_contracts;
mod summary_helper;
pub mod transactions;

use crate::constants::*;
pub use crate::generated_types::PeerStatsResponse;
pub use basic::*;
use crypto_common::{
    derive::{Serial, Serialize},
    deserial_bytes, deserial_set_no_length, deserial_string, deserial_vector_no_length,
    types::{Amount, CredentialIndex, Timestamp, TransactionTime},
    Buffer, Deserial, Get, ParseResult, ReadBytesExt, SerdeDeserialize, SerdeSerialize, Serial,
    Versioned,
};
use derive_more::*;
use id::{
    constants::{ArCurve, AttributeKind},
    elgamal,
    types::{AccountAddress, AccountCredentialWithoutProofs, ArPublicKeySchemaType},
};
use std::{
    collections::{BTreeMap, BTreeSet, HashSet},
    convert::TryFrom,
    io::Read,
    marker::PhantomData,
};
use thiserror::Error;

#[derive(SerdeSerialize, SerdeDeserialize, Debug, schemars::JsonSchema)]
#[serde(rename_all = "camelCase")]
/// The state of the encrypted balance of an account.
pub struct AccountEncryptedAmount {
    /// Encrypted amount that is a result of this accounts' actions.
    /// In particular this list includes the aggregate of
    ///
    /// - remaining amounts that result when transfering to public balance
    /// - remaining amounts when transfering to another account
    /// - encrypted amounts that are transferred from public balance
    ///
    /// When a transfer is made all of these must always be used.
    #[schemars(with = "encrypted_transfers::types::EncryptedAmount<wrappers::WrappedCurve>")]
    pub self_amount:       encrypted_transfers::types::EncryptedAmount<ArCurve>,
    /// Starting index for incoming encrypted amounts. If an aggregated amount
    /// is present then this index is associated with such an amount and the
    /// list of incoming encrypted amounts starts at the index `start_index
    /// + 1`.
    pub start_index:       u64,
    #[serde(default)]
    /// If ['Some'], the amount that has resulted from aggregating other amounts
    /// and the number of aggregated amounts (must be at least 2 if
    /// present).
    #[schemars(
        with = "Option<(encrypted_transfers::types::EncryptedAmount<wrappers::WrappedCurve>, u32)>"
    )]
    pub aggregated_amount: Option<(encrypted_transfers::types::EncryptedAmount<ArCurve>, u32)>,
    /// Amounts starting at `start_index` (or at `start_index + 1` if there is
    /// an aggregated amount present). They are assumed to be numbered
    /// sequentially. The length of this list is bounded by the maximum number
    /// of incoming amounts on the accounts, which is currently 32. After
    /// that aggregation kicks in.
    #[schemars(with = "Vec<encrypted_transfers::types::EncryptedAmount<wrappers::WrappedCurve>>")]
    pub incoming_amounts:  Vec<encrypted_transfers::types::EncryptedAmount<ArCurve>>,
}

#[derive(SerdeSerialize, SerdeDeserialize, Debug, schemars::JsonSchema)]
#[serde(rename_all = "camelCase")]
/// State of the account's release schedule. This is the balance of the account
/// that is owned by the account, but cannot be used until the release point.
pub struct AccountReleaseSchedule {
    /// Total amount that is locked up in releases.
    pub total:    Amount,
    /// List of timestamped releases. In increasing order of timestamps.
    pub schedule: Vec<Release>,
}

#[derive(SerdeSerialize, SerdeDeserialize, Debug, schemars::JsonSchema)]
#[serde(rename_all = "camelCase")]
/// An individual release of a locked balance.
pub struct Release {
    #[serde(with = "crate::internal::timestamp_millis")]
    #[schemars(with = "i64")] // TODO: Consider making wrapper type.
    /// Effective time of release.
    pub timestamp:    chrono::DateTime<chrono::Utc>,
    /// Amount to be released.
    pub amount:       Amount,
    /// List of transaction hashes that contribute a balance to this release.
    pub transactions: Vec<hashes::TransactionHash>,
}

#[derive(SerdeSerialize, SerdeDeserialize, Debug, Clone, schemars::JsonSchema)]
#[serde(rename_all = "camelCase")]
/// Information about a baker.
pub struct BakerInfo {
    /// Identity of the baker. This is actually the account index of
    /// the account controlling the baker.
    pub baker_id:                     BakerId,
    /// Baker's public key used to check whether they won the lottery or not.
    pub baker_election_verify_key:    BakerElectionVerifyKey,
    /// Baker's public key used to check that they are indeed the ones who
    /// produced the block.
    pub baker_signature_verify_key:   BakerSignatureVerifyKey,
    /// Baker's public key used to check signatures on finalization records.
    /// This is only used if the baker has sufficient stake to participate in
    /// finalization.
    pub baker_aggregation_verify_key: BakerAggregationVerifyKey,
}

#[derive(SerdeSerialize, SerdeDeserialize, Debug, Clone, schemars::JsonSchema)]
#[serde(untagged)]
pub enum AccountStakingInfo {
    #[serde(rename_all = "camelCase")]
    /// The account is a baker.
    Baker {
        staked_amount:    Amount,
        restake_earnings: bool,
        #[serde(flatten)]
        baker_info:       BakerInfo,
        pending_change:   Option<StakePendingChange>,
        pool_info:        Option<BakerPoolInfo>,
    },
    /// The account is delegating stake to a baker.
    #[serde(rename_all = "camelCase")]
    Delegated {
        staked_amount:     Amount,
        restake_earnings:  bool,
        delegation_target: DelegationTarget,
        pending_change:    Option<StakePendingChange>,
    },
}

#[derive(SerdeSerialize, SerdeDeserialize, Debug, schemars::JsonSchema)]
#[serde(rename_all = "camelCase")]
/// Account information exposed via the node's API. This is always the state of
/// an account in a specific block.
pub struct AccountInfo {
    /// Next nonce to be used for transactions signed from this account.
    pub account_nonce:            Nonce,
    /// Current (unencrypted) balance of the account.
    pub account_amount:           Amount,
    /// Release schedule for any locked up amount. This could be an empty
    /// release schedule.
    pub account_release_schedule: AccountReleaseSchedule,
    /// Map of all currently active credentials on the account.
    /// This includes public keys that can sign for the given credentials, as
    /// well as any revealed attributes. This map always contains a credential
    /// with index 0.
    #[schemars(with = "std::collections::BTreeMap<CredentialIndex, \
                       Versioned<AccountCredentialWithoutProofs<wrappers::WrappedCurve, \
                       AttributeKind>>,>")]
    pub account_credentials: std::collections::BTreeMap<
        CredentialIndex,
        Versioned<AccountCredentialWithoutProofs<ArCurve, AttributeKind>>,
    >,
    /// Lower bound on how many credentials must sign any given transaction from
    /// this account.
    pub account_threshold:        AccountThreshold,
    /// The encrypted balance of the account.
    pub account_encrypted_amount: AccountEncryptedAmount,
    /// The public key for sending encrypted balances to the account.
    #[schemars(with = "ArPublicKeySchemaType")]
    pub account_encryption_key:   elgamal::PublicKey<ArCurve>,
    /// Internal index of the account. Accounts on the chain get sequential
    /// indices. These should generally not be used outside of the chain,
    /// the account address is meant to be used to refer to accounts,
    /// however the account index serves the role of the baker id, if the
    /// account is a baker. Hence it is exposed here as well.
    pub account_index:            AccountIndex,
    #[serde(default)]
    /// `Some` if and only if the account is a baker or delegator. In that case
    /// it is the information about the baker or delegator.
    // this is a bit of a hacky way of JSON parsing, and **relies** on
    // the account staking info serde instance being "untagged"
    #[serde(rename = "accountBaker", alias = "accountDelegation")]
    pub account_stake:            Option<AccountStakingInfo>,
    /// Canonical address of the account.
    pub account_address:          AccountAddress,
}

#[derive(SerdeSerialize, SerdeDeserialize, Debug, schemars::JsonSchema)]
#[serde(rename_all = "camelCase")]
/// The state of consensus parameters, and allowed participants (i.e., bakers).
pub struct BirkParameters {
    /// Current election difficulty.
    pub election_difficulty: ElectionDifficulty,
    /// Leadership election nonce for the current epoch.
    pub election_nonce:      hashes::LeadershipElectionNonce,
    /// The list of active bakers.
    pub bakers:              Vec<BirkBaker>,
}

#[derive(SerdeSerialize, SerdeDeserialize, Debug, schemars::JsonSchema)]
#[serde(rename_all = "camelCase")]
/// State of an individual baker.
pub struct BirkBaker {
    /// ID of the baker. Matches their account index.
    pub baker_id:            BakerId,
    /// The lottery power of the baker. This is the baker's stake relative to
    /// the total staked amount.
    pub baker_lottery_power: f64,
    /// Address of the account this baker is associated with.
    pub baker_account:       AccountAddress,
}

#[derive(SerdeSerialize, SerdeDeserialize, Debug, Clone, Copy, schemars::JsonSchema)]
#[serde(tag = "change")]
/// Pending change in the baker's stake.
pub enum StakePendingChange {
    #[serde(rename = "ReduceStake")]
    #[serde(rename_all = "camelCase")]
    /// The stake is being reduced. The new stake will take affect in the given
    /// epoch.
    ReduceStake {
        new_stake:      Amount,
        effective_time: chrono::DateTime<chrono::Utc>,
    },
    #[serde(rename = "RemoveStake")]
    #[serde(rename_all = "camelCase")]
    /// The baker will be removed at the end of the given epoch.
    RemoveStake {
        effective_time: chrono::DateTime<chrono::Utc>,
    },
}

impl StakePendingChange {
    /// Effective time of the pending change.
    pub fn effective_time(&self) -> chrono::DateTime<chrono::Utc> {
        match self {
            StakePendingChange::ReduceStake { effective_time, .. } => *effective_time,
            StakePendingChange::RemoveStake { effective_time } => *effective_time,
        }
    }
}

#[derive(SerdeSerialize, SerdeDeserialize, Debug, Clone, Copy)]
#[serde(
    rename_all = "camelCase",
    untagged,
    try_from = "rewards_overview::RewardsDataRaw"
)]
/// Information about the state of the CCD distribution at a particular time.
pub enum RewardsOverview {
    #[serde(rename_all = "camelCase")]
    V0 {
        #[serde(flatten)]
        data: CommonRewardData,
    },
    #[serde(rename_all = "camelCase")]
    V1 {
        #[serde(flatten)]
        common: CommonRewardData,
        /// The transaction reward fraction accruing to the foundation (to be
        /// paid at next payday).
        foundation_transaction_rewards: Amount,
        /// The time of the next payday.
        next_payday_time: chrono::DateTime<chrono::Utc>,
        /// The rate at which CCD will be minted (as a proportion of the total
        /// supply) at the next payday
        next_payday_mint_rate: MintRate,
        /// The total capital put up as stake by bakers and delegators
        total_staked_capital: Amount,
    },
}

impl schemars::JsonSchema for RewardsOverview {
    fn schema_name() -> String { "RewardsOverview".into() }

    fn json_schema(gen: &mut schemars::gen::SchemaGenerator) -> schemars::schema::Schema {
        rewards_overview::RewardsDataRaw::json_schema(gen)
    }
}

#[derive(SerdeSerialize, SerdeDeserialize, Debug, Clone, Copy, schemars::JsonSchema)]
#[serde(rename_all = "camelCase")]
/// Reward data common to both V0 and V1 rewards.
pub struct CommonRewardData {
    /// Protocol version that applies to these rewards. V0 variant
    /// only exists for protocol versions 1, 2, and 3.
    pub protocol_version:            ProtocolVersion,
    /// The total CCD in existence.
    pub total_amount:                Amount,
    /// The total CCD in encrypted balances.
    pub total_encrypted_amount:      Amount,
    /// The amount in the baking reward account.
    pub baking_reward_account:       Amount,
    /// The amount in the finalization reward account.
    pub finalization_reward_account: Amount,
    /// The amount in the GAS account.
    pub gas_account:                 Amount,
}

mod rewards_overview {
    use super::*;
<<<<<<< HEAD
    #[derive(SerdeDeserialize, schemars::JsonSchema)]
=======
    #[derive(SerdeDeserialize)]
    #[serde(rename_all = "camelCase")]
>>>>>>> 320786bb
    pub struct RewardsDataRaw {
        #[serde(flatten)]
        common: CommonRewardData,
        /// The transaction reward fraction accruing to the foundation (to be
        /// paid at next payday).
        foundation_transaction_rewards: Option<Amount>,
        /// The time of the next payday.
        next_payday_time: Option<chrono::DateTime<chrono::Utc>>,
        /// The rate at which CCD will be minted (as a proportion of the total
        /// supply) at the next payday
        next_payday_mint_rate: Option<MintRate>,
        /// The total capital put up as stake by bakers and delegators
        total_staked_capital: Option<Amount>,
    }

    impl TryFrom<RewardsDataRaw> for RewardsOverview {
        type Error = anyhow::Error;

        fn try_from(value: RewardsDataRaw) -> Result<Self, Self::Error> {
            if value.common.protocol_version <= ProtocolVersion::P3 {
                Ok(Self::V0 { data: value.common })
            } else {
                let foundation_transaction_rewards =
                    value.foundation_transaction_rewards.ok_or_else(|| {
                        anyhow::anyhow!("Missing 'foundationTransactionRewards' field.")
                    })?;
                let next_payday_time = value
                    .next_payday_time
                    .ok_or_else(|| anyhow::anyhow!("Missing 'nextPaydayTime' field."))?;
                let next_payday_mint_rate = value
                    .next_payday_mint_rate
                    .ok_or_else(|| anyhow::anyhow!("Missing 'nextPaydayMintRate' field."))?;
                let total_staked_capital = value
                    .total_staked_capital
                    .ok_or_else(|| anyhow::anyhow!("Missing 'totalStakedCapital' field."))?;
                Ok(Self::V1 {
                    common: value.common,
                    foundation_transaction_rewards,
                    next_payday_time,
                    next_payday_mint_rate,
                    total_staked_capital,
                })
            }
        }
    }
}

#[derive(SerdeSerialize, SerdeDeserialize, Debug, Clone, Copy, schemars::JsonSchema)]
#[serde(tag = "pendingChangeType")]
pub enum PoolPendingChange {
    NoChange,
    #[serde(rename_all = "camelCase")]
    ReduceBakerCapital {
        /// New baker equity capital.
        baker_equity_capital: Amount,
        /// Effective time of the change.
        effective_time:       chrono::DateTime<chrono::Utc>,
    },
    #[serde(rename_all = "camelCase")]
    RemovePool {
        /// Effective time of the change.
        effective_time: chrono::DateTime<chrono::Utc>,
    },
}

#[derive(SerdeSerialize, SerdeDeserialize, Debug, Clone, schemars::JsonSchema)]
#[serde(rename_all = "camelCase")]
pub struct CurrentPaydayBakerPoolStatus {
    /// The number of blocks baked in the current reward period.
    pub blocks_baked:            u64,
    /// Whether the baker has contributed a finalization proof in the current
    /// reward period.
    pub finalization_live:       bool,
    /// The transaction fees accruing to the pool in the current reward period.
    pub transaction_fees_earned: Amount,
    /// The effective stake of the baker in the current reward period.
    pub effective_stake:         Amount,
    /// The lottery power of the baker in the current reward period.
    #[serde(deserialize_with = "lottery_power_parser::deserialize")]
    pub lottery_power:           f64,
    /// The effective equity capital of the baker for the current reward period.
    pub baker_equity_capital:    Amount,
    /// The effective delegated capital to the pool for the current reward
    /// period.
    pub delegated_capital:       Amount,
}

// hack due to a bug in Serde that is caused by the combination of
// the tag attribute, and the arbitrary_precision feature.
mod lottery_power_parser {
    use super::SerdeDeserialize;
    /// Deserialize (via Serde) chrono::Duration in milliseconds as an i64.
    pub fn deserialize<'de, D: serde::Deserializer<'de>>(des: D) -> Result<f64, D::Error> {
        let v = serde_json::Value::deserialize(des)?;
        if let Some(n) = v.as_f64() {
            Ok(n)
        } else {
            Err(serde::de::Error::custom("Expected a number."))
        }
    }
}

#[derive(SerdeSerialize, SerdeDeserialize, Debug, Clone, schemars::JsonSchema)]
#[serde(tag = "poolType")]
pub enum PoolStatus {
    #[serde(rename_all = "camelCase")]
    BakerPool {
        /// The 'BakerId' of the pool owner.
        baker_id:                   BakerId,
        /// The account address of the pool owner.
        baker_address:              AccountAddress,
        /// The equity capital provided by the pool owner.
        baker_equity_capital:       Amount,
        /// The capital delegated to the pool by other accounts.
        delegated_capital:          Amount,
        /// The maximum amount that may be delegated to the pool, accounting for
        /// leverage and stake limits.
        delegated_capital_cap:      Amount,
        /// The pool info associated with the pool: open status, metadata URL
        /// and commission rates.
        pool_info:                  BakerPoolInfo,
        /// Any pending change to the baker's stake.
        baker_stake_pending_change: PoolPendingChange,
        /// Status of the pool in the current reward period. This will be [None]
        /// if the pool is not a
        current_payday_status:      Option<CurrentPaydayBakerPoolStatus>,
        /// Total capital staked across all pools.
        all_pool_total_capital:     Amount,
    },
    #[serde(rename_all = "camelCase")]
<<<<<<< HEAD
    #[serde(rename = "PassiveDelegation")]
    Passive {
=======
    PassiveDelegation {
>>>>>>> 320786bb
        /// The total capital delegated passively.
        delegated_capital: Amount,
        /// The passive delegation commission rates.
        commission_rates: CommissionRates,
        /// The transaction fees accruing to the passive delegators in the
        /// current reward period.
        current_payday_transaction_fees_earned: Amount,
        /// The effective delegated capital to the passive delegators for the
        /// current reward period.
        current_payday_delegated_capital: Amount,
        /// Total capital staked across all pools, including passive delegation.
        all_pool_total_capital: Amount,
    },
}

#[derive(SerdeSerialize, SerdeDeserialize, Debug, Clone, Copy)]
#[serde(rename_all = "camelCase")]
// Since all variants are fieldless, the default JSON serialization will convert
// all the variants to simple strings.
/// Enumeration of the types of credentials.
#[derive(schemars::JsonSchema)]
pub enum CredentialType {
    /// Initial credential is a credential that is submitted by the identity
    /// provider on behalf of the user. There is only one initial credential
    /// per identity.
    Initial,
    /// A normal credential is one where the identity behind it is only known to
    /// the owner of the account, unless the anonymity revocation process was
    /// followed.
    Normal,
}

#[derive(SerdeSerialize, SerdeDeserialize, Debug, Clone, Copy)]
#[serde(rename_all = "camelCase")]
// Since all variants are fieldless, the default JSON serialization will convert
// all the variants to simple strings.
/// Types of account transactions.
#[derive(schemars::JsonSchema)]
pub enum TransactionType {
    /// Deploy a Wasm module.
    DeployModule,
    /// Initialize a smart contract instance.
    InitContract,
    /// Update a smart contract instance.
    Update,
    /// Transfer CCD from an account to another.
    Transfer,
    /// Register an account as a baker.
    AddBaker,
    /// Remove an account as a baker.
    RemoveBaker,
    /// Update the staked amount.
    UpdateBakerStake,
    /// Update whether the baker automatically restakes earnings.
    UpdateBakerRestakeEarnings,
    /// Update baker keys
    UpdateBakerKeys,
    /// Update given credential keys
    UpdateCredentialKeys,
    /// Transfer encrypted amount.
    EncryptedAmountTransfer,
    /// Transfer from public to encrypted balance of the same account.
    TransferToEncrypted,
    /// Transfer from encrypted to public balance of the same account.
    TransferToPublic,
    /// Transfer a CCD with a release schedule.
    TransferWithSchedule,
    /// Update the account's credentials.
    UpdateCredentials,
    /// Register some data on the chain.
    RegisterData,
    /// Same as transfer but with a memo field.
    TransferWithMemo,
    /// Same as encrypted transfer, but with a memo.
    EncryptedAmountTransferWithMemo,
    /// Same as transfer with schedule, but with an added memo.
    TransferWithScheduleAndMemo,
    ///  Configure an account's baker.
    ConfigureBaker,
    ///  Configure an account's stake delegation.
    ConfigureDelegation,
}

#[derive(SerdeSerialize, SerdeDeserialize, Debug, schemars::JsonSchema)]
#[serde(tag = "status", content = "result", rename_all = "camelCase")]
/// Status of a transaction in a given block.
/// NB: If the transaction is committed or finalized, but not in the given
/// block, then the API response will be `QueryError::NotFound`, hence those
/// cases are not covered by this type.
pub enum TransactionStatusInBlock {
    /// Transaction is received, but is not in any blocks.
    Received,
    /// Transaction is finalized in a block, with the given outcome.
    Finalized(BlockItemSummary),
    /// Transaction is committed, but not yet finalized in a block, with the
    /// given outcome.
    Committed(BlockItemSummary),
}

#[derive(SerdeSerialize, SerdeDeserialize, Debug)]
#[serde(tag = "status", content = "outcomes", rename_all = "camelCase")]
/// Status of a transaction known to the node.
#[derive(schemars::JsonSchema)]
pub enum TransactionStatus {
    /// Transaction is received, but not yet in any blocks.
    Received,
    /// Transaction is finalized in the given block, with the given summary.
    /// If the finalization committee is not corrupt then this will always
    /// be a singleton map.
    Finalized(BTreeMap<hashes::BlockHash, BlockItemSummary>),
    /// Transaction is committed to one or more blocks. The outcomes are listed
    /// for each block. Note that in the vast majority of cases the outcome of a
    /// transaction should not be dependent on the block it is in, but this
    /// can in principle happen.
    Committed(BTreeMap<hashes::BlockHash, BlockItemSummary>),
}

impl TransactionStatus {
    /// If the transaction is finalized return the block hash in which it is
    /// contained, and the result.
    pub fn is_finalized(&self) -> Option<(&hashes::BlockHash, &BlockItemSummary)> {
        match self {
            TransactionStatus::Received => None,
            TransactionStatus::Finalized(e) => {
                if e.len() == 1 {
                    e.iter().next()
                } else {
                    None
                }
            }
            TransactionStatus::Committed(_) => None,
        }
    }
}

#[derive(SerdeSerialize, SerdeDeserialize, Debug, Clone, schemars::JsonSchema)]
#[serde(tag = "tag")]
/// In addition to the user initiated transactions the protocol generates some
/// events which are deemed "Special outcomes". These are rewards for running
/// the consensus and finalization protocols.
pub enum SpecialTransactionOutcome {
    #[serde(rename_all = "camelCase")]
    /// Reward issued to all the bakers at the end of an epoch for baking blocks
    /// in the epoch.
    BakingRewards {
        #[serde(with = "crate::internal::account_amounts")]
        #[schemars(with = "Vec<crate::internal::account_amounts::AccountAmount>")]
        baker_rewards: BTreeMap<AccountAddress, Amount>,
        /// Remaining balance of the baking account. This will be transfered to
        /// the next epoch's reward account. It exists since it is not possible
        /// to perfectly distribute the accumulated rewards. The reason this is
        /// not possible is that amounts are integers.
        remainder:     Amount,
    },
    #[serde(rename_all = "camelCase")]
    /// Distribution of newly minted CCD.
    Mint {
        /// The portion of the newly minted CCD that goes to the baking reward
        /// account.
        mint_baking_reward:               Amount,
        /// The portion that goes to the finalization reward account.
        mint_finalization_reward:         Amount,
        /// The portion that goes to the foundation, as foundation tax.
        mint_platform_development_charge: Amount,
        /// The address of the foundation account that the newly minted CCD goes
        /// to.
        foundation_account:               AccountAddress,
    },
    #[serde(rename_all = "camelCase")]
    /// Distribution of finalization rewards.
    FinalizationRewards {
        #[serde(with = "crate::internal::account_amounts")]
        #[schemars(with = "Vec<crate::internal::account_amounts::AccountAmount>")]
        finalization_rewards: BTreeMap<AccountAddress, Amount>,
        /// Remaining balance of the finalization reward account. It exists
        /// since it is not possible to perfectly distribute the
        /// accumulated rewards. The reason this is not possible is that
        /// amounts are integers.
        remainder:            Amount,
    },
    #[serde(rename_all = "camelCase")]
    /// Reward for including transactions in a block.
    BlockReward {
        /// Total amount of transaction fees in the block.
        transaction_fees:   Amount,
        #[serde(rename = "oldGASAccount")]
        /// Previous balance of the GAS account.
        old_gas_account:    Amount,
        #[serde(rename = "newGASAccount")]
        /// New balance of the GAS account.
        new_gas_account:    Amount,
        /// The amount of CCD that goes to the baker.
        baker_reward:       Amount,
        /// The amount of CCD that goes to the foundation.
        foundation_charge:  Amount,
        /// The account address where the baker receives the reward.
        baker:              AccountAddress,
        /// The account address where the foundation receives the tax.
        foundation_account: AccountAddress,
    },
    #[serde(rename_all = "camelCase")]
    /// Payment for the foundation.
    PaydayFoundationReward {
        /// Address of the foundation account.
        foundation_account: AccountAddress,
        /// Amount rewarded.
        development_charge: Amount,
    },
    /// Payment for a particular account.
    /// When listed in a block summary, the delegated pool of the account is
    /// given by the last PaydayPoolReward outcome included before this outcome.
    #[serde(rename_all = "camelCase")]
    PaydayAccountReward {
        /// The account that got rewarded.
        account:             AccountAddress,
        /// The transaction fee reward at payday to the account.
        transaction_fees:    Amount,
        /// The baking reward at payday to the account.
        baker_reward:        Amount,
        /// The finalization reward at payday to the account.
        finalization_reward: Amount,
    },
    /// Amounts accrued to accounts for each baked block.
    #[serde(rename_all = "camelCase")]
    BlockAccrueReward {
        /// The total fees paid for transactions in the block.
        transaction_fees:  Amount,
        /// The old balance of the GAS account.
        #[serde(rename = "oldGASAccount")]
        old_gas_account:   Amount,
        /// The new balance of the GAS account.
        #[serde(rename = "newGASAccount")]
        new_gas_account:   Amount,
        /// The amount awarded to the baker.
        baker_reward:      Amount,
        /// The amount awarded to the passive delegators.
        passive_reward:    Amount,
        /// The amount awarded to the foundation.
        foundation_charge: Amount,
        /// The baker of the block, who will receive the award.
        baker_id:          BakerId,
    },
    /// Payment distributed to a pool or passive delegators.
    #[serde(rename_all = "camelCase")]
    PaydayPoolReward {
        /// The pool owner (passive delegators when 'None').
        pool_owner:          Option<BakerId>,
        /// Accrued transaction fees for pool.
        transaction_fees:    Amount,
        /// Accrued baking rewards for pool.
        baker_reward:        Amount,
        /// Accrued finalization rewards for pool.
        finalization_reward: Amount,
    },
}

impl SpecialTransactionOutcome {
    pub fn affected_addresses(&self) -> Vec<AccountAddress> {
        match self {
            SpecialTransactionOutcome::BakingRewards { baker_rewards, .. } => {
                baker_rewards.keys().copied().collect()
            }
            SpecialTransactionOutcome::Mint {
                foundation_account, ..
            } => vec![*foundation_account],
            SpecialTransactionOutcome::FinalizationRewards {
                finalization_rewards,
                ..
            } => finalization_rewards.keys().copied().collect(),
            SpecialTransactionOutcome::BlockReward {
                baker,
                foundation_account,
                ..
            } => {
                if baker == foundation_account {
                    vec![*baker]
                } else {
                    vec![*baker, *foundation_account]
                }
            }
            SpecialTransactionOutcome::PaydayFoundationReward {
                foundation_account, ..
            } => vec![*foundation_account],
            SpecialTransactionOutcome::PaydayAccountReward { account, .. } => vec![*account],
            SpecialTransactionOutcome::BlockAccrueReward { .. } => Vec::new(),
            SpecialTransactionOutcome::PaydayPoolReward { .. } => Vec::new(),
        }
    }
}

#[derive(SerdeSerialize, SerdeDeserialize, Debug, Clone, schemars::JsonSchema)]
#[serde(rename_all = "camelCase")]
pub struct BlockSummaryData<Upd> {
    /// Outcomes of transactions in this block, ordered as in the block.
    pub transaction_summaries: Vec<BlockItemSummary>,
    /// Any special events generated as part of this block. Special events
    /// are protocol defined transfers, e.g., rewards, minting.
    pub special_events:        Vec<SpecialTransactionOutcome>,
    /// Chain parameters, and any scheduled updates to chain parameters or
    /// the protocol.
    pub updates:               Upd,
    /// If the block contains a finalization record this contains its
    /// summary. Otherwise [None].
    pub finalization_data:     Option<FinalizationSummary>,
}

#[derive(SerdeSerialize, SerdeDeserialize, schemars::JsonSchema)]
// serialize as untagged, deserialization is custom, looking at the protocol version.
#[serde(untagged, try_from = "block_summary_parser::BlockSummaryRaw")]
/// Summary of transactions, protocol generated transfers, and chain parameters
/// in a given block.
pub enum BlockSummary {
    #[serde(rename_all = "camelCase")]
    V0 {
        /// Protocol version at which this block was baked. This is no more than
        /// [ProtocolVersion::P3]
        protocol_version: ProtocolVersion,
        #[serde(flatten)]
        data:             BlockSummaryData<Updates<ChainParameterVersion0>>,
    },
    #[serde(rename_all = "camelCase")]
    V1 {
        /// Protocol version at which this block was baked. This is at least
        /// [ProtocolVersion::P4]
        protocol_version: ProtocolVersion,
        #[serde(flatten)]
        data:             BlockSummaryData<Updates<ChainParameterVersion1>>,
    },
}

mod block_summary_parser {
    #[derive(super::SerdeDeserialize)]
    #[serde(rename_all = "camelCase")]
    pub struct BlockSummaryRaw {
        protocol_version: super::ProtocolVersion,
        #[serde(flatten)]
        // parse first into a value
        data:             super::BlockSummaryData<serde_json::Value>,
    }

    impl std::convert::TryFrom<BlockSummaryRaw> for super::BlockSummary {
        type Error = anyhow::Error;

        fn try_from(value: BlockSummaryRaw) -> Result<Self, Self::Error> {
            use super::ProtocolVersion::*;
            match value.protocol_version {
                P1 | P2 | P3 => {
                    let updates: super::Updates<super::ChainParameterVersion0> =
                        serde_json::from_value(value.data.updates)?;
                    let data = super::BlockSummaryData {
                        updates,
                        transaction_summaries: value.data.transaction_summaries,
                        special_events: value.data.special_events,
                        finalization_data: value.data.finalization_data,
                    };
                    Ok(Self::V0 {
                        protocol_version: value.protocol_version,
                        data,
                    })
                }
                P4 => {
                    let updates: super::Updates<super::ChainParameterVersion1> =
                        serde_json::from_value(value.data.updates)?;
                    let data = super::BlockSummaryData {
                        updates,
                        transaction_summaries: value.data.transaction_summaries,
                        special_events: value.data.special_events,
                        finalization_data: value.data.finalization_data,
                    };
                    Ok(Self::V1 {
                        protocol_version: value.protocol_version,
                        data,
                    })
                }
            }
        }
    }
}

impl BlockSummary {
    /// Protocol version of the block.
    pub fn protocol_version(&self) -> ProtocolVersion {
        match self {
            BlockSummary::V0 {
                protocol_version, ..
            } => *protocol_version,
            BlockSummary::V1 {
                protocol_version, ..
            } => *protocol_version,
        }
    }

    /// Outcomes of transactions in this block, ordered as in the block.
    pub fn transaction_summaries(&self) -> &[BlockItemSummary] {
        match self {
            BlockSummary::V0 { data, .. } => &data.transaction_summaries,
            BlockSummary::V1 { data, .. } => &data.transaction_summaries,
        }
    }

    /// Any special events generated as part of this block. Special events
    /// are protocol defined transfers, e.g., rewards, minting.
    pub fn special_events(&self) -> &[SpecialTransactionOutcome] {
        match self {
            BlockSummary::V0 { data, .. } => &data.special_events,
            BlockSummary::V1 { data, .. } => &data.special_events,
        }
    }

    /// If the block contains a finalization record this contains its
    /// summary. Otherwise [None].
    pub fn finalization_data(&self) -> Option<&FinalizationSummary> {
        match self {
            BlockSummary::V0 { data, .. } => data.finalization_data.as_ref(),
            BlockSummary::V1 { data, .. } => data.finalization_data.as_ref(),
        }
    }

    /// Get the keys for parameter updates that are common to all versions of
    /// the summary.
    pub fn common_update_keys(&self) -> &AuthorizationsV0 {
        match self {
            BlockSummary::V0 { data, .. } => &data.updates.keys.level_2_keys,
            BlockSummary::V1 { data, .. } => &data.updates.keys.level_2_keys.v0,
        }
    }
}

#[derive(SerdeSerialize, SerdeDeserialize, Debug, Clone, schemars::JsonSchema)]
/// Summary of the finalization record in a block, if any.
pub struct FinalizationSummary {
    #[serde(rename = "finalizationBlockPointer")]
    pub block_pointer: hashes::BlockHash,
    #[serde(rename = "finalizationIndex")]
    pub index:         FinalizationIndex,
    #[serde(rename = "finalizationDelay")]
    pub delay:         BlockHeight,
    #[serde(rename = "finalizers")]
    pub finalizers:    Vec<FinalizationSummaryParty>,
}

#[derive(SerdeSerialize, SerdeDeserialize, Debug, Clone, Copy, schemars::JsonSchema)]
#[serde(rename_all = "camelCase")]
/// Details of a party in a finalization.
pub struct FinalizationSummaryParty {
    /// The identity of the baker.
    pub baker_id: BakerId,
    /// The party's relative weight in the committee
    pub weight:   u64,
    /// Whether the party's signature is present
    pub signed:   bool,
}

#[derive(SerdeDeserialize, SerdeSerialize, Debug, Clone)]
#[serde(
    try_from = "summary_helper::BlockItemSummary",
    into = "summary_helper::BlockItemSummary"
)]
/// Summary of the outcome of a block item in structured form.
/// The summary determines which transaction type it was.
pub struct BlockItemSummary {
    /// Index of the transaction in the block where it is included.
    pub index:       TransactionIndex,
    /// The amount of NRG the transaction cost.
    pub energy_cost: Energy,
    /// Hash of the transaction.
    pub hash:        hashes::TransactionHash,
    /// Details that are specific to different transaction types.
    /// For successful transactions there is a one to one mapping of transaction
    /// types and variants (together with subvariants) of this type.
    pub details:     BlockItemSummaryDetails,
}

impl schemars::JsonSchema for BlockItemSummary {
    fn schema_name() -> String { "BlockItemSummary".into() }

    fn json_schema(gen: &mut schemars::gen::SchemaGenerator) -> schemars::schema::Schema {
        summary_helper::BlockItemSummary::json_schema(gen)
    }
}

impl BlockItemSummary {
    pub fn sender_account(&self) -> Option<AccountAddress> {
        match &self.details {
            BlockItemSummaryDetails::AccountTransaction(at) => Some(at.sender),
            BlockItemSummaryDetails::AccountCreation(_) => None,
            BlockItemSummaryDetails::Update(_) => None,
        }
    }

    pub fn affected_contracts(&self) -> Vec<ContractAddress> {
        if let BlockItemSummaryDetails::AccountTransaction(at) = &self.details {
            match &at.effects {
                AccountTransactionEffects::ContractInitialized { data } => vec![data.address],
                AccountTransactionEffects::ContractUpdateIssued { effects } => {
                    let mut seen = HashSet::new();
                    let mut addresses = Vec::new();
                    for effect in effects {
                        match effect {
                            ContractTraceElement::Updated { data } => {
                                if seen.insert(data.address) {
                                    addresses.push(data.address);
                                }
                            }
                            ContractTraceElement::Transferred { .. } => (),
                            ContractTraceElement::Interrupted { .. } => (),
                            ContractTraceElement::Resumed { .. } => (),
                        }
                    }
                    addresses
                }
                _ => Vec::new(),
            }
        } else {
            Vec::new()
        }
    }

    /// Return the list of addresses affected by the block summary.
    pub fn affected_addresses(&self) -> Vec<AccountAddress> {
        if let BlockItemSummaryDetails::AccountTransaction(at) = &self.details {
            match &at.effects {
                AccountTransactionEffects::None { .. } => vec![at.sender],
                AccountTransactionEffects::ModuleDeployed { .. } => vec![at.sender],
                AccountTransactionEffects::ContractInitialized { .. } => vec![at.sender],
                AccountTransactionEffects::ContractUpdateIssued { effects } => {
                    let mut seen = BTreeSet::new();
                    seen.insert(at.sender);
                    let mut addresses = vec![at.sender];
                    for effect in effects {
                        match effect {
                            ContractTraceElement::Updated { .. } => (),
                            ContractTraceElement::Transferred { to, .. } => {
                                if seen.insert(*to) {
                                    addresses.push(*to);
                                }
                            }
                            ContractTraceElement::Interrupted { .. } => (),
                            ContractTraceElement::Resumed { .. } => (),
                        }
                    }
                    addresses
                }
                AccountTransactionEffects::AccountTransfer { to, .. } => {
                    if *to == at.sender {
                        vec![at.sender]
                    } else {
                        vec![at.sender, *to]
                    }
                }
                AccountTransactionEffects::AccountTransferWithMemo { to, .. } => {
                    if *to == at.sender {
                        vec![at.sender]
                    } else {
                        vec![at.sender, *to]
                    }
                }
                AccountTransactionEffects::BakerAdded { .. } => vec![at.sender],
                AccountTransactionEffects::BakerRemoved { .. } => vec![at.sender],
                AccountTransactionEffects::BakerStakeUpdated { .. } => vec![at.sender],
                AccountTransactionEffects::BakerRestakeEarningsUpdated { .. } => vec![at.sender],
                AccountTransactionEffects::BakerKeysUpdated { .. } => vec![at.sender],
                AccountTransactionEffects::EncryptedAmountTransferred { removed, added } => {
                    vec![removed.account, added.receiver]
                }
                AccountTransactionEffects::EncryptedAmountTransferredWithMemo {
                    removed,
                    added,
                    ..
                } => vec![removed.account, added.receiver],
                AccountTransactionEffects::TransferredToEncrypted { data } => vec![data.account],
                AccountTransactionEffects::TransferredToPublic { removed, .. } => {
                    vec![removed.account]
                }
                AccountTransactionEffects::TransferredWithSchedule { to, .. } => {
                    vec![at.sender, *to]
                }
                AccountTransactionEffects::TransferredWithScheduleAndMemo { to, .. } => {
                    vec![at.sender, *to]
                }
                AccountTransactionEffects::CredentialKeysUpdated { .. } => vec![at.sender],
                AccountTransactionEffects::CredentialsUpdated { .. } => vec![at.sender],
                AccountTransactionEffects::DataRegistered { .. } => vec![at.sender],
                AccountTransactionEffects::BakerConfigured { .. } => vec![at.sender],
                AccountTransactionEffects::DelegationConfigured { .. } => vec![at.sender],
            }
        } else {
            Vec::new()
        }
    }
}

#[derive(Debug, Clone)]
/// Details of a block item summary, split by the kind of block item it is for.
pub enum BlockItemSummaryDetails {
    /// The summary is of an account transaction with the given details.
    AccountTransaction(AccountTransactionDetails),
    /// The summary is of an account creation, and the outcome is as specified
    /// by the payload.
    AccountCreation(AccountCreationDetails),
    /// The summary is of a chain update, and the outcome is as specified by the
    /// payload.
    Update(UpdateDetails),
}

#[derive(Debug, Clone)]
/// Details of an account transaction. This always has a sender and is paid for,
/// and it might have some other effects on the state of the chain.
pub struct AccountTransactionDetails {
    /// The amount of CCD the sender paid for including this transaction in
    /// the block.
    pub cost:    Amount,
    /// Sender of the transaction.
    pub sender:  AccountAddress,
    /// Effects of the account transaction, if any.
    pub effects: AccountTransactionEffects,
}

impl AccountTransactionDetails {
    /// Get the transaction type corresponding to the details.
    /// Returns `None` for the
    /// [AccountTransactionEffects::None](AccountTransactionEffects::None)
    /// variant in case the transaction failed with serialization failure
    /// reason.
    pub fn transaction_type(&self) -> Option<TransactionType> { self.effects.transaction_type() }

    /// Return [`Some`] if the transaction has been rejected.
    pub fn is_rejected(&self) -> Option<&RejectReason> { self.effects.is_rejected() }
}

impl AccountTransactionEffects {
    /// Get the transaction type corresponding to the effects.
    /// Returns `None` for the
    /// [AccountTransactionEffects::None](AccountTransactionEffects::None)
    /// variant in case the transaction failed with serialization failure
    /// reason.
    pub fn transaction_type(&self) -> Option<TransactionType> {
        use TransactionType::*;
        match self {
            AccountTransactionEffects::None {
                transaction_type, ..
            } => *transaction_type,
            AccountTransactionEffects::ModuleDeployed { .. } => Some(DeployModule),
            AccountTransactionEffects::ContractInitialized { .. } => Some(InitContract),
            AccountTransactionEffects::ContractUpdateIssued { .. } => Some(Update),
            AccountTransactionEffects::AccountTransfer { .. } => Some(Transfer),
            AccountTransactionEffects::AccountTransferWithMemo { .. } => Some(TransferWithMemo),
            AccountTransactionEffects::BakerAdded { .. } => Some(AddBaker),
            AccountTransactionEffects::BakerRemoved { .. } => Some(RemoveBaker),
            AccountTransactionEffects::BakerStakeUpdated { .. } => Some(UpdateBakerStake),
            AccountTransactionEffects::BakerRestakeEarningsUpdated { .. } => {
                Some(UpdateBakerRestakeEarnings)
            }
            AccountTransactionEffects::BakerKeysUpdated { .. } => Some(UpdateBakerKeys),
            AccountTransactionEffects::EncryptedAmountTransferred { .. } => {
                Some(EncryptedAmountTransfer)
            }
            AccountTransactionEffects::EncryptedAmountTransferredWithMemo { .. } => {
                Some(EncryptedAmountTransferWithMemo)
            }
            AccountTransactionEffects::TransferredToEncrypted { .. } => Some(TransferToEncrypted),
            AccountTransactionEffects::TransferredToPublic { .. } => Some(TransferToPublic),
            AccountTransactionEffects::TransferredWithSchedule { .. } => Some(TransferWithSchedule),
            AccountTransactionEffects::TransferredWithScheduleAndMemo { .. } => {
                Some(TransferWithScheduleAndMemo)
            }
            AccountTransactionEffects::CredentialKeysUpdated { .. } => Some(UpdateCredentialKeys),
            AccountTransactionEffects::CredentialsUpdated { .. } => Some(UpdateCredentials),
            AccountTransactionEffects::DataRegistered { .. } => Some(RegisterData),
            AccountTransactionEffects::BakerConfigured { .. } => Some(ConfigureBaker),
            AccountTransactionEffects::DelegationConfigured { .. } => Some(ConfigureDelegation),
        }
    }
}

#[derive(Debug, Clone, schemars::JsonSchema)]
/// A successful contract invocation produces a sequence of effects on smart
/// contracts and possibly accounts (if any contract transfers CCD to an
/// account).
pub enum ContractTraceElement {
    /// A contract instance was updated.
    Updated { data: InstanceUpdatedEvent },
    /// A contract transferred am amount to the account,
    Transferred {
        /// Sender contract.
        from:   ContractAddress,
        /// Amount transferred.
        amount: Amount,
        /// Receiver account.
        to:     AccountAddress,
    },
    Interrupted {
        address: ContractAddress,
        events:  Vec<smart_contracts::ContractEvent>,
    },
    Resumed {
        address: ContractAddress,
        success: bool,
    },
}

#[derive(Debug, Clone, Copy, schemars::JsonSchema)]
/// Data contained in the transaction response in case a baker stake was updated
/// (either increased or decreased.)
pub struct BakerStakeUpdatedData {
    /// Affected baker.
    pub baker_id:  BakerId,
    /// New stake.
    pub new_stake: Amount,
    /// A boolean which indicates whether it increased
    /// (`true`) or decreased (`false`).
    pub increased: bool,
}

#[derive(Debug, Clone)]
/// Effects of an account transactions. All variants apart from
/// [AccountTransactionEffects::None] correspond to a unique transaction that
/// was successful.
pub enum AccountTransactionEffects {
    /// No effects other than payment from this transaction.
    /// The rejection reason indicates why the transaction failed.
    None {
        /// Transaction type of a failed transaction, if known.
        /// In case of serialization failure this will be None.
        transaction_type: Option<TransactionType>,
        /// Reason for rejection of the transaction
        reject_reason:    RejectReason,
    },
    /// A module was deployed. This corresponds to
    /// [`DeployModule`](transactions::Payload::DeployModule) transaction
    /// type.
    ModuleDeployed {
        module_ref: smart_contracts::ModuleRef,
    },
    /// A contract was initialized was deployed. This corresponds to
    /// [`InitContract`](transactions::Payload::InitContract) transaction type.
    ContractInitialized { data: ContractInitializedEvent },
    /// A contract update transaction was issued and produced the given trace.
    /// This is the result of [Update](transactions::Payload::Update)
    /// transaction.
    ContractUpdateIssued { effects: Vec<ContractTraceElement> },
    /// A simple account to account transfer occurred. This is the result of a
    /// successful [`Transfer`](transactions::Payload::Transfer) transaction.
    AccountTransfer {
        /// Amount that was transferred.
        amount: Amount,
        /// Receiver account.
        to:     AccountAddress,
    },
    /// A simple account to account transfer occurred with a memo. This is the
    /// result of a successful
    /// [`TransferWithMemo`](transactions::Payload::TransferWithMemo)
    /// transaction.
    AccountTransferWithMemo {
        /// Amount that was transferred.
        amount: Amount,
        /// Receiver account.
        to:     AccountAddress,
        /// Included memo.
        memo:   Memo,
    },
    /// An account was registered as a baker. This is the result of a successful
    /// [`AddBaker`](transactions::Payload::AddBaker) transaction.
    BakerAdded { data: Box<BakerAddedEvent> },
    /// An account was deregistered as a baker. This is the result of a
    /// successful [RemoveBaker](transactions::Payload::RemoveBaker)
    /// transaction.
    BakerRemoved { baker_id: BakerId },
    /// An account was deregistered as a baker. This is the result of a
    /// successful [`UpdateBakerStake`](transactions::Payload::UpdateBakerStake)
    /// transaction.
    BakerStakeUpdated {
        /// If the stake was updated (that is, it changed and did not stay the
        /// same) then this is [Some], otherwise [None].
        data: Option<BakerStakeUpdatedData>,
    },
    /// An account changed its preference for restaking earnings. This is the
    /// result of a successful
    /// [`UpdateBakerRestakeEarnings`](
    ///    transactions::Payload::UpdateBakerRestakeEarnings) transaction.
    BakerRestakeEarningsUpdated {
        baker_id:         BakerId,
        /// The new value of the flag.
        restake_earnings: bool,
    },
    /// The baker's keys were updated. This is the result of a successful
    /// [`UpdateBakerKeys`](transactions::Payload::UpdateBakerKeys) transaction.
    BakerKeysUpdated { data: Box<BakerKeysEvent> },
    /// An encrypted amount was transferred. This is the result of a successful
    /// [`EncryptedAmountTransfer`](
    ///   transactions::Payload::EncryptedAmountTransfer) transaction.
    EncryptedAmountTransferred {
        // FIXME: It would be better to only have one pointer
        removed: Box<EncryptedAmountRemovedEvent>,
        added:   Box<NewEncryptedAmountEvent>,
    },
    /// An encrypted amount was transferred with an included memo. This is the
    /// result of a successful [`EncryptedAmountTransferWithMemo`](
    ///   transactions::Payload::EncryptedAmountTransferWithMemo) transaction.
    EncryptedAmountTransferredWithMemo {
        // FIXME: It would be better to only have one pointer
        removed: Box<EncryptedAmountRemovedEvent>,
        added:   Box<NewEncryptedAmountEvent>,
        memo:    Memo,
    },
    /// An account transferred part of its public balance to its encrypted
    /// balance. This is the result of a successful
    /// [`TransferToEncrypted`](transactions::Payload::TransferToEncrypted)
    /// transaction.
    TransferredToEncrypted {
        data: Box<EncryptedSelfAmountAddedEvent>,
    },
    /// An account transferred part of its encrypted balance to its public
    /// balance. This is the result of a successful
    /// [`TransferToPublic`](transactions::Payload::TransferToPublic)
    /// transaction.
    TransferredToPublic {
        removed: Box<EncryptedAmountRemovedEvent>,
        amount:  Amount,
    },
    /// A transfer with schedule was performed. This is the result of a
    /// successful
    /// [`TransferWithSchedule`](transactions::Payload::TransferWithSchedule)
    /// transaction.
    TransferredWithSchedule {
        /// Receiver account.
        to:     AccountAddress,
        /// The list of releases. Ordered by increasing timestamp.
        amount: Vec<(Timestamp, Amount)>,
    },
    /// A transfer with schedule was performed with an added memo. This is the
    /// result of a successful [`TransferWithScheduleAndMemo`][link]
    /// transaction.
    ///
    /// [link]: transactions::Payload::TransferWithScheduleAndMemo
    TransferredWithScheduleAndMemo {
        /// Receiver account.
        to:     AccountAddress,
        /// The list of releases. Ordered by increasing timestamp.
        amount: Vec<(Timestamp, Amount)>,
        memo:   Memo,
    },
    /// Keys of a specific credential were updated. This is the result of a
    /// successful
    /// [`UpdateCredentialKeys`](transactions::Payload::UpdateCredentialKeys)
    /// transaction.
    CredentialKeysUpdated {
        /// ID of the credential whose keys were updated.
        cred_id: CredentialRegistrationID,
    },
    /// Account's credentials were updated. This is the result of a
    /// successful
    /// [`UpdateCredentials`](transactions::Payload::UpdateCredentials)
    /// transaction.
    CredentialsUpdated {
        /// The credential ids that were added.
        new_cred_ids:     Vec<CredentialRegistrationID>,
        /// The credentials that were removed.
        removed_cred_ids: Vec<CredentialRegistrationID>,
        /// The (possibly) updated account threshold.
        new_threshold:    AccountThreshold,
    },
    /// Some data was registered on the chain. This is the result of a
    /// successful [`RegisterData`](transactions::Payload::RegisterData)
    /// transaction.
    DataRegistered { data: RegisteredData },
    /// A baker was configured. The details of what happened are contained in
    /// the list of [baker events](BakerEvent).
    BakerConfigured { data: Vec<BakerEvent> },
    /// An account configured delegation. The details of what happened are
    /// contained in the list of [delegation events](DelegationEvent).
    DelegationConfigured { data: Vec<DelegationEvent> },
}

impl AccountTransactionEffects {
    /// Return [`Some`] if the transaction has been rejected.
    pub fn is_rejected(&self) -> Option<&RejectReason> {
        if let Self::None { reject_reason, .. } = self {
            Some(reject_reason)
        } else {
            None
        }
    }
}

/// Events that may happen as a result of the
/// [TransactionType::ConfigureDelegation] transaction.
#[derive(Debug, Clone, schemars::JsonSchema)]
pub enum DelegationEvent {
    DelegationStakeIncreased {
        /// Delegator's id
        delegator_id: DelegatorId,
        /// New stake
        new_stake:    Amount,
    },
    DelegationStakeDecreased {
        /// Delegator's id
        delegator_id: DelegatorId,
        /// New stake
        new_stake:    Amount,
    },
    DelegationSetRestakeEarnings {
        /// Delegator's id
        delegator_id:     DelegatorId,
        /// Whether earnings will be restaked
        restake_earnings: bool,
    },
    DelegationSetDelegationTarget {
        /// Delegator's id
        delegator_id:      DelegatorId,
        /// New delegation target
        delegation_target: DelegationTarget,
    },
    DelegationAdded {
        /// Delegator's id
        delegator_id: DelegatorId,
    },
    DelegationRemoved {
        /// Delegator's id
        delegator_id: DelegatorId,
    },
}

/// Events that may result from the [TransactionType::ConfigureBaker]
/// transaction.
#[derive(Debug, Clone, schemars::JsonSchema)]
pub enum BakerEvent {
    BakerAdded {
        data: Box<BakerAddedEvent>,
    },
    BakerRemoved {
        baker_id: BakerId,
    },
    BakerStakeIncreased {
        baker_id:  BakerId,
        new_stake: Amount,
    },
    BakerStakeDecreased {
        baker_id:  BakerId,
        new_stake: Amount,
    },
    BakerRestakeEarningsUpdated {
        baker_id:         BakerId,
        /// The new value of the flag.
        restake_earnings: bool,
    },
    /// The baker's keys were updated.
    BakerKeysUpdated {
        data: Box<BakerKeysEvent>,
    },
    /// Updated open status for a baker pool
    BakerSetOpenStatus {
        /// Baker's id
        baker_id:    BakerId,
        /// The open status.
        open_status: OpenStatus,
    },
    /// Updated metadata url for baker pool
    BakerSetMetadataURL {
        /// Baker's id
        baker_id:     BakerId,
        /// The URL.
        metadata_url: UrlText,
    },
    /// Updated transaction fee commission for baker pool
    BakerSetTransactionFeeCommission {
        /// Baker's id
        baker_id:                   BakerId,
        /// The transaction fee commission.
        transaction_fee_commission: AmountFraction,
    },
    /// Updated baking reward commission for baker pool
    BakerSetBakingRewardCommission {
        /// Baker's id
        baker_id:                 BakerId,
        /// The baking reward commission
        baking_reward_commission: AmountFraction,
    },
    /// Updated finalization reward commission for baker pool
    BakerSetFinalizationRewardCommission {
        /// Baker's id
        baker_id: BakerId,
        /// The finalization reward commission
        finalization_reward_commission: AmountFraction,
    },
}

#[derive(Debug, Clone, schemars::JsonSchema)]
/// Details of an account creation. These transactions are free, and we only
/// ever get a response for them if the account is created, hence no failure
/// cases.
pub struct AccountCreationDetails {
    /// Whether this is an initial or normal account.
    pub credential_type: CredentialType,
    /// Address of the newly created account.
    pub address:         AccountAddress,
    /// Credential registration ID of the first credential.
    pub reg_id:          CredentialRegistrationID,
}

#[derive(Debug, Clone)]
/// Details of an update instruction. These are free, and we only ever get a
/// response for them if the update is successfully enqueued, hence no failure
/// cases.
pub struct UpdateDetails {
    pub effective_time: TransactionTime,
    pub payload:        UpdatePayload,
}

impl UpdateDetails {
    pub fn update_type(&self) -> UpdateType { self.payload.update_type() }
}

#[derive(SerdeSerialize, SerdeDeserialize, Debug, Clone)]
#[serde(rename_all = "camelCase")]
/// Event generated when an account receives a new encrypted amount.
#[derive(schemars::JsonSchema)]
pub struct NewEncryptedAmountEvent {
    /// The account onto which the amount was added.
    #[serde(rename = "account")]
    pub receiver:         AccountAddress,
    /// The index the amount was assigned.
    #[schemars(with = "u64")]
    pub new_index:        encrypted_transfers::types::EncryptedAmountIndex,
    /// The encrypted amount that was added.
    #[schemars(with = "crate::internal::HexSchema")] // TODO: Not ideal, length is fixed.
    pub encrypted_amount: encrypted_transfers::types::EncryptedAmount<EncryptedAmountsCurve>,
}

#[derive(SerdeSerialize, SerdeDeserialize, Debug, Clone)]
#[serde(rename_all = "camelCase")]
/// Event generated when one or more encrypted amounts are consumed from the
/// account.
#[derive(schemars::JsonSchema)]
pub struct EncryptedAmountRemovedEvent {
    /// The affected account.
    pub account:      AccountAddress,
    /// The new self encrypted amount on the affected account.
    #[schemars(with = "crate::internal::HexSchema")] // TODO: Not ideal, length is fixed.
    pub new_amount:   encrypted_transfers::types::EncryptedAmount<EncryptedAmountsCurve>,
    /// The input encrypted amount that was removed.
    #[schemars(with = "crate::internal::HexSchema")] // TODO: Not ideal, length is fixed.
    pub input_amount: encrypted_transfers::types::EncryptedAmount<EncryptedAmountsCurve>,
    /// The index indicating which amounts were used.
    #[schemars(with = "u64")]
    pub up_to_index:  encrypted_transfers::types::EncryptedAmountAggIndex,
}

#[derive(SerdeSerialize, SerdeDeserialize, Debug, Clone)]
#[serde(rename_all = "camelCase")]
#[derive(schemars::JsonSchema)]
pub struct BakerAddedEvent {
    #[serde(flatten)]
    /// The keys with which the baker registered.
    pub keys_event:       BakerKeysEvent,
    /// The amount the account staked to become a baker. This amount is
    /// locked.
    pub stake:            Amount,
    /// Whether the baker will automatically add earnings to their stake or
    /// not.
    pub restake_earnings: bool,
}

#[derive(SerdeSerialize, SerdeDeserialize, Debug, Clone)]
#[serde(rename_all = "camelCase")]
/// Result of a successful change of baker keys.
#[derive(schemars::JsonSchema)]
pub struct BakerKeysEvent {
    /// ID of the baker whose keys were changed.
    pub baker_id:        BakerId,
    /// Account address of the baker.
    pub account:         AccountAddress,
    /// The new public key for verifying block signatures.
    pub sign_key:        BakerSignatureVerifyKey,
    /// The new public key for verifying whether the baker won the block
    /// lottery.
    pub election_key:    BakerElectionVerifyKey,
    /// The new public key for verifying finalization records.
    pub aggregation_key: BakerAggregationVerifyKey,
}

#[derive(SerdeSerialize, SerdeDeserialize, Debug, Clone)]
#[serde(rename_all = "camelCase")]
#[derive(schemars::JsonSchema)]
pub struct EncryptedSelfAmountAddedEvent {
    /// The affected account.
    pub account:    AccountAddress,
    /// The new self encrypted amount of the account.
    #[schemars(with = "crate::internal::HexSchema")] // TODO: Not ideal, length is fixed.
    pub new_amount: encrypted_transfers::types::EncryptedAmount<EncryptedAmountsCurve>,
    /// The amount that was transferred from public to encrypted balance.
    pub amount:     Amount,
}

#[derive(SerdeSerialize, SerdeDeserialize, Debug, Clone)]
#[serde(rename_all = "camelCase")]
#[derive(schemars::JsonSchema)]
pub struct ContractInitializedEvent {
    #[serde(default)]
    pub contract_version: smart_contracts::WasmVersion,
    #[serde(rename = "ref")]
    /// Module with the source code of the contract.
    pub origin_ref:       smart_contracts::ModuleRef,
    /// The newly assigned address of the contract.
    pub address:          ContractAddress,
    /// The amount the instance was initialized with.
    pub amount:           Amount,
    /// The name of the contract.
    pub init_name:        smart_contracts::InitName,
    /// Any contract events that might have been generated by the contract
    /// initialization.
    pub events:           Vec<smart_contracts::ContractEvent>,
}

#[derive(SerdeSerialize, SerdeDeserialize, Debug, Clone)]
#[serde(rename_all = "camelCase")]
/// Data generated as part of updating a single contract instance.
/// In general a single [Update](transactions::Payload::Update) transaction will
/// generate one or more of these events, together with possibly some transfers.
#[derive(schemars::JsonSchema)]
pub struct InstanceUpdatedEvent {
    #[serde(default)]
    pub contract_version: smart_contracts::WasmVersion,
    /// Address of the affected instance.
    pub address:          ContractAddress,
    /// The origin of the message to the smart contract. This can be either
    /// an account or a smart contract.
    pub instigator:       Address,
    /// The amount the method was invoked with.
    pub amount:           Amount,
    /// The message passed to method.
    pub message:          smart_contracts::Parameter,
    /// The name of the method that was executed.
    pub receive_name:     smart_contracts::ReceiveName,
    /// Any contract events that might have been generated by the contract
    /// execution.
    pub events:           Vec<smart_contracts::ContractEvent>,
}

#[derive(SerdeSerialize, SerdeDeserialize, Debug, Clone)]
#[serde(tag = "updateType", content = "update")]
/// The type of an update payload.
#[derive(schemars::JsonSchema)]
pub enum UpdatePayload {
    #[serde(rename = "protocol")]
    Protocol(ProtocolUpdate),
    #[serde(rename = "electionDifficulty")]
    ElectionDifficulty(ElectionDifficulty),
    #[serde(rename = "euroPerEnergy")]
    EuroPerEnergy(ExchangeRate),
    #[serde(rename = "microGTUPerEuro")]
    MicroGTUPerEuro(ExchangeRate),
    #[serde(rename = "foundationAccount")]
    FoundationAccount(AccountAddress),
    #[serde(rename = "mintDistribution")]
    MintDistribution(MintDistribution<ChainParameterVersion0>),
    #[serde(rename = "transactionFeeDistribution")]
    TransactionFeeDistribution(TransactionFeeDistribution),
    #[serde(rename = "gASRewards")]
    GASRewards(GASRewards),
    #[serde(rename = "bakerStakeThreshold")]
    BakerStakeThreshold(BakerParameters),
    #[serde(rename = "root")]
    Root(RootUpdate),
    #[serde(rename = "level1")]
    Level1(Level1Update),
    #[serde(rename = "addAnonymityRevoker")]
    #[schemars(with = "id::types::ArInfo<wrappers::WrappedCurve>")] // TODO: Fix this
    AddAnonymityRevoker(Box<id::types::ArInfo<id::constants::ArCurve>>),
    #[serde(rename = "addIdentityProvider")]
    #[schemars(with = "id::types::IpInfo<wrappers::WrappedPairing>")] // TODO: Fix this
    AddIdentityProvider(Box<id::types::IpInfo<id::constants::IpPairing>>),
    #[serde(rename = "cooldownParametersCPV1")]
    CooldownParametersCPV1(CooldownParameters),
    #[serde(rename = "poolParametersCPV1")]
    PoolParametersCPV1(PoolParameters),
    #[serde(rename = "timeParametersCPV1")]
    TimeParametersCPV1(TimeParameters),
    #[serde(rename = "mintDistributionCPV1")]
    MintDistributionCPV1(MintDistribution<ChainParameterVersion1>),
}

<<<<<<< HEAD
pub mod wrappers {
    use super::*;
    use id::curve_arithmetic::*;

    #[derive(Clone, Copy, Eq, PartialEq, Debug, Serialize, Display)]
    #[repr(transparent)]
    #[derive(JsonSchema)]
    #[schemars(transparent)]
    pub struct WrappedCurve {
        #[schemars(with = "crate::internal::HexSchema")]
        // TODO: This is not as precise as it could be.
        inner: id::constants::ArCurve,
    }

    #[derive(Clone, Debug, JsonSchema)]
    #[schemars(transparent)]
    pub struct WrappedPairing {
        #[schemars(with = "crate::internal::HexSchema")]
        // TODO: This is no as precise as it could be.
        inner: id::constants::IpPairing,
    }

    impl id::curve_arithmetic::Pairing for WrappedPairing {
        type BaseField = <id::constants::IpPairing as Pairing>::BaseField;
        type G1 = <id::constants::IpPairing as Pairing>::G1;
        type G1Prepared = <id::constants::IpPairing as Pairing>::G1Prepared;
        type G2 = <id::constants::IpPairing as Pairing>::G2;
        type G2Prepared = <id::constants::IpPairing as Pairing>::G2Prepared;
        type ScalarField = <id::constants::IpPairing as Pairing>::ScalarField;
        type TargetField = <id::constants::IpPairing as Pairing>::TargetField;

        fn miller_loop<'a, I>(_i: I) -> Self::TargetField
        where
            I: IntoIterator<Item = &'a (&'a Self::G1Prepared, &'a Self::G2Prepared)>, {
            todo!()
        }

        fn final_exponentiation(_: &Self::TargetField) -> Option<Self::TargetField> { todo!() }

        fn g1_prepare(_: &Self::G1) -> Self::G1Prepared { todo!() }

        fn g2_prepare(_: &Self::G2) -> Self::G2Prepared { todo!() }

        fn generate_scalar<R: rand::Rng>(_rng: &mut R) -> Self::ScalarField { todo!() }
    }

    impl id::curve_arithmetic::Curve for WrappedCurve {
        type Base = <id::constants::ArCurve as Curve>::Base;
        type Compressed = <id::constants::ArCurve as Curve>::Compressed;
        type Scalar = <id::constants::ArCurve as Curve>::Scalar;

        const GROUP_ELEMENT_LENGTH: usize = <id::constants::ArCurve as Curve>::GROUP_ELEMENT_LENGTH;
        const SCALAR_LENGTH: usize = <id::constants::ArCurve as Curve>::SCALAR_LENGTH;

        fn zero_point() -> Self { todo!() }

        fn one_point() -> Self { todo!() }

        fn is_zero_point(&self) -> bool { todo!() }

        fn inverse_point(&self) -> Self { todo!() }

        fn double_point(&self) -> Self { todo!() }

        fn plus_point(&self, _other: &Self) -> Self { todo!() }

        fn minus_point(&self, _other: &Self) -> Self { todo!() }

        fn mul_by_scalar(&self, _scalar: &Self::Scalar) -> Self { todo!() }

        fn compress(&self) -> Self::Compressed { todo!() }

        fn decompress(
            _c: &Self::Compressed,
        ) -> Result<Self, id::curve_arithmetic::CurveDecodingError> {
            todo!()
        }

        fn decompress_unchecked(
            _c: &Self::Compressed,
        ) -> Result<Self, id::curve_arithmetic::CurveDecodingError> {
            todo!()
        }

        fn bytes_to_curve_unchecked<R: ReadBytesExt>(_b: &mut R) -> anyhow::Result<Self> { todo!() }

        fn generate<R: rand::Rng>(_rng: &mut R) -> Self { todo!() }

        fn generate_scalar<R: rand::Rng>(_rng: &mut R) -> Self::Scalar { todo!() }

        fn scalar_from_u64(_n: u64) -> Self::Scalar { todo!() }

        fn scalar_from_bytes<A: AsRef<[u8]>>(_bs: A) -> Self::Scalar { todo!() }

        fn hash_to_group(_m: &[u8]) -> Self { todo!() }
    }
=======
#[derive(SerdeSerialize, SerdeDeserialize, Debug, Clone, Copy)]
#[serde(rename_all = "camelCase")]
// Since all variants are fieldless, the default JSON serialization will convert
// all the variants to simple strings.
/// Enumeration of the types of updates that are possible.
pub enum UpdateType {
    /// Update the chain protocol
    UpdateProtocol,
    /// Update the election difficulty
    UpdateElectionDifficulty,
    /// Update the euro per energy exchange rate
    UpdateEuroPerEnergy,
    /// Update the microCCD per euro exchange rate
    UpdateMicroGTUPerEuro,
    /// Update the address of the foundation account
    UpdateFoundationAccount,
    /// Update the distribution of newly minted CCD
    UpdateMintDistribution,
    /// Update the distribution of transaction fees
    UpdateTransactionFeeDistribution,
    /// Update the GAS rewards
    UpdateGASRewards,
    /// Add new anonymity revoker
    UpdateAddAnonymityRevoker,
    /// Add new identity provider
    UpdateAddIdentityProvider,
    /// Update the root keys
    UpdateRootKeys,
    /// Update the level 1 keys
    UpdateLevel1Keys,
    /// Update the level 2 keys
    UpdateLevel2Keys,
    /// Update the baker pool parameters. In protocol versions <= 3 this
    /// corresponds to the the update of the baker stake threshold. In
    /// protocol version 4 and up this includes other pool parameters.
    UpdatePoolParameters,
    UpdateCooldownParameters,
    UpdateTimeParameters,
}

impl UpdatePayload {
    fn update_type(&self) -> UpdateType {
        use UpdateType::*;
        match self {
            UpdatePayload::Protocol(_) => UpdateProtocol,
            UpdatePayload::ElectionDifficulty(_) => UpdateElectionDifficulty,
            UpdatePayload::EuroPerEnergy(_) => UpdateEuroPerEnergy,
            UpdatePayload::MicroGTUPerEuro(_) => UpdateMicroGTUPerEuro,
            UpdatePayload::FoundationAccount(_) => UpdateFoundationAccount,
            UpdatePayload::MintDistribution(_) => UpdateMintDistribution,
            UpdatePayload::TransactionFeeDistribution(_) => UpdateTransactionFeeDistribution,
            UpdatePayload::GASRewards(_) => UpdateGASRewards,
            UpdatePayload::BakerStakeThreshold(_) => UpdatePoolParameters,
            UpdatePayload::Root(_) => UpdateRootKeys,
            UpdatePayload::Level1(_) => UpdateLevel1Keys,
            UpdatePayload::AddAnonymityRevoker(_) => UpdateAddAnonymityRevoker,
            UpdatePayload::AddIdentityProvider(_) => UpdateAddIdentityProvider,
            UpdatePayload::CooldownParametersCPV1(_) => UpdateCooldownParameters,
            UpdatePayload::PoolParametersCPV1(_) => UpdatePoolParameters,
            UpdatePayload::TimeParametersCPV1(_) => UpdateTimeParameters,
            UpdatePayload::MintDistributionCPV1(_) => UpdateMintDistribution,
        }
    }
}

#[derive(SerdeSerialize, SerdeDeserialize, Serialize, Debug, Clone)]
#[serde(rename_all = "camelCase")]
pub struct BakerParameters {
    minimum_threshold_for_baking: Amount,
>>>>>>> 320786bb
}

#[derive(SerdeSerialize, SerdeDeserialize, Debug, Clone)]
#[serde(rename_all = "camelCase")]
/// A generic protocol update. This is essentially an announcement of the
/// update. The details of the update will be communicated in some off-chain
/// way, and bakers will need to update their node software to support the
/// update.
#[derive(schemars::JsonSchema)]
pub struct ProtocolUpdate {
    pub message: String,
    #[serde(rename = "specificationURL")]
    pub specification_url: String,
    pub specification_hash: hashes::Hash,
    #[serde(with = "crate::internal::byte_array_hex")]
    #[schemars(with = "crate::internal::HexSchema")] // TODO
    pub specification_auxiliary_data: Vec<u8>,
}

impl Serial for ProtocolUpdate {
    fn serial<B: Buffer>(&self, out: &mut B) {
        let data_len = self.message.as_bytes().len()
            + 8
            + self.specification_url.as_bytes().len()
            + 8
            + 32
            + self.specification_auxiliary_data.len();
        (data_len as u64).serial(out);
        (self.message.as_bytes().len() as u64).serial(out);
        out.write_all(self.message.as_bytes())
            .expect("Serialization to a buffer always succeeds.");
        (self.specification_url.as_bytes().len() as u64).serial(out);
        out.write_all(self.specification_url.as_bytes())
            .expect("Serialization to a buffer always succeeds.");
        self.specification_hash.serial(out);
        out.write_all(&self.specification_auxiliary_data)
            .expect("Serialization to a buffer always succeeds.")
    }
}

impl Deserial for ProtocolUpdate {
    fn deserial<R: ReadBytesExt>(source: &mut R) -> ParseResult<Self> {
        let data_len = u64::deserial(source)?;
        let mut limited = source.take(data_len);
        let message_len = u64::deserial(&mut limited)?;
        let message = if message_len <= 4096 {
            // protect against DOS by memory exhaustion
            deserial_string(&mut limited, message_len as usize)?
        } else {
            String::from_utf8(deserial_vector_no_length(
                &mut limited,
                message_len as usize,
            )?)?
        };
        let url_len = u64::deserial(&mut limited)?;
        let specification_url = if message_len <= 4096 {
            deserial_string(&mut limited, url_len as usize)?
        } else {
            String::from_utf8(deserial_vector_no_length(&mut limited, url_len as usize)?)?
        };
        let specification_hash = limited.get()?;
        let remaining = limited.limit();
        let specification_auxiliary_data = if remaining <= 4096 {
            deserial_bytes(&mut limited, remaining as usize)?
        } else {
            deserial_vector_no_length(&mut limited, remaining as usize)?
        };
        Ok(Self {
            message,
            specification_url,
            specification_hash,
            specification_auxiliary_data,
        })
    }
}

#[derive(Debug, SerdeSerialize, SerdeDeserialize, Serial, Clone)]
#[serde(rename_all = "camelCase")]
#[serde(try_from = "transaction_fee_distribution::TransactionFeeDistributionUnchecked")]
/// Update the transaction fee distribution to the specified value.
#[derive(schemars::JsonSchema)]
pub struct TransactionFeeDistribution {
    /// The fraction that goes to the baker of the block.
    pub baker:       AmountFraction,
    /// The fraction that goes to the gas account. The remaining fraction will
    /// go to the foundation.
    pub gas_account: AmountFraction,
}

impl Deserial for TransactionFeeDistribution {
    fn deserial<R: crypto_common::ReadBytesExt>(source: &mut R) -> ParseResult<Self> {
        let baker: AmountFraction = source.get()?;
        let gas_account: AmountFraction = source.get()?;
        anyhow::ensure!(
            (baker + gas_account).is_some(),
            "Reward fractions exceed 100%."
        );
        Ok(Self { baker, gas_account })
    }
}

#[derive(Debug, SerdeSerialize, SerdeDeserialize, Serialize, Clone)]
#[serde(rename_all = "camelCase")]
/// The reward fractions related to the gas account and inclusion of special
/// transactions.
#[derive(schemars::JsonSchema)]
pub struct GASRewards {
    /// `BakerPrevTransFrac`: fraction of the previous gas account paid to the
    /// baker.
    pub baker:              AmountFraction,
    /// `FeeAddFinalisationProof`: fraction paid for including a finalization
    /// proof in a block.
    pub finalization_proof: AmountFraction,
    /// `FeeAccountCreation`: fraction paid for including each account creation
    /// transaction in a block.
    pub account_creation:   AmountFraction,
    /// `FeeUpdate`: fraction paid for including an update transaction in a
    /// block.
    pub chain_update:       AmountFraction,
}

#[derive(Debug, SerdeSerialize, SerdeDeserialize, Clone)]
#[serde(tag = "typeOfUpdate", content = "updatePayload")]
#[serde(rename_all = "camelCase")]
/// An update with root keys of some other set of governance keys, or the root
/// keys themselves. Each update is a separate transaction.
#[derive(schemars::JsonSchema)]
pub enum RootUpdate {
    RootKeysUpdate(HigherLevelAccessStructure<RootKeysKind>),
    Level1KeysUpdate(HigherLevelAccessStructure<Level1KeysKind>),
    Level2KeysUpdate(Box<Authorizations<ChainParameterVersion0>>),
}

impl Serial for RootUpdate {
    fn serial<B: Buffer>(&self, out: &mut B) {
        match self {
            RootUpdate::RootKeysUpdate(ruk) => {
                0u8.serial(out);
                ruk.serial(out)
            }
            RootUpdate::Level1KeysUpdate(l1k) => {
                1u8.serial(out);
                l1k.serial(out)
            }
            RootUpdate::Level2KeysUpdate(l2k) => {
                2u8.serial(out);
                l2k.serial(out)
            }
        }
    }
}

impl Deserial for RootUpdate {
    fn deserial<R: ReadBytesExt>(source: &mut R) -> ParseResult<Self> {
        match u8::deserial(source)? {
            0u8 => Ok(RootUpdate::RootKeysUpdate(source.get()?)),
            1u8 => Ok(RootUpdate::Level1KeysUpdate(source.get()?)),
            2u8 => Ok(RootUpdate::Level2KeysUpdate(source.get()?)),
            tag => anyhow::bail!("Unknown RootUpdate tag {}", tag),
        }
    }
}

#[derive(Debug, SerdeSerialize, SerdeDeserialize, Clone)]
#[serde(tag = "typeOfUpdate", content = "updatePayload")]
#[serde(rename_all = "camelCase")]
/// An update with level 1 keys of either level 1 or level 2 keys. Each of the
/// updates must be a separate transaction.
#[derive(schemars::JsonSchema)]
pub enum Level1Update {
    Level1KeysUpdate(HigherLevelAccessStructure<Level1KeysKind>),
    Level2KeysUpdate(Box<Authorizations<ChainParameterVersion0>>),
}

impl Serial for Level1Update {
    fn serial<B: Buffer>(&self, out: &mut B) {
        match self {
            Level1Update::Level1KeysUpdate(l1k) => {
                0u8.serial(out);
                l1k.serial(out)
            }
            Level1Update::Level2KeysUpdate(l2k) => {
                1u8.serial(out);
                l2k.serial(out)
            }
        }
    }
}

impl Deserial for Level1Update {
    fn deserial<R: ReadBytesExt>(source: &mut R) -> ParseResult<Self> {
        match u8::deserial(source)? {
            0u8 => Ok(Level1Update::Level1KeysUpdate(source.get()?)),
            1u8 => Ok(Level1Update::Level2KeysUpdate(source.get()?)),
            tag => anyhow::bail!("Unknown Level1Update tag {}", tag),
        }
    }
}

#[derive(Copy, Clone, Eq, PartialEq, Ord, PartialOrd, Debug)]
#[doc(hidden)]
/// A tag for added type safety when using HigherLevelKeys.
/// This type deliberately has no values. It is meant to exist purely as a
/// type-level marker.
#[derive(schemars::JsonSchema)]
pub enum RootKeysKind {}

#[derive(Copy, Clone, Eq, PartialEq, Ord, PartialOrd, Debug)]
#[doc(hidden)]
#[derive(schemars::JsonSchema)]
/// A tag for added type safety when using HigherLevelKeys.
/// This type deliberately has no values. It is meant to exist purely as a
/// type-level marker.
pub enum Level1KeysKind {}

#[derive(Debug, SerdeSerialize, SerdeDeserialize, Serial, Clone)]
#[serde(rename_all = "camelCase")]
#[serde(bound = "Kind: Sized")]
/// Either root, level1, or level 2 access structure. They all have the same
/// structure, keys and a threshold. The phantom type parameter is used for
/// added type safety to distinguish different access structures in different
/// contexts.
#[derive(schemars::JsonSchema)]
pub struct HigherLevelAccessStructure<Kind> {
    #[size_length = 2]
    pub keys:      Vec<UpdatePublicKey>,
    pub threshold: UpdateKeysThreshold,
    #[serde(skip)] // use default when deserializing
    pub _phantom:  PhantomData<Kind>,
}

impl<Kind> Deserial for HigherLevelAccessStructure<Kind> {
    fn deserial<R: ReadBytesExt>(source: &mut R) -> ParseResult<Self> {
        let keys_len: u16 = source.get()?;
        let keys = deserial_vector_no_length(source, keys_len as usize)?;
        let threshold: UpdateKeysThreshold = source.get()?;
        anyhow::ensure!(threshold.threshold <= keys_len, "Threshold too large.");
        Ok(Self {
            keys,
            threshold,
            _phantom: Default::default(),
        })
    }
}

#[derive(Debug, SerdeSerialize, SerdeDeserialize, Serial, Clone)]
#[serde(rename_all = "camelCase")]
/// And access structure for performing chain updates. The access structure is
/// only meaningful in the context of a list of update keys to which the indices
/// refer to.
#[derive(schemars::JsonSchema)]
pub struct AccessStructure {
    #[set_size_length = 2]
    pub authorized_keys: BTreeSet<UpdateKeysIndex>,
    pub threshold:       UpdateKeysThreshold,
}

impl Deserial for AccessStructure {
    fn deserial<R: ReadBytesExt>(source: &mut R) -> ParseResult<Self> {
        let authorized_keys_len: u16 = source.get()?;
        let authorized_keys = deserial_set_no_length(source, authorized_keys_len as usize)?;
        let threshold: UpdateKeysThreshold = source.get()?;
        anyhow::ensure!(
            threshold.threshold <= authorized_keys_len,
            "Threshold too large."
        );
        Ok(Self {
            authorized_keys,
            threshold,
        })
    }
}

#[derive(Debug, SerdeSerialize, SerdeDeserialize, Clone, Serialize)]
#[serde(rename_all = "camelCase")]
/// Access structures for each of the different possible chain updates, togehter
/// with the context giving all the possible keys.
#[derive(schemars::JsonSchema)]
pub struct AuthorizationsV0 {
    #[size_length = 2]
    /// The list of all keys that are currently authorized to perform updates.
    pub keys: Vec<UpdatePublicKey>,
    /// Access structure for emergency updates.
    pub emergency: AccessStructure,
    /// Access structure for protocol updates.
    pub protocol: AccessStructure,
    /// Access structure for updating the election difficulty.
    pub election_difficulty: AccessStructure,
    /// Access structure for updating the euro to energy exchange rate.
    pub euro_per_energy: AccessStructure,
    #[serde(rename = "microGTUPerEuro")]
    /// Access structure for updating the microccd per euro exchange rate.
    pub micro_gtu_per_euro: AccessStructure,
    /// Access structure for updating the foundation account address.
    pub foundation_account: AccessStructure,
    /// Access structure for updating the mint distribution parameters.
    pub mint_distribution: AccessStructure,
    /// Access structure for updating the transaction fee distribution.
    pub transaction_fee_distribution: AccessStructure,
    #[serde(rename = "paramGASRewards")]
    /// Access structure for updating the gas reward distribution parameters.
    pub param_gas_rewards: AccessStructure,
    /// Access structure for updating the pool parameters. For V0 this is only
    /// the baker stake threshold, for V1 there are more.
    pub pool_parameters: AccessStructure,
    /// Access structure for adding new anonymity revokers.
    pub add_anonymity_revoker: AccessStructure,
    /// Access structure for adding new identity providers.
    pub add_identity_provider: AccessStructure,
}

impl AuthorizationsV0 {
    /// Find key indices given a set of keys and an access structure.
    /// If any of the given `actual_keys` are not authorized in the access
    /// structure [`None`] will be returned.
    /// If there are duplicate keys among `actual_keys` this function also
    /// returns [`None`].
    pub fn construct_update_signer<K>(
        &self,
        update_key_indices: &AccessStructure,
        actual_keys: impl IntoIterator<Item = K>,
    ) -> Option<BTreeMap<UpdateKeysIndex, K>>
    where
        UpdatePublicKey: for<'a> From<&'a K>, {
        construct_update_signer_worker(&self.keys, update_key_indices, actual_keys)
    }
}

// See [AuthorizationsV0::construct_update_signer] for documentation.
fn construct_update_signer_worker<K>(
    keys: &[UpdatePublicKey],
    update_key_indices: &AccessStructure,
    actual_keys: impl IntoIterator<Item = K>,
) -> Option<BTreeMap<UpdateKeysIndex, K>>
where
    UpdatePublicKey: for<'a> From<&'a K>, {
    let mut signer = BTreeMap::new();
    for kp in actual_keys {
        let known_key = &UpdatePublicKey::from(&kp);
        if let Some(i) = keys.iter().position(|public| public == known_key) {
            let idx = UpdateKeysIndex { index: i as u16 };
            if update_key_indices.authorized_keys.contains(&idx) {
                if signer.insert(idx, kp).is_some() {
                    return None;
                }
            } else {
                return None;
            }
        } else {
            return None;
        }
    }
    Some(signer)
}

#[derive(Debug, SerdeSerialize, SerdeDeserialize, Clone, Serialize)]
#[serde(rename_all = "camelCase")]
/// Access structures for each of the different possible chain updates, togehter
/// with the context giving all the possible keys.
#[derive(schemars::JsonSchema)]
pub struct AuthorizationsV1 {
    #[serde(flatten)]
    pub v0:                  AuthorizationsV0,
    /// Keys for changing cooldown periods related to baking and delegating.
    pub cooldown_parameters: AccessStructure,
    /// Keys for changing the lenghts of the reward period.
    pub time_parameters:     AccessStructure,
}

impl AuthorizationsV1 {
    /// Find key indices given a set of keys and an access structure.
    /// If any of the given `actual_keys` are not authorized in the access
    /// structure [`None`] will be returned.
    /// If there are duplicate keys among `actual_keys` this function also
    /// returns [`None`].
    pub fn construct_update_signer<K>(
        &self,
        update_key_indices: &AccessStructure,
        actual_keys: impl IntoIterator<Item = K>,
    ) -> Option<BTreeMap<UpdateKeysIndex, K>>
    where
        UpdatePublicKey: for<'a> From<&'a K>, {
        construct_update_signer_worker(&self.v0.keys, update_key_indices, actual_keys)
    }
}

pub trait AuthorizationsFamily {
    type Output: std::fmt::Debug;
}

impl AuthorizationsFamily for ChainParameterVersion0 {
    type Output = AuthorizationsV0;
}

impl AuthorizationsFamily for ChainParameterVersion1 {
    type Output = AuthorizationsV1;
}

pub type Authorizations<CPV> = <CPV as AuthorizationsFamily>::Output;

#[derive(SerdeSerialize, SerdeDeserialize, Serial, Debug, Clone, AsRef, Into, AsMut)]
#[serde(transparent)]
/// A data that was registered on the chain.
pub struct RegisteredData {
    #[serde(with = "crate::internal::byte_array_hex")]
    #[size_length = 2]
    bytes: Vec<u8>,
}

impl schemars::JsonSchema for RegisteredData {
    fn schema_name() -> String { "RegisteredData".into() }

    fn json_schema(_gen: &mut schemars::gen::SchemaGenerator) -> schemars::schema::Schema {
        use schemars::schema::*;
        Schema::Object(SchemaObject {
            instance_type: Some(InstanceType::String.into()),
            string: Some(
                StringValidation {
                    max_length: Some(MAX_REGISTERED_DATA_SIZE as u32),
                    min_length: Some(0),
                    pattern:    Some("^([0-9]?[a-f]?)*$".into()),
                }
                .into(),
            ),
            ..SchemaObject::default()
        })
    }
}

/// Registered data is too large.
#[derive(Debug, Error, Copy, Clone)]
#[error("Data is too large to be registered ({actual_size}).")]
pub struct TooLargeError {
    actual_size: usize,
}

impl TryFrom<Vec<u8>> for RegisteredData {
    type Error = TooLargeError;

    fn try_from(bytes: Vec<u8>) -> Result<Self, Self::Error> {
        let actual_size = bytes.len();
        if actual_size <= MAX_REGISTERED_DATA_SIZE {
            Ok(RegisteredData { bytes })
        } else {
            Err(TooLargeError { actual_size })
        }
    }
}

impl From<[u8; 32]> for RegisteredData {
    fn from(data: [u8; 32]) -> Self {
        Self {
            bytes: data.to_vec(),
        }
    }
}

impl<M> From<hashes::HashBytes<M>> for RegisteredData {
    fn from(data: hashes::HashBytes<M>) -> Self {
        Self {
            bytes: data.as_ref().to_vec(),
        }
    }
}

impl Deserial for RegisteredData {
    fn deserial<R: crypto_common::ReadBytesExt>(source: &mut R) -> ParseResult<Self> {
        let len: u16 = source.get()?;
        anyhow::ensure!(
            usize::from(len) <= MAX_REGISTERED_DATA_SIZE,
            "Data too big to register."
        );
        let bytes = crypto_common::deserial_bytes(source, len.into())?;
        Ok(RegisteredData { bytes })
    }
}

#[derive(SerdeSerialize, SerdeDeserialize, Serial, Debug, Clone, AsRef, Into)]
#[serde(transparent)]
/// A data that was registered on the chain.
pub struct Memo {
    #[serde(with = "crate::internal::byte_array_hex")]
    #[size_length = 2]
    bytes: Vec<u8>,
}

impl schemars::JsonSchema for Memo {
    fn schema_name() -> String { "Memo".into() }

    fn json_schema(_gen: &mut schemars::gen::SchemaGenerator) -> schemars::schema::Schema {
        use schemars::schema::*;
        Schema::Object(SchemaObject {
            instance_type: Some(InstanceType::String.into()),
            string: Some(
                StringValidation {
                    max_length: Some(MAX_MEMO_SIZE as u32),
                    min_length: Some(0),
                    pattern:    Some("^([0-9]?[a-f]?)*$".into()),
                }
                .into(),
            ),
            ..SchemaObject::default()
        })
    }
}

/// An error used to signal that an object was too big to be converted.
#[derive(Display, Error, Debug)]
pub struct TooBig;

impl TryFrom<Vec<u8>> for Memo {
    type Error = TooBig;

    fn try_from(value: Vec<u8>) -> Result<Self, Self::Error> {
        if value.len() <= MAX_MEMO_SIZE {
            Ok(Self { bytes: value })
        } else {
            Err(TooBig)
        }
    }
}

impl Deserial for Memo {
    fn deserial<R: crypto_common::ReadBytesExt>(source: &mut R) -> ParseResult<Self> {
        let len: u16 = source.get()?;
        anyhow::ensure!(usize::from(len) <= MAX_MEMO_SIZE, "Memo too big..");
        let bytes = crypto_common::deserial_bytes(source, len.into())?;
        Ok(Memo { bytes })
    }
}

#[derive(Debug, SerdeSerialize, SerdeDeserialize, Clone, schemars::JsonSchema)]
#[serde(rename_all = "camelCase")]
/// The current collection of keys allowed to do updates.
/// Parametrized by the chain parameter version.
pub struct UpdateKeysCollectionSkeleton<Auths> {
    pub root_keys:    HigherLevelAccessStructure<RootKeysKind>,
    #[serde(rename = "level1Keys")]
    pub level_1_keys: HigherLevelAccessStructure<Level1KeysKind>,
    #[serde(rename = "level2Keys")]
    pub level_2_keys: Auths,
}

pub type UpdateKeysCollection<CPV> = UpdateKeysCollectionSkeleton<Authorizations<CPV>>;

#[derive(Debug, SerdeSerialize, SerdeDeserialize, schemars::JsonSchema)]
#[serde(rename_all = "camelCase")]
/// Values of chain parameters that can be updated via chain updates.
pub struct ChainParametersV0 {
    /// Election difficulty for consensus lottery.
    pub election_difficulty:          ElectionDifficulty,
    /// Euro per energy exchange rate.
    pub euro_per_energy:              ExchangeRate,
    #[serde(rename = "microGTUPerEuro")]
    /// Micro ccd per euro exchange rate.
    pub micro_gtu_per_euro:           ExchangeRate,
    /// Extra number of epochs before reduction in stake, or baker
    /// deregistration is completed.
    pub baker_cooldown_epochs:        Epoch,
    /// The limit for the number of account creations in a block.
    pub account_creation_limit:       CredentialsPerBlockLimit,
    /// Current reward parameters.
    pub reward_parameters:            RewardParameters<ChainParameterVersion0>,
    /// Index of the foundation account.
    pub foundation_account_index:     AccountIndex,
    /// Minimum threshold for becoming a baker.
    pub minimum_threshold_for_baking: Amount,
}

#[derive(Debug, Serialize, SerdeSerialize, SerdeDeserialize, Copy, Clone)]
#[serde(rename_all = "camelCase")]
#[derive(schemars::JsonSchema)]
pub struct CooldownParameters {
    /// Number of seconds that pool owners must cooldown
    /// when reducing their equity capital or closing the pool.
    pub pool_owner_cooldown: DurationSeconds,
    /// Number of seconds that a delegator must cooldown
    /// when reducing their delegated stake.
    pub delegator_cooldown:  DurationSeconds,
}

/// Length of a reward period in epochs.
/// Must always be a strictly positive integer.
#[derive(
    Copy,
    Clone,
    Eq,
    PartialEq,
    Ord,
    PartialOrd,
    Debug,
    FromStr,
    Display,
    From,
    Into,
    SerdeSerialize,
    SerdeDeserialize,
    Serialize,
)]
#[serde(transparent)]
#[derive(schemars::JsonSchema)]
pub struct RewardPeriodLength {
    reward_period_epochs: Epoch,
}

#[derive(Debug, SerdeSerialize, SerdeDeserialize, Serialize, Copy, Clone)]
#[serde(rename_all = "camelCase")]
<<<<<<< HEAD
#[derive(schemars::JsonSchema)]
=======
/// The time parameters are introduced as of protocol version 4, and consist of
/// the reward period length and the mint rate per payday. These are coupled as
/// a change to either affects the overall rate of minting.
>>>>>>> 320786bb
pub struct TimeParameters {
    pub reward_period_length: RewardPeriodLength,
    pub mint_per_payday:      MintRate,
}

#[derive(Debug, Serialize, SerdeSerialize, SerdeDeserialize, Clone)]
#[serde(rename_all = "camelCase")]
/// Parameters related to staking pools.
#[derive(schemars::JsonSchema)]
pub struct PoolParameters {
    /// Fraction of finalization rewards charged by the passive delegation.
    pub passive_finalization_commission: AmountFraction,
    /// Fraction of baking rewards charged by the passive delegation.
    pub passive_baking_commission:       AmountFraction,
    /// Fraction of transaction rewards charged by the L-pool.
    pub passive_transaction_commission:  AmountFraction,
    /// Bounds on the commission rates that may be charged by bakers.
    #[serde(flatten)]
    pub commission_bounds:               CommissionRanges,
    /// Minimum equity capital required for a new baker.
    pub minimum_equity_capital:          Amount,
    /// Maximum fraction of the total staked capital of that a new baker can
    /// have.
    pub capital_bound:                   CapitalBound,
    /// The maximum leverage that a baker can have as a ratio of total stake
    /// to equity capital.
    pub leverage_bound:                  LeverageFactor,
}

#[derive(Debug, SerdeSerialize, SerdeDeserialize, schemars::JsonSchema)]
#[serde(rename_all = "camelCase")]
/// Values of chain parameters that can be updated via chain updates.
pub struct ChainParametersV1 {
    /// Election difficulty for consensus lottery.
    pub election_difficulty:      ElectionDifficulty,
    /// Euro per energy exchange rate.
    pub euro_per_energy:          ExchangeRate,
    #[serde(rename = "microGTUPerEuro")]
    /// Micro ccd per euro exchange rate.
    pub micro_gtu_per_euro:       ExchangeRate,
    #[serde(flatten)]
    pub cooldown_parameters:      CooldownParameters,
    #[serde(flatten)]
    pub time_parameters:          TimeParameters,
    /// The limit for the number of account creations in a block.
    pub account_creation_limit:   CredentialsPerBlockLimit,
    /// Current reward parameters.
    pub reward_parameters:        RewardParameters<ChainParameterVersion1>,
    /// Index of the foundation account.
    pub foundation_account_index: AccountIndex,
    #[serde(flatten)]
    /// Parameters for baker pools.
    pub pool_parameters:          PoolParameters,
}

pub trait ChainParametersFamily {
    type Output: std::fmt::Debug;
}

impl ChainParametersFamily for ChainParameterVersion0 {
    type Output = ChainParametersV0;
}

impl ChainParametersFamily for ChainParameterVersion1 {
    type Output = ChainParametersV1;
}

pub type ChainParameters<CPV> = <CPV as ChainParametersFamily>::Output;

#[derive(Debug, SerdeSerialize, SerdeDeserialize, schemars::JsonSchema)]
#[serde(rename_all = "camelCase")]
/// Values of reward parameters.
pub struct RewardParametersSkeleton<MD> {
    pub mint_distribution:            MD,
    pub transaction_fee_distribution: TransactionFeeDistribution,
    #[serde(rename = "gASRewards")]
    pub gas_rewards:                  GASRewards,
}

pub type RewardParameters<CPV> = RewardParametersSkeleton<MintDistribution<CPV>>;

#[derive(Debug, SerdeSerialize, SerdeDeserialize, Clone, Copy, schemars::JsonSchema)]
#[serde(rename_all = "camelCase")]
/// A scheduled update of a given type.
pub struct ScheduledUpdate<T> {
    pub effective_time: TransactionTime,
    pub update:         T,
}

#[derive(Debug, SerdeSerialize, SerdeDeserialize, Clone, schemars::JsonSchema)]
#[serde(rename_all = "camelCase")]
/// A queue of updates of a given type.
pub struct UpdateQueue<T> {
    /// Next available sequence number for the update type.
    pub next_sequence_number: UpdateSequenceNumber,
    /// Queue of updates, ordered by effective time.
    pub queue:                Vec<ScheduledUpdate<T>>,
}

#[derive(Debug, SerdeSerialize, SerdeDeserialize, Clone, schemars::JsonSchema)]
#[serde(rename_all = "camelCase")]
pub struct PendingUpdatesV0 {
    pub root_keys:                    UpdateQueue<HigherLevelAccessStructure<RootKeysKind>>,
    pub level_1_keys:                 UpdateQueue<HigherLevelAccessStructure<Level1KeysKind>>,
    pub level_2_keys:                 UpdateQueue<Authorizations<ChainParameterVersion0>>,
    pub protocol:                     UpdateQueue<ProtocolUpdate>,
    pub election_difficulty:          UpdateQueue<ElectionDifficulty>,
    pub euro_per_energy:              UpdateQueue<ExchangeRate>,
    #[serde(rename = "microGTUPerEuro")]
    pub micro_gtu_per_euro:           UpdateQueue<ExchangeRate>,
    pub foundation_account:           UpdateQueue<AccountIndex>,
    pub mint_distribution:            UpdateQueue<MintDistribution<ChainParameterVersion0>>,
    pub transaction_fee_distribution: UpdateQueue<TransactionFeeDistribution>,
    pub gas_rewards:                  UpdateQueue<GASRewards>,
<<<<<<< HEAD
    pub baker_stake_threshold:        UpdateQueue<Amount>,
    #[schemars(with = "UpdateQueue<id::types::ArInfo<wrappers::WrappedCurve>>")] // TODO: Fix this
=======
    pub baker_stake_threshold:        UpdateQueue<BakerParameters>,
>>>>>>> 320786bb
    pub add_anonymity_revoker:        UpdateQueue<id::types::ArInfo<id::constants::ArCurve>>,
    #[schemars(with = "UpdateQueue<id::types::IpInfo<wrappers::WrappedPairing>>")]
    // TODO: Fix this
    pub add_identity_provider:        UpdateQueue<id::types::IpInfo<id::constants::IpPairing>>,
}

#[derive(Debug, SerdeSerialize, SerdeDeserialize, Clone, schemars::JsonSchema)]
#[serde(rename_all = "camelCase")]
pub struct PendingUpdatesV1 {
    pub root_keys:                    UpdateQueue<HigherLevelAccessStructure<RootKeysKind>>,
    pub level_1_keys:                 UpdateQueue<HigherLevelAccessStructure<Level1KeysKind>>,
    pub level_2_keys:                 UpdateQueue<Authorizations<ChainParameterVersion1>>,
    pub protocol:                     UpdateQueue<ProtocolUpdate>,
    pub election_difficulty:          UpdateQueue<ElectionDifficulty>,
    pub euro_per_energy:              UpdateQueue<ExchangeRate>,
    #[serde(rename = "microGTUPerEuro")]
    pub micro_gtu_per_euro:           UpdateQueue<ExchangeRate>,
    pub foundation_account:           UpdateQueue<AccountIndex>,
    pub mint_distribution:            UpdateQueue<MintDistribution<ChainParameterVersion1>>,
    pub transaction_fee_distribution: UpdateQueue<TransactionFeeDistribution>,
    pub gas_rewards:                  UpdateQueue<GASRewards>,
    pub pool_parameters:              UpdateQueue<PoolParameters>,
    #[schemars(with = "UpdateQueue<id::types::ArInfo<wrappers::WrappedCurve>>")] // TODO: Fix this
    pub add_anonymity_revoker:        UpdateQueue<id::types::ArInfo<id::constants::ArCurve>>,
    #[schemars(with = "UpdateQueue<id::types::IpInfo<wrappers::WrappedPairing>>")]
    // TODO: Fix this
    pub add_identity_provider:        UpdateQueue<id::types::IpInfo<id::constants::IpPairing>>,
    pub cooldown_parameters:          UpdateQueue<CooldownParameters>,
    pub time_parameters:              UpdateQueue<TimeParameters>,
}

pub trait PendingUpdatesFamily {
    type Output: std::fmt::Debug;
}

impl PendingUpdatesFamily for ChainParameterVersion0 {
    type Output = PendingUpdatesV0;
}

impl PendingUpdatesFamily for ChainParameterVersion1 {
    type Output = PendingUpdatesV1;
}

pub type PendingUpdates<CPV> = <CPV as PendingUpdatesFamily>::Output;

#[derive(Debug, SerdeSerialize, SerdeDeserialize, schemars::JsonSchema)]
#[serde(rename_all = "camelCase")]
/// State of updates. This includes current values of parameters as well as any
/// scheduled updates.
pub struct UpdatesSkeleton<UKC, CP, PU> {
    /// Keys allowed to perform updates.
    pub keys:             UKC,
    #[serde(default)]
    /// Possibly pending protocol update.
    pub protocol_update:  Option<ProtocolUpdate>,
    /// Values of chain parameters.
    pub chain_parameters: CP,
    /// Any scheduled updates.
    pub update_queues:    PU,
}

/// State of updates. This includes current values of parameters as well as any
/// scheduled updates.
pub type Updates<CPV> =
    UpdatesSkeleton<UpdateKeysCollection<CPV>, ChainParameters<CPV>, PendingUpdates<CPV>>;

#[derive(SerdeSerialize, SerdeDeserialize, Debug, Clone)]
#[serde(tag = "tag")]
/// A reason for why a transaction was rejected. Rejected means included in a
/// block, but the desired action was not achieved. The only effect of a
/// rejected transaction is payment.
///
/// NOTE: Some of the variant definitions can look peculiar, but they are
/// made to be compatible with the serialization of the Haskell datatype.
#[derive(schemars::JsonSchema)]
pub enum RejectReason {
    /// Error raised when validating the Wasm module.
    ModuleNotWF,
    /// As the name says.
    ModuleHashAlreadyExists {
        contents: smart_contracts::ModuleRef,
    },
    /// Account does not exist.
    InvalidAccountReference { contents: AccountAddress },
    /// Reference to a non-existing contract init method.
    InvalidInitMethod {
        contents: (smart_contracts::ModuleRef, smart_contracts::InitName),
    },
    /// Reference to a non-existing contract receive method.
    InvalidReceiveMethod {
        contents: (smart_contracts::ModuleRef, smart_contracts::ReceiveName),
    },
    /// Reference to a non-existing module.
    InvalidModuleReference {
        contents: smart_contracts::ModuleRef,
    },
    /// Contract instance does not exist.
    InvalidContractAddress { contents: ContractAddress },
    /// Runtime exception occurred when running either the init or receive
    /// method.
    RuntimeFailure,
    /// When one wishes to transfer an amount from A to B but there
    /// are not enough funds on account/contract A to make this
    /// possible. The data are the from address and the amount to transfer.
    AmountTooLarge { contents: (Address, Amount) },
    /// Serialization of the body failed.
    SerializationFailure,
    /// We ran of out energy to process this transaction.
    OutOfEnergy,
    /// Rejected due to contract logic in init function of a contract.
    #[serde(rename_all = "camelCase")]
    RejectedInit { reject_reason: i32 },
    #[serde(rename_all = "camelCase")]
    RejectedReceive {
        reject_reason:    i32,
        contract_address: ContractAddress,
        receive_name:     smart_contracts::ReceiveName,
        parameter:        smart_contracts::Parameter,
    },
    /// Reward account desired by the baker does not exist.   
    NonExistentRewardAccount { contents: AccountAddress },
    /// Proof that the baker owns relevant private keys is not valid.
    InvalidProof,
    /// Tried to add baker for an account that already has a baker
    AlreadyABaker { contents: BakerId },
    /// Tried to remove a baker for an account that has no baker
    NotABaker { contents: AccountAddress },
    /// The amount on the account was insufficient to cover the proposed stake
    InsufficientBalanceForBakerStake,
    /// The amount provided is under the threshold required for becoming a baker
    StakeUnderMinimumThresholdForBaking,
    /// The change could not be made because the baker is in cooldown for
    /// another change
    BakerInCooldown,
    /// A baker with the given aggregation key already exists
    DuplicateAggregationKey {
        contents: Box<BakerAggregationVerifyKey>,
    },
    /// Encountered credential ID that does not exist
    NonExistentCredentialID,
    /// Attempted to add an account key to a key index already in use
    KeyIndexAlreadyInUse,
    /// When the account threshold is updated, it must not exceed the amount of
    /// existing keys
    InvalidAccountThreshold,
    /// When the credential key threshold is updated, it must not exceed the
    /// amount of existing keys
    InvalidCredentialKeySignThreshold,
    /// Proof for an encrypted amount transfer did not validate.
    InvalidEncryptedAmountTransferProof,
    /// Proof for a secret to public transfer did not validate.
    InvalidTransferToPublicProof,
    /// Account tried to transfer an encrypted amount to itself, that's not
    /// allowed.
    EncryptedAmountSelfTransfer { contents: AccountAddress },
    /// The provided index is below the start index or above `startIndex +
    /// length incomingAmounts`
    InvalidIndexOnEncryptedTransfer,
    /// The transfer with schedule is going to send 0 tokens
    ZeroScheduledAmount,
    /// The transfer with schedule has a non strictly increasing schedule
    NonIncreasingSchedule,
    /// The first scheduled release in a transfer with schedule has already
    /// expired
    FirstScheduledReleaseExpired,
    /// Account tried to transfer with schedule to itself, that's not allowed.
    ScheduledSelfTransfer { contents: AccountAddress },
    /// At least one of the credentials was either malformed or its proof was
    /// incorrect.
    InvalidCredentials,
    /// Some of the credential IDs already exist or are duplicated in the
    /// transaction.
    DuplicateCredIDs {
        contents: Vec<CredentialRegistrationID>,
    },
    /// A credential id that was to be removed is not part of the account.
    NonExistentCredIDs {
        contents: Vec<CredentialRegistrationID>,
    },
    /// Attemp to remove the first credential
    RemoveFirstCredential,
    /// The credential holder of the keys to be updated did not sign the
    /// transaction
    CredentialHolderDidNotSign,
    /// Account is not allowed to have multiple credentials because it contains
    /// a non-zero encrypted transfer.
    NotAllowedMultipleCredentials,
    /// The account is not allowed to receive encrypted transfers because it has
    /// multiple credentials.
    NotAllowedToReceiveEncrypted,
    /// The account is not allowed to send encrypted transfers (or transfer
    /// from/to public to/from encrypted)
    NotAllowedToHandleEncrypted,
    /// A configure baker transaction is missing one or more arguments in order
    /// to add a baker.
    MissingBakerAddParameters,
    /// Finalization reward commission is not in the valid range for a baker
    FinalizationRewardCommissionNotInRange,
    /// Baking reward commission is not in the valid range for a baker
    BakingRewardCommissionNotInRange,
    /// Transaction fee commission is not in the valid range for a baker
    TransactionFeeCommissionNotInRange,
    /// Tried to add baker for an account that already has a delegator.
    AlreadyADelegator,
    /// The amount on the account was insufficient to cover the proposed stake.
    InsufficientBalanceForDelegationStake,
    /// A configure delegation transaction is missing one or more arguments in
    /// order to add a delegator.
    MissingDelegationAddParameters,
    /// Delegation stake when adding a delegator was 0.
    InsufficientDelegationStake,
    /// Account is not a delegation account.
    DelegatorInCooldown,
    /// Account is not a delegation account.
    NotADelegator {
        #[serde(rename = "contents")]
        address: AccountAddress,
    },
    /// Delegation target is not a baker
    DelegationTargetNotABaker {
        #[serde(rename = "contents")]
        target: BakerId,
    },
    /// The amount would result in pool capital higher than the maximum
    /// threshold.
    StakeOverMaximumThresholdForPool,
    /// The amount would result in pool with a too high fraction of delegated
    /// capital.
    PoolWouldBecomeOverDelegated,
    /// The pool is not open to delegators.
    PoolClosed,
}

mod transaction_fee_distribution {
    use super::*;
    #[derive(SerdeDeserialize)]
    #[serde(rename_all = "camelCase")]
    pub struct TransactionFeeDistributionUnchecked {
        baker:       AmountFraction,
        gas_account: AmountFraction,
    }

    impl TryFrom<TransactionFeeDistributionUnchecked> for TransactionFeeDistribution {
        type Error = &'static str;

        fn try_from(value: TransactionFeeDistributionUnchecked) -> Result<Self, Self::Error> {
            if (value.baker + value.gas_account).is_some() {
                Ok(TransactionFeeDistribution {
                    baker:       value.baker,
                    gas_account: value.gas_account,
                })
            } else {
                Err("Transaction fee fractions exceed 100%.")
            }
        }
    }
}<|MERGE_RESOLUTION|>--- conflicted
+++ resolved
@@ -295,12 +295,8 @@
 
 mod rewards_overview {
     use super::*;
-<<<<<<< HEAD
     #[derive(SerdeDeserialize, schemars::JsonSchema)]
-=======
-    #[derive(SerdeDeserialize)]
     #[serde(rename_all = "camelCase")]
->>>>>>> 320786bb
     pub struct RewardsDataRaw {
         #[serde(flatten)]
         common: CommonRewardData,
@@ -431,12 +427,8 @@
         all_pool_total_capital:     Amount,
     },
     #[serde(rename_all = "camelCase")]
-<<<<<<< HEAD
     #[serde(rename = "PassiveDelegation")]
     Passive {
-=======
-    PassiveDelegation {
->>>>>>> 320786bb
         /// The total capital delegated passively.
         delegated_capital: Amount,
         /// The passive delegation commission rates.
@@ -1619,7 +1611,6 @@
     MintDistributionCPV1(MintDistribution<ChainParameterVersion1>),
 }
 
-<<<<<<< HEAD
 pub mod wrappers {
     use super::*;
     use id::curve_arithmetic::*;
@@ -1716,12 +1707,14 @@
 
         fn hash_to_group(_m: &[u8]) -> Self { todo!() }
     }
-=======
+}
+
 #[derive(SerdeSerialize, SerdeDeserialize, Debug, Clone, Copy)]
 #[serde(rename_all = "camelCase")]
 // Since all variants are fieldless, the default JSON serialization will convert
 // all the variants to simple strings.
 /// Enumeration of the types of updates that are possible.
+#[derive(schemars::JsonSchema)]
 pub enum UpdateType {
     /// Update the chain protocol
     UpdateProtocol,
@@ -1784,9 +1777,9 @@
 
 #[derive(SerdeSerialize, SerdeDeserialize, Serialize, Debug, Clone)]
 #[serde(rename_all = "camelCase")]
+#[derive(schemars::JsonSchema)]
 pub struct BakerParameters {
     minimum_threshold_for_baking: Amount,
->>>>>>> 320786bb
 }
 
 #[derive(SerdeSerialize, SerdeDeserialize, Debug, Clone)]
@@ -2394,13 +2387,10 @@
 
 #[derive(Debug, SerdeSerialize, SerdeDeserialize, Serialize, Copy, Clone)]
 #[serde(rename_all = "camelCase")]
-<<<<<<< HEAD
-#[derive(schemars::JsonSchema)]
-=======
+#[derive(schemars::JsonSchema)]
 /// The time parameters are introduced as of protocol version 4, and consist of
 /// the reward period length and the mint rate per payday. These are coupled as
 /// a change to either affects the overall rate of minting.
->>>>>>> 320786bb
 pub struct TimeParameters {
     pub reward_period_length: RewardPeriodLength,
     pub mint_per_payday:      MintRate,
@@ -2515,12 +2505,8 @@
     pub mint_distribution:            UpdateQueue<MintDistribution<ChainParameterVersion0>>,
     pub transaction_fee_distribution: UpdateQueue<TransactionFeeDistribution>,
     pub gas_rewards:                  UpdateQueue<GASRewards>,
-<<<<<<< HEAD
-    pub baker_stake_threshold:        UpdateQueue<Amount>,
+    pub baker_stake_threshold:        UpdateQueue<BakerParameters>,
     #[schemars(with = "UpdateQueue<id::types::ArInfo<wrappers::WrappedCurve>>")] // TODO: Fix this
-=======
-    pub baker_stake_threshold:        UpdateQueue<BakerParameters>,
->>>>>>> 320786bb
     pub add_anonymity_revoker:        UpdateQueue<id::types::ArInfo<id::constants::ArCurve>>,
     #[schemars(with = "UpdateQueue<id::types::IpInfo<wrappers::WrappedPairing>>")]
     // TODO: Fix this
