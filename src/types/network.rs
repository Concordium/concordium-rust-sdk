--- conflicted
+++ resolved
@@ -42,7 +42,6 @@
     pub(crate) network_id: u16,
 }
 
-<<<<<<< HEAD
 // A banned peer identified by its IP address.
 #[derive(Debug)]
 pub struct BannedPeer(pub std::net::IpAddr);
@@ -51,7 +50,8 @@
 #[derive(Debug)]
 pub enum PeerToBan {
     IpAddr(IpAddr),
-=======
+}
+
 // A vector of the peers that
 // the node is connected to.
 #[derive(Debug)]
@@ -108,5 +108,4 @@
     pub packets_received: u64,
     // The connection latency aka. 'ping' time (measured in milliseconds).
     pub latency:          u64,
->>>>>>> d40a5229
 }