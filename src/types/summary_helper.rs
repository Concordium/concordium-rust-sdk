--- conflicted
+++ resolved
@@ -869,20 +869,9 @@
                             .collect();
                         (Some(ty), BlockItemResult::Success { events })
                     }
-<<<<<<< HEAD
                     super::AccountTransactionEffects::TokenUpdate { events } => {
                         let ty = TransactionType::TokenUpdate;
-                        let events = token_events_to_events(events);
-=======
-                    super::AccountTransactionEffects::TokenHolder { events } => {
-                        let ty = TransactionType::TokenHolder;
                         let events: Vec<Event> = events.into_iter().map(|x| x.into()).collect();
-                        (Some(ty), BlockItemResult::Success { events })
-                    }
-                    super::AccountTransactionEffects::TokenGovernance { events } => {
-                        let ty = TransactionType::TokenGovernance;
-                        let events: Vec<Event> = events.into_iter().map(|x| x.into()).collect();
->>>>>>> 9fadf58f
                         (Some(ty), BlockItemResult::Success { events })
                     }
                 };
