--- conflicted
+++ resolved
@@ -535,18 +535,12 @@
                     super::AccountTransactionEffects::None {
                         transaction_type,
                         reject_reason,
-<<<<<<< HEAD
-                    } => (transaction_type, BlockItemResult::Reject {
-                        reject_reason: Box::new(reject_reason.known_or_err()?),
-                    }),
-=======
                     } => (
                         transaction_type,
                         BlockItemResult::Reject {
-                            reject_reason: Box::new(reject_reason),
+                            reject_reason: Box::new(reject_reason.known_or_err()?),
                         },
                     ),
->>>>>>> 5ab42abd
                     super::AccountTransactionEffects::ModuleDeployed { module_ref } => {
                         mk_success_1(
                             TransactionType::DeployModule,
@@ -558,21 +552,14 @@
                         Event::ContractInitialized { data },
                     ),
                     super::AccountTransactionEffects::ContractUpdateIssued { effects } => {
-<<<<<<< HEAD
                         let events = effects
                             .into_iter()
                             .map(|element| element.known_or_err().map(Event::from))
                             .collect::<Result<Vec<_>, _>>()?;
-                        (Some(TransactionType::Update), BlockItemResult::Success {
-                            events,
-                        })
-=======
-                        let events = effects.into_iter().map(Event::from).collect::<Vec<_>>();
                         (
                             Some(TransactionType::Update),
                             BlockItemResult::Success { events },
                         )
->>>>>>> 5ab42abd
                     }
                     super::AccountTransactionEffects::AccountTransfer { amount, to } => {
                         mk_success_1(
@@ -950,40 +937,23 @@
             super::BlockItemSummaryDetails::Update(super::UpdateDetails {
                 effective_time,
                 payload,
-<<<<<<< HEAD
             }) => {
                 let payload = payload.known_or_err()?;
                 BlockItemSummary {
-                    sender:       None,
-                    hash:         bi.hash,
-                    cost:         Amount::zero(),
-                    energy_cost:  bi.energy_cost,
+                    sender: None,
+                    hash: bi.hash,
+                    cost: Amount::zero(),
+                    energy_cost: bi.energy_cost,
                     summary_type: BlockItemType::Update(payload.update_type()),
-                    result:       BlockItemResult::Success {
+                    result: BlockItemResult::Success {
                         events: vec![Event::UpdateEnqueued {
                             effective_time,
                             payload,
                         }],
                     },
-                    index:        bi.index,
+                    index: bi.index,
                 }
             }
-=======
-            }) => BlockItemSummary {
-                sender: None,
-                hash: bi.hash,
-                cost: Amount::zero(),
-                energy_cost: bi.energy_cost,
-                summary_type: BlockItemType::Update(payload.update_type()),
-                result: BlockItemResult::Success {
-                    events: vec![Event::UpdateEnqueued {
-                        effective_time,
-                        payload,
-                    }],
-                },
-                index: bi.index,
-            },
->>>>>>> 5ab42abd
             super::BlockItemSummaryDetails::TokenCreationDetails(token_creation_details) => {
                 let mut events = vec![Event::TokenCreated {
                     payload: token_creation_details.create_plt,
@@ -1050,7 +1020,7 @@
             sender,
             effects: Upward::Known(super::AccountTransactionEffects::None {
                 transaction_type: ty,
-                reject_reason:    Upward::Known(reject_reason),
+                reject_reason: Upward::Known(reject_reason),
             }),
         })
     };
@@ -1605,11 +1575,7 @@
 
                                 Ok(super::UpdateDetails {
                                     effective_time: *effective_time,
-<<<<<<< HEAD
-                                    payload:        Upward::Known(payload.clone()),
-=======
-                                    payload: payload.clone(),
->>>>>>> 5ab42abd
+                                    payload: Upward::Known(payload.clone()),
                                 })
                             }
                             Event::TokenCreated { payload } => Ok(super::UpdateDetails {
@@ -1618,13 +1584,7 @@
                                 // transactions are not queued and instead take
                                 // effect immediately.
                                 effective_time: TransactionTime { seconds: 0 },
-<<<<<<< HEAD
-                                payload:        Upward::Known(UpdatePayload::CreatePlt(
-                                    payload.clone(),
-                                )),
-=======
-                                payload: UpdatePayload::CreatePlt(payload.clone()),
->>>>>>> 5ab42abd
+                                payload: Upward::Known(UpdatePayload::CreatePlt(payload.clone())),
                             }),
                             _ => Err(ConversionError::InvalidUpdateResult),
                         }
