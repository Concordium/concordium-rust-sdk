use crypto_common::{
    derive::{SerdeBase16Serialize, Serial, Serialize},
    deserial_string,
    types::Signature,
    Buffer, Deserial, Get, ParseResult, Put, ReadBytesExt, SerdeDeserialize, SerdeSerialize,
    Serial,
};
use derive_more::{Add, Display, From, FromStr, Into};
use id::types::VerifyKey;
use rand::{CryptoRng, Rng};
use random_oracle::RandomOracle;
use std::{
    convert::{TryFrom, TryInto},
    fmt,
    str::FromStr,
};
use thiserror::Error;

/// Duration of a slot in milliseconds.
#[derive(SerdeSerialize, SerdeDeserialize, Serialize, schemars::JsonSchema)]
#[serde(transparent)]
#[derive(Copy, Clone, Eq, PartialEq, Ord, PartialOrd, Debug, FromStr, Display, From, Into)]
pub struct SlotDuration {
    pub millis: u64,
}

impl From<SlotDuration> for chrono::Duration {
    fn from(s: SlotDuration) -> Self {
        // this is technically iffy in cases
        // where slot duration would exceed
        // i64::MAX. But that will not
        // happen.
        Self::milliseconds(s.millis as i64)
    }
}

/// Duration in seconds.
#[derive(SerdeSerialize, SerdeDeserialize, Serialize)]
#[serde(transparent)]
#[derive(
    Copy,
    Clone,
    Eq,
    PartialEq,
    Ord,
    PartialOrd,
    Debug,
    FromStr,
    Display,
    From,
    Into,
    schemars::JsonSchema,
)]
pub struct DurationSeconds {
    pub seconds: u64,
}

impl From<DurationSeconds> for chrono::Duration {
    fn from(s: DurationSeconds) -> Self {
        // this is technically iffy in cases
        // where duration would exceed
        // i64::MAX. But that will not
        // happen.
        Self::seconds(s.seconds as i64)
    }
}

/// Internal short id of the baker.
#[derive(SerdeSerialize, SerdeDeserialize, Serialize)]
#[serde(transparent)]
#[derive(
    Copy,
    Clone,
    Eq,
    PartialEq,
    Ord,
    PartialOrd,
    Debug,
    FromStr,
    Display,
    From,
    Into,
    schemars::JsonSchema,
)]
pub struct BakerId {
    pub id: AccountIndex,
}

/// Internal short id of the delegator.
#[derive(SerdeSerialize, SerdeDeserialize, Serialize)]
#[serde(transparent)]
#[derive(
    Copy,
    Clone,
    Eq,
    PartialEq,
    Ord,
    PartialOrd,
    Debug,
    FromStr,
    Display,
    From,
    Into,
    schemars::JsonSchema,
)]
pub struct DelegatorId {
    pub id: AccountIndex,
}

/// A unicode representation of a Url.
/// The Utf8 encoding of the Url must be at most
/// [`MAX_URL_TEXT_LENGTH`](crate::constants::MAX_URL_TEXT_LENGTH) bytes.
///
/// The default instance produces the empty URL.
#[derive(
    SerdeSerialize,
    SerdeDeserialize,
    Serial,
    Clone,
    Eq,
    PartialEq,
    Ord,
    PartialOrd,
    Debug,
    Display,
    Into,
    Default,
)]
#[serde(try_from = "String", into = "String")]
#[derive(schemars::JsonSchema)]
#[schemars(transparent)]
pub struct UrlText {
    #[string_size_length = 2]
    url: String,
}

impl Deserial for UrlText {
    fn deserial<R: ReadBytesExt>(source: &mut R) -> ParseResult<Self> {
        let len: u16 = source.get()?;
        anyhow::ensure!(
            usize::from(len) <= crate::constants::MAX_URL_TEXT_LENGTH,
            "URL length exceeds maximum allowed."
        );
        let url = deserial_string(source, len.into())?;
        Ok(Self { url })
    }
}

impl TryFrom<String> for UrlText {
    type Error = anyhow::Error;

    fn try_from(value: String) -> Result<Self, Self::Error> {
        anyhow::ensure!(
            value.as_bytes().len() <= crate::constants::MAX_URL_TEXT_LENGTH,
            "URL length exceeds maximum allowed."
        );
        Ok(Self { url: value })
    }
}

/// The status of whether a baking pool allows delegators to join.
#[derive(SerdeSerialize, SerdeDeserialize, Debug, Clone, Copy)]
#[serde(rename_all = "camelCase")]
#[repr(u8)]
#[derive(schemars::JsonSchema)]
pub enum OpenStatus {
    /// New delegators may join the pool.
    OpenForAll   = 0,
    /// New delegators may not join, but existing delegators are kept.
    ClosedForNew = 1,
    /// No delegators are allowed.
    ClosedForAll = 2,
}

impl Serial for OpenStatus {
    fn serial<B: Buffer>(&self, out: &mut B) { (*self as u8).serial(out) }
}

impl Deserial for OpenStatus {
    fn deserial<R: ReadBytesExt>(source: &mut R) -> ParseResult<Self> {
        let tag: u8 = source.get()?;
        match tag {
            0 => Ok(Self::OpenForAll),
            1 => Ok(Self::ClosedForNew),
            2 => Ok(Self::ClosedForAll),
            _ => anyhow::bail!("Unrecognized OpenStatus tag {}", tag),
        }
    }
}

#[derive(SerdeSerialize, SerdeDeserialize, Debug, Clone)]
#[serde(rename_all = "camelCase", tag = "delegateType")]
#[derive(schemars::JsonSchema)]
pub enum DelegationTarget {
    #[serde(rename = "Passive")]
    /// Delegate passively, i.e., to no specific baker.
    Passive,
    #[serde(rename = "Baker")]
    /// Delegate to a specific baker.
    Baker {
        #[serde(rename = "bakerId")]
        baker_id: BakerId,
    },
}

impl Serial for DelegationTarget {
    fn serial<B: Buffer>(&self, out: &mut B) {
        match self {
            DelegationTarget::Passive => 0u8.serial(out),
            DelegationTarget::Baker { baker_id } => {
                1u8.serial(out);
                baker_id.serial(out)
            }
        }
    }
}

impl Deserial for DelegationTarget {
    fn deserial<R: ReadBytesExt>(source: &mut R) -> ParseResult<Self> {
        let tag: u8 = source.get()?;
        match tag {
            0 => Ok(Self::Passive),
            1 => {
                let baker_id = source.get()?;
                Ok(Self::Baker { baker_id })
            }
            _ => anyhow::bail!("Unrecognized delegation target tag: {}", tag),
        }
    }
}

/// Additional information about a baking pool.
/// This information is added with the introduction of delegation.
#[derive(SerdeSerialize, SerdeDeserialize, Serial, Debug, Clone, schemars::JsonSchema)]
#[serde(rename_all = "camelCase")]
pub struct BakerPoolInfo {
    /// Whether the pool allows delegators.
    pub open_status:      OpenStatus,
    /// The URL that links to the metadata about the pool.
    pub metadata_url:     UrlText,
    /// The commission rates charged by the pool owner.
    pub commission_rates: CommissionRates,
}

/// Slot number
#[derive(SerdeSerialize, SerdeDeserialize, Serialize, schemars::JsonSchema)]
#[serde(transparent)]
#[derive(Copy, Clone, Eq, PartialEq, Ord, PartialOrd, Debug, FromStr, Display, From, Into)]
pub struct Slot {
    pub slot: u64,
}

/// Epoch number
#[derive(SerdeSerialize, SerdeDeserialize, Serialize)]
#[serde(transparent)]
#[derive(
    Copy,
    Clone,
    Eq,
    PartialEq,
    Ord,
    PartialOrd,
    Debug,
    FromStr,
    Display,
    From,
    Into,
    schemars::JsonSchema,
)]
pub struct Epoch {
    pub epoch: u64,
}

#[derive(SerdeSerialize, SerdeDeserialize, Serialize, schemars::JsonSchema)]
#[serde(transparent)]
#[derive(Copy, Clone, Eq, PartialEq, Ord, PartialOrd, Debug, FromStr, Display, From, Into)]
pub struct Nonce {
    pub nonce: u64,
}

impl Nonce {
    /// Get the next nonce.
    pub fn next(self) -> Self {
        Self {
            nonce: self.nonce + 1,
        }
    }

    /// Increase the nonce to the next nonce.
    pub fn next_mut(&mut self) { self.nonce += 1; }
}

#[derive(SerdeSerialize, SerdeDeserialize, Serialize, schemars::JsonSchema)]
#[serde(transparent)]
#[derive(Copy, Clone, Eq, PartialEq, Ord, PartialOrd, Debug, FromStr, Display, From, Into)]
/// Equivalent of a transaction nonce but for update instructions. Update
/// sequence numbers are per update type.
pub struct UpdateSequenceNumber {
    pub number: u64,
}

impl UpdateSequenceNumber {
    /// Get the next sequence number. This is marked as must_use to prevent
    /// mistakes in combination with next_mut.
    #[must_use]
    pub fn next(self) -> Self {
        Self {
            number: self.number + 1,
        }
    }

    /// Increase the sequence number.
    pub fn next_mut(&mut self) { self.number += 1; }
}

#[derive(SerdeSerialize, SerdeDeserialize)]
#[serde(transparent)]
#[derive(Copy, Clone, Eq, PartialEq, Ord, PartialOrd, Debug, Into, Serial)]
/// The minimum number of credentials that need to sign any transaction coming
/// from an associated account.
#[derive(schemars::JsonSchema)]
pub struct AccountThreshold {
    #[serde(deserialize_with = "crate::internal::deserialize_non_default::deserialize")]
    #[schemars(with = "std::num::NonZeroU8")]
    threshold: u8,
}

impl Deserial for AccountThreshold {
    fn deserial<R: ReadBytesExt>(source: &mut R) -> ParseResult<Self> {
        let threshold: u8 = source.get()?;
        anyhow::ensure!(threshold != 0, "Account threshold cannot be 0.");
        Ok(AccountThreshold { threshold })
    }
}

impl TryFrom<u8> for AccountThreshold {
    type Error = ZeroSignatureThreshold;

    fn try_from(value: u8) -> Result<Self, Self::Error> {
        if value == 0 {
            Err(ZeroSignatureThreshold)
        } else {
            Ok(AccountThreshold { threshold: value })
        }
    }
}

#[derive(SerdeSerialize, SerdeDeserialize, Serialize, schemars::JsonSchema)]
#[serde(transparent)]
#[derive(Copy, Clone, Eq, PartialEq, Ord, PartialOrd, Debug, FromStr, Display, From, Into)]
pub struct CredentialsPerBlockLimit {
    pub limit: u16,
}

/// Height of a block. Last genesis block is at height 0, a child of a block at
/// height n is at height n+1. This height counts from the last protocol update.
#[derive(SerdeSerialize, SerdeDeserialize, Serialize, schemars::JsonSchema)]
#[serde(transparent)]
#[derive(Copy, Clone, Eq, PartialEq, Ord, PartialOrd, Debug, FromStr, Display, From, Into)]
pub struct BlockHeight {
    pub height: u64,
}

/// Type indicating the index of a (re)genesis block.
/// The initial genesis block has index `0` and each subsequent regenesis
/// has an incrementally higher index.
#[derive(SerdeSerialize, SerdeDeserialize, Serialize, schemars::JsonSchema)]
#[serde(transparent)]
#[derive(Copy, Clone, Eq, PartialEq, Ord, PartialOrd, Debug, FromStr, Display, From, Into)]
pub struct GenesisIndex {
    pub height: u32,
}

/// An enumeration of the supported versions of the consensus protocol.
/// Binary and JSON serializations are as Word64 corresponding to the protocol
/// number.
#[derive(
    SerdeSerialize, SerdeDeserialize, Copy, Clone, Eq, PartialEq, Ord, PartialOrd, Debug, Display,
)]
#[serde(into = "u64", try_from = "u64")]
pub enum ProtocolVersion {
    #[display(fmt = "P1")]
    P1,
    #[display(fmt = "P2")]
    P2,
    #[display(fmt = "P3")]
    P3,
    #[display(fmt = "P4")]
    P4,
}

impl schemars::JsonSchema for ProtocolVersion {
    fn schema_name() -> String { "ProtocolVersion".into() }

    fn json_schema(gen: &mut schemars::gen::SchemaGenerator) -> schemars::schema::Schema {
        u64::json_schema(gen)
    }
}

#[derive(Debug, Error, Display)]
/// A structure to represent conversion errors when converting integers to
/// protocol versions.
pub struct UnknownProtocolVersion {
    /// The version that was attempted to be converted, but is not supported.
    version: u64,
}

impl TryFrom<u64> for ProtocolVersion {
    type Error = UnknownProtocolVersion;

    fn try_from(value: u64) -> Result<Self, Self::Error> {
        match value {
            1 => Ok(ProtocolVersion::P1),
            2 => Ok(ProtocolVersion::P2),
            3 => Ok(ProtocolVersion::P3),
            4 => Ok(ProtocolVersion::P4),
            version => Err(UnknownProtocolVersion { version }),
        }
    }
}

impl From<ProtocolVersion> for u64 {
    fn from(pv: ProtocolVersion) -> Self {
        match pv {
            ProtocolVersion::P1 => 1,
            ProtocolVersion::P2 => 2,
            ProtocolVersion::P3 => 3,
            ProtocolVersion::P4 => 4,
        }
    }
}

impl Serial for ProtocolVersion {
    fn serial<B: Buffer>(&self, out: &mut B) {
        let n: u64 = (*self).into();
        out.put(&n);
    }
}

impl Deserial for ProtocolVersion {
    fn deserial<R: ReadBytesExt>(source: &mut R) -> ParseResult<Self> {
        let n: u64 = source.get()?;
        let pv = ProtocolVersion::try_from(n)?;
        Ok(pv)
    }
}

pub struct ChainParameterVersion0;
pub struct ChainParameterVersion1;

/// Height of a block since chain genesis.
#[derive(SerdeSerialize, SerdeDeserialize, Serialize, schemars::JsonSchema)]
#[serde(transparent)]
#[derive(Copy, Clone, Eq, PartialEq, Ord, PartialOrd, Debug, FromStr, Display, From, Into)]
pub struct AbsoluteBlockHeight {
    pub height: u64,
}

impl AbsoluteBlockHeight {
    /// Get the next height.
    pub fn next(self) -> Self {
        AbsoluteBlockHeight {
            height: 1 + self.height,
        }
    }
}

#[derive(SerdeSerialize, SerdeDeserialize, Serialize)]
#[serde(transparent)]
#[derive(Copy, Clone, Eq, PartialEq, Ord, PartialOrd, Debug, FromStr, Display, From, Into)]
/// Index of the account in the account table. These are assigned sequentially
/// in the order of creation of accounts. The first account has index 0.
#[derive(schemars::JsonSchema)]
pub struct AccountIndex {
    pub index: u64,
}

/// Energy measure.
#[derive(SerdeSerialize, SerdeDeserialize, Serialize)]
#[serde(transparent)]
#[derive(
    Copy,
    Clone,
    Eq,
    PartialEq,
    Ord,
    PartialOrd,
    Debug,
    FromStr,
    Display,
    From,
    Into,
    Add,
    schemars::JsonSchema,
)]
pub struct Energy {
    pub energy: u64,
}

#[derive(SerdeSerialize, SerdeDeserialize, Serialize)]
#[serde(transparent)]
#[derive(
    Copy, Clone, Eq, PartialEq, Ord, PartialOrd, Debug, FromStr, Display, From, Into, Default, Hash,
)]
/// Contract index. The default implementation produces contract index 0.
#[derive(schemars::JsonSchema)]
pub struct ContractIndex {
    pub index: u64,
}

#[derive(SerdeSerialize, SerdeDeserialize, Serialize)]
#[serde(transparent)]
#[derive(
    Copy, Clone, Eq, PartialEq, Ord, PartialOrd, Debug, FromStr, Display, From, Into, Default, Hash,
)]
/// Contract subindex. The default implementation produces contract index 0.
#[derive(schemars::JsonSchema)]
pub struct ContractSubIndex {
    pub sub_index: u64,
}

#[derive(SerdeSerialize, SerdeDeserialize, Serialize)]
#[serde(rename_all = "camelCase")]
#[derive(Copy, Clone, Eq, PartialEq, Ord, PartialOrd, Debug, Hash, schemars::JsonSchema)]
pub struct ContractAddress {
    pub index:    ContractIndex,
    pub subindex: ContractSubIndex,
}

impl ContractAddress {
    pub fn new(index: ContractIndex, subindex: ContractSubIndex) -> Self {
        Self { index, subindex }
    }
}

#[derive(SerdeSerialize, SerdeDeserialize, Debug, Clone)]
#[serde(tag = "type", content = "address")]
/// Either an account or contract address. Some operations are allowed on both
/// types of items, hence the need for this type.
#[derive(schemars::JsonSchema)]
pub enum Address {
    #[serde(rename = "AddressAccount")]
    Account(id::types::AccountAddress),
    #[serde(rename = "AddressContract")]
    Contract(ContractAddress),
}

/// Position of the transaction in a block.
#[derive(SerdeSerialize, SerdeDeserialize, Debug, Serialize, Clone, Copy)]
#[serde(transparent)]
#[derive(schemars::JsonSchema)]
pub struct TransactionIndex {
    pub index: u64,
}

pub type AggregateSigPairing = id::constants::IpPairing;

/// FIXME: Move higher up in the dependency
#[derive(SerdeBase16Serialize, Serialize)]
pub struct BakerAggregationSignKey {
    pub(crate) sign_key: aggregate_sig::SecretKey<AggregateSigPairing>,
}

impl BakerAggregationSignKey {
    pub fn generate<T: Rng>(csprng: &mut T) -> Self {
        Self {
            sign_key: aggregate_sig::SecretKey::generate(csprng),
        }
    }

    /// Prove knowledge of the baker aggregation signing key with respect to the
    /// challenge given via the random oracle.
    pub fn prove<T: Rng>(
        &self,
        csprng: &mut T,
        random_oracle: &mut RandomOracle,
    ) -> aggregate_sig::Proof<AggregateSigPairing> {
        self.sign_key.prove(csprng, random_oracle)
    }
}

/// FIXME: Move higher up in the dependency
#[derive(SerdeBase16Serialize, Serialize, Clone, Debug)]
pub struct BakerAggregationVerifyKey {
    pub(crate) verify_key: aggregate_sig::PublicKey<AggregateSigPairing>,
}

impl schemars::JsonSchema for BakerAggregationVerifyKey {
    fn schema_name() -> String { "BakerAggregationVerifyKey".into() }

    fn json_schema(_gen: &mut schemars::gen::SchemaGenerator) -> schemars::schema::Schema {
        use schemars::schema::*;
        Schema::Object(SchemaObject {
            instance_type: Some(InstanceType::String.into()),
            string: Some(
                StringValidation {
                    max_length: Some(192),
                    min_length: Some(192),
                    pattern:    Some("^([0-9]?[a-f]?)*$".into()),
                }
                .into(),
            ),
            ..SchemaObject::default()
        })
    }
}

impl From<&BakerAggregationSignKey> for BakerAggregationVerifyKey {
    fn from(secret: &BakerAggregationSignKey) -> Self {
        Self {
            verify_key: aggregate_sig::PublicKey::from_secret(&secret.sign_key),
        }
    }
}

/// FIXME: Move higher up in the dependency
#[derive(SerdeBase16Serialize, Serialize)]
pub struct BakerSignatureSignKey {
    pub(crate) sign_key: ed25519_dalek::SecretKey,
}

impl BakerSignatureSignKey {
    pub fn generate<T: CryptoRng + Rng>(csprng: &mut T) -> Self {
        Self {
            sign_key: ed25519_dalek::SecretKey::generate(csprng),
        }
    }
}

/// FIXME: Move higher up in the dependency
#[derive(SerdeBase16Serialize, Serialize, Clone, Debug)]
pub struct BakerSignatureVerifyKey {
    pub(crate) verify_key: ed25519_dalek::PublicKey,
}

impl schemars::JsonSchema for BakerSignatureVerifyKey {
    fn schema_name() -> String { "BakerSignatureVerifyKey".into() }

    fn json_schema(_gen: &mut schemars::gen::SchemaGenerator) -> schemars::schema::Schema {
        use schemars::schema::*;
        Schema::Object(SchemaObject {
            instance_type: Some(InstanceType::String.into()),
            string: Some(
                StringValidation {
                    max_length: Some(64),
                    min_length: Some(64),
                    pattern:    Some("^([0-9]?[a-f]?)*$".into()),
                }
                .into(),
            ),
            ..SchemaObject::default()
        })
    }
}

impl From<&BakerSignatureSignKey> for BakerSignatureVerifyKey {
    fn from(secret: &BakerSignatureSignKey) -> Self {
        Self {
            verify_key: ed25519_dalek::PublicKey::from(&secret.sign_key),
        }
    }
}

/// FIXME: Move higher up in the dependency
#[derive(SerdeBase16Serialize, Serialize)]
pub struct BakerElectionSignKey {
    pub(crate) sign_key: ecvrf::SecretKey,
}

impl BakerElectionSignKey {
    pub fn generate<T: CryptoRng + Rng>(csprng: &mut T) -> Self {
        Self {
            sign_key: ecvrf::SecretKey::generate(csprng),
        }
    }
}

/// FIXME: Move higher up in the dependency
#[derive(SerdeBase16Serialize, Serialize, Clone, Debug)]
pub struct BakerElectionVerifyKey {
    pub(crate) verify_key: ecvrf::PublicKey,
}

impl schemars::JsonSchema for BakerElectionVerifyKey {
    fn schema_name() -> String { "BakerElectionVerifyKey".into() }

    fn json_schema(_gen: &mut schemars::gen::SchemaGenerator) -> schemars::schema::Schema {
        use schemars::schema::*;
        Schema::Object(SchemaObject {
            instance_type: Some(InstanceType::String.into()),
            string: Some(
                StringValidation {
                    max_length: Some(64),
                    min_length: Some(64),
                    pattern:    Some("^([0-9]?[a-f]?)*$".into()),
                }
                .into(),
            ),
            ..SchemaObject::default()
        })
    }
}

impl From<&BakerElectionSignKey> for BakerElectionVerifyKey {
    fn from(secret: &BakerElectionSignKey) -> Self {
        Self {
            verify_key: ecvrf::PublicKey::from(&secret.sign_key),
        }
    }
}

/// Baker keys containing both public and secret keys.
/// This is used to construct `BakerKeysPayload` for adding and updating baker
/// keys. It is also used to build the `BakerCredentials` required to have a
/// concordium node running as a baker.
///
/// Note: This type contains unencrypted secret keys and should be treated
/// carefully.
#[derive(SerdeSerialize, SerdeDeserialize, Serialize)]
pub struct BakerKeyPairs {
    #[serde(rename = "signatureSignKey")]
    pub signature_sign:     BakerSignatureSignKey,
    #[serde(rename = "signatureVerifyKey")]
    pub signature_verify:   BakerSignatureVerifyKey,
    #[serde(rename = "electionPrivateKey")]
    pub election_sign:      BakerElectionSignKey,
    #[serde(rename = "electionVerifyKey")]
    pub election_verify:    BakerElectionVerifyKey,
    #[serde(rename = "aggregationSignKey")]
    pub aggregation_sign:   BakerAggregationSignKey,
    #[serde(rename = "aggregationVerifyKey")]
    pub aggregation_verify: BakerAggregationVerifyKey,
}

impl BakerKeyPairs {
    /// Generate key pairs needed for becoming a baker.
    pub fn generate<T: Rng + CryptoRng>(csprng: &mut T) -> Self {
        let signature_sign = BakerSignatureSignKey::generate(csprng);
        let signature_verify = BakerSignatureVerifyKey::from(&signature_sign);
        let election_sign = BakerElectionSignKey::generate(csprng);
        let election_verify = BakerElectionVerifyKey::from(&election_sign);
        let aggregation_sign = BakerAggregationSignKey::generate(csprng);
        let aggregation_verify = BakerAggregationVerifyKey::from(&aggregation_sign);
        BakerKeyPairs {
            signature_sign,
            signature_verify,
            election_sign,
            election_verify,
            aggregation_sign,
            aggregation_verify,
        }
    }
}

/// Baker credentials type, which can be serialized to JSON and used by a
/// concordium-node for baking.
///
/// Note: This type contains unencrypted secret keys and should be treated
/// carefully.
#[derive(SerdeSerialize)]
#[serde(rename_all = "camelCase")]
pub struct BakerCredentials {
    baker_id: BakerId,
    #[serde(flatten)]
    keys:     BakerKeyPairs,
}

impl BakerCredentials {
    pub fn new(baker_id: BakerId, keys: BakerKeyPairs) -> Self {
        BakerCredentials { baker_id, keys }
    }
}

/// FIXME: Move to somewhere else in the dependency. This belongs to rust-src.
#[derive(SerdeBase16Serialize, Serialize, Debug, Clone)]
pub struct CredentialRegistrationID(id::constants::ArCurve);

impl schemars::JsonSchema for CredentialRegistrationID {
    fn schema_name() -> String { "CredentialRegistrationID".into() }

    fn json_schema(_gen: &mut schemars::gen::SchemaGenerator) -> schemars::schema::Schema {
        use schemars::schema::*;
        Schema::Object(SchemaObject {
            instance_type: Some(InstanceType::String.into()),
            string: Some(
                StringValidation {
                    max_length: Some(96),
                    min_length: Some(96),
                    pattern:    Some("^([0-9]?[a-f]?)*$".into()),
                }
                .into(),
            ),
            ..SchemaObject::default()
        })
    }
}

impl fmt::Display for CredentialRegistrationID {
    fn fmt(&self, f: &mut fmt::Formatter<'_>) -> fmt::Result {
        let s = hex::encode(&crypto_common::to_bytes(self));
        s.fmt(f)
    }
}

<<<<<<< HEAD
#[derive(
    Debug, SerdeSerialize, SerdeDeserialize, Serialize, Clone, Into, From, schemars::JsonSchema,
)]
=======
#[derive(Debug, SerdeSerialize, SerdeDeserialize, Serialize, Clone, Into, From, PartialEq, Eq)]
>>>>>>> 320786bb
#[serde(transparent)]
/// A single public key that can sign updates.
pub struct UpdatePublicKey {
    pub public: VerifyKey,
}

/// A ed25519 keypair. This is available in the `ed25519::dalek` crate, but the
/// JSON serialization there is not compatible with what we use, so we redefine
/// it there.
#[derive(Debug, SerdeSerialize, SerdeDeserialize)]
pub struct UpdateKeyPair {
    #[serde(
        rename = "signKey",
        serialize_with = "crypto_common::base16_encode",
        deserialize_with = "crypto_common::base16_decode"
    )]
    pub secret: ed25519_dalek::SecretKey,
    #[serde(rename = "verifyKey")]
    pub public: UpdatePublicKey,
}

impl UpdateKeyPair {
    pub fn generate<R: rand::CryptoRng + rand::Rng>(rng: &mut R) -> Self {
        let kp = ed25519_dalek::Keypair::generate(rng);
        Self {
            secret: kp.secret,
            public: UpdatePublicKey {
                public: VerifyKey::Ed25519VerifyKey(kp.public),
            },
        }
    }

    pub fn sign(&self, msg: &[u8]) -> Signature {
        let expanded = ed25519_dalek::ExpandedSecretKey::from(&self.secret);
        match self.public.public {
            VerifyKey::Ed25519VerifyKey(vf) => {
                let sig = expanded.sign(msg, &vf);
                Signature {
                    sig: sig.to_bytes().to_vec(),
                }
            }
        }
    }
}

impl<'a> From<&UpdateKeyPair> for UpdatePublicKey {
    fn from(kp: &UpdateKeyPair) -> Self { kp.public.clone() }
}

#[derive(Debug, Clone, Copy, SerdeSerialize, SerdeDeserialize, Serial, Into)]
#[serde(transparent)]
#[derive(schemars::JsonSchema)]
pub struct UpdateKeysThreshold {
    #[serde(deserialize_with = "crate::internal::deserialize_non_default::deserialize")]
    pub(crate) threshold: u16,
}

#[derive(Debug, Error)]
#[error("Signature threshold cannot be 0.")]
/// An error type that indicates that a 0 attempted to be used as a signature
/// threshold.
pub struct ZeroSignatureThreshold;

impl TryFrom<u16> for UpdateKeysThreshold {
    type Error = ZeroSignatureThreshold;

    fn try_from(value: u16) -> Result<Self, Self::Error> {
        if value == 0 {
            Err(ZeroSignatureThreshold)
        } else {
            Ok(Self { threshold: value })
        }
    }
}

impl Deserial for UpdateKeysThreshold {
    fn deserial<R: ReadBytesExt>(source: &mut R) -> ParseResult<Self> {
        let threshold = source.get()?;
        anyhow::ensure!(threshold != 0, "Threshold cannot be 0.");
        Ok(Self { threshold })
    }
}

#[derive(
    Debug,
    Clone,
    Copy,
    SerdeSerialize,
    SerdeDeserialize,
    Serialize,
    PartialEq,
    Eq,
    PartialOrd,
    Ord,
    From,
)]
#[serde(transparent)]
#[derive(schemars::JsonSchema)]
pub struct UpdateKeysIndex {
    pub index: u16,
}

#[derive(Debug, Clone, Copy, SerdeSerialize, SerdeDeserialize, Serialize)]
#[serde(transparent)]
#[derive(schemars::JsonSchema)]
pub struct ElectionDifficulty {
    parts_per_hundred_thousands: PartsPerHundredThousands,
}

#[derive(Default, Debug, Clone, Copy, Eq, PartialEq, PartialOrd, Ord, Into)]
/// A fraction between 0 and 1 with a precision of 1/100_000.
/// The `Into<u32>` implementation returns the number of parts per `100_000`.
#[derive(schemars::JsonSchema)]
#[schemars(transparent)]
pub struct PartsPerHundredThousands {
    #[schemars(with = "rust_decimal::Decimal")]
    pub(crate) parts: u32,
}

impl PartsPerHundredThousands {
    /// Construct a new fraction given the integer number of parts per
    /// `100_000`. Return [`None`] if the number of parts exceeds `100_000`.
    pub fn new(parts: u32) -> Option<Self> {
        if parts <= 100_000 {
            Some(Self { parts })
        } else {
            None
        }
    }

    /// Construct a new fraction, but does not check that the resulting fraction
    /// is valid.
    pub fn new_unchecked(parts: u32) -> Self { Self { parts } }
}

impl Serial for PartsPerHundredThousands {
    fn serial<B: Buffer>(&self, out: &mut B) { self.parts.serial(out) }
}

impl Deserial for PartsPerHundredThousands {
    fn deserial<R: ReadBytesExt>(source: &mut R) -> ParseResult<Self> {
        let parts: u32 = source.get()?;
        Self::new(parts)
            .ok_or_else(|| anyhow::anyhow!("No more than 100_000 parts per hundred thousand."))
    }
}

/// Display the value as a fraction.
impl fmt::Display for PartsPerHundredThousands {
    fn fmt(&self, f: &mut fmt::Formatter<'_>) -> fmt::Result {
        let x = rust_decimal::Decimal::try_new(self.parts.into(), 5).map_err(|_| fmt::Error)?;
        x.fmt(f)
    }
}

<<<<<<< HEAD
#[derive(SerdeSerialize, SerdeDeserialize, Serial, Debug, Clone, Copy, schemars::JsonSchema)]
=======
#[derive(SerdeSerialize, SerdeDeserialize, Serialize, Debug, Clone, Copy)]
>>>>>>> 320786bb
pub struct CommissionRates {
    /// Fraction of finalization rewards charged by the pool owner.
    #[serde(rename = "finalizationCommission")]
    pub finalization: AmountFraction,
    /// Fraction of baking rewards charged by the pool owner.
    #[serde(rename = "bakingCommission")]
    pub baking:       AmountFraction,
    /// Fraction of transaction rewards charged by the pool owner.
    #[serde(rename = "transactionCommission")]
    pub transaction:  AmountFraction,
}

#[derive(Serialize, SerdeSerialize, SerdeDeserialize, Debug, Clone)]
/// Ranges of allowed commission values that pools may choose from.
#[derive(schemars::JsonSchema)]
pub struct CommissionRanges {
    /// The range of allowed finalization commissions.
    #[serde(rename = "finalizationCommissionRange")]
    pub finalization: InclusiveRange<AmountFraction>,
    /// The range of allowed baker commissions.
    #[serde(rename = "bakingCommissionRange")]
    pub baking:       InclusiveRange<AmountFraction>,
    /// The range of allowed transaction commissions.
    #[serde(rename = "transactionCommissionRange")]
    pub transaction:  InclusiveRange<AmountFraction>,
}

#[derive(Debug, Copy, Clone, SerdeSerialize, SerdeDeserialize, schemars::JsonSchema)] // TODO: Check in serde that min <= max
pub struct InclusiveRange<T> {
    pub min: T,
    pub max: T,
}

impl<T: Serial> Serial for InclusiveRange<T> {
    fn serial<B: Buffer>(&self, out: &mut B) {
        self.min.serial(out);
        self.max.serial(out)
    }
}

impl<T: Deserial + Ord> Deserial for InclusiveRange<T> {
    fn deserial<R: ReadBytesExt>(source: &mut R) -> ParseResult<Self> {
        let min = source.get()?;
        let max = source.get()?;
        anyhow::ensure!(min <= max, "Invalid range.");
        Ok(Self { min, max })
    }
}

impl<T: Ord> InclusiveRange<T> {
    pub fn contains(&self, x: &T) -> bool { &self.min <= x && x <= &self.max }
}

#[derive(SerdeSerialize, SerdeDeserialize, Serial, Debug, Clone, Copy, schemars::JsonSchema)]
pub struct ExchangeRate {
    #[serde(deserialize_with = "crate::internal::deserialize_non_default::deserialize")]
    pub numerator:   u64,
    #[serde(deserialize_with = "crate::internal::deserialize_non_default::deserialize")]
    pub denominator: u64,
}

impl Deserial for ExchangeRate {
    fn deserial<R: ReadBytesExt>(source: &mut R) -> ParseResult<Self> {
        let numerator = source.get()?;
        let denominator = source.get()?;
        anyhow::ensure!(
            numerator != 0 && denominator != 0 && num::integer::gcd(numerator, denominator) == 1,
            "Invalid exchange rate."
        );
        Ok(Self {
            numerator,
            denominator,
        })
    }
}

#[derive(SerdeSerialize, SerdeDeserialize, Serial, Debug, Clone, Copy)]
#[serde(try_from = "leverage_factor_json::LeverageFactorRaw")]
#[derive(schemars::JsonSchema)]
pub struct LeverageFactor {
    #[serde(deserialize_with = "crate::internal::deserialize_non_default::deserialize")]
    pub numerator:   u64,
    #[serde(deserialize_with = "crate::internal::deserialize_non_default::deserialize")]
    pub denominator: u64,
}

impl LeverageFactor {
    /// Construct an integral leverage factor.
    pub fn new(factor: u64) -> Self {
        Self {
            numerator:   factor,
            denominator: 1,
        }
    }
}

mod leverage_factor_json {
    #[derive(super::SerdeDeserialize)]
    pub struct LeverageFactorRaw {
        pub numerator:   u64,
        pub denominator: u64,
    }

    impl std::convert::TryFrom<LeverageFactorRaw> for super::LeverageFactor {
        type Error = anyhow::Error;

        fn try_from(value: LeverageFactorRaw) -> Result<Self, Self::Error> {
            let numerator = value.numerator;
            let denominator = value.denominator;
            anyhow::ensure!(
                numerator >= denominator
                    && denominator != 0
                    && num::integer::gcd(numerator, denominator) == 1,
                "Invalid leverage factor."
            );
            Ok(super::LeverageFactor {
                numerator,
                denominator,
            })
        }
    }
}

impl Deserial for LeverageFactor {
    fn deserial<R: ReadBytesExt>(source: &mut R) -> ParseResult<Self> {
        let numerator = source.get()?;
        let denominator = source.get()?;
        anyhow::ensure!(
            numerator >= denominator
                && denominator != 0
                && num::integer::gcd(numerator, denominator) == 1,
            "Invalid leverage factor."
        );
        Ok(Self {
            numerator,
            denominator,
        })
    }
}

#[derive(SerdeSerialize, SerdeDeserialize, Serial, Debug, Clone)]
#[serde(rename_all = "camelCase")]
#[derive(schemars::JsonSchema)]
pub struct MintDistributionV0 {
    mint_per_slot:       MintRate,
    baking_reward:       AmountFraction,
    finalization_reward: AmountFraction,
}

#[derive(SerdeSerialize, SerdeDeserialize, Serial, Debug, Clone)]
#[serde(rename_all = "camelCase")]
#[derive(schemars::JsonSchema)]
pub struct MintDistributionV1 {
    baking_reward:       AmountFraction,
    finalization_reward: AmountFraction,
}

impl Deserial for MintDistributionV0 {
    fn deserial<R: ReadBytesExt>(source: &mut R) -> ParseResult<Self> {
        let mint_per_slot = source.get()?;
        let baking_reward: AmountFraction = source.get()?;
        let finalization_reward: AmountFraction = source.get()?;
        anyhow::ensure!(
            (baking_reward + finalization_reward).is_some(),
            "Reward fractions exceed 100%."
        );
        Ok(Self {
            mint_per_slot,
            baking_reward,
            finalization_reward,
        })
    }
}

impl Deserial for MintDistributionV1 {
    fn deserial<R: ReadBytesExt>(source: &mut R) -> ParseResult<Self> {
        let baking_reward: AmountFraction = source.get()?;
        let finalization_reward: AmountFraction = source.get()?;
        anyhow::ensure!(
            (baking_reward + finalization_reward).is_some(),
            "Reward fractions exceed 100%."
        );
        Ok(Self {
            baking_reward,
            finalization_reward,
        })
    }
}

pub trait MintDistributionFamily {
    type Output;
}

impl MintDistributionFamily for ChainParameterVersion0 {
    type Output = MintDistributionV0;
}

impl MintDistributionFamily for ChainParameterVersion1 {
    type Output = MintDistributionV1;
}

pub type MintDistribution<CPV> = <CPV as MintDistributionFamily>::Output;

#[derive(Debug, Serialize, Clone, Copy)]
pub struct MintRate {
    pub mantissa: u32,
    pub exponent: u8,
}

impl schemars::JsonSchema for MintRate {
    fn schema_name() -> String { "MintRate".into() }

    fn json_schema(gen: &mut schemars::gen::SchemaGenerator) -> schemars::schema::Schema {
        rust_decimal::Decimal::json_schema(gen) // TODO: Could be more precise
    }
}

#[derive(
    Default,
    Debug,
    Display,
    Clone,
    Copy,
    SerdeSerialize,
    SerdeDeserialize,
    Serialize,
    PartialEq,
    Eq,
    PartialOrd,
    Ord,
    Into,
    FromStr,
)]
#[serde(transparent)]
/// A fraction of an amount with a precision of `1/100_000`.
/// The [`FromStr`] instance will parse a decimal fraction with up to `5`
/// decimals.
#[derive(schemars::JsonSchema)]
pub struct AmountFraction {
    pub(crate) parts_per_hundred_thousands: PartsPerHundredThousands,
}

impl AmountFraction {
    /// Construct a new fraction given the integer number of parts per
    /// `100_000`. Return [`None`] if the number of parts exceeds `100_000`.
    pub fn new(parts: u32) -> Option<Self> {
        let parts_per_hundred_thousands = PartsPerHundredThousands::new(parts)?;
        Some(Self {
            parts_per_hundred_thousands,
        })
    }

    /// Construct a new fraction, but does not check that the resulting fraction
    /// is valid.
    pub fn new_unchecked(parts: u32) -> Self {
        Self {
            parts_per_hundred_thousands: PartsPerHundredThousands::new_unchecked(parts),
        }
    }
}

#[derive(Debug, Clone, Copy, SerdeSerialize, SerdeDeserialize, Serialize, FromStr)]
#[serde(transparent)]
#[repr(transparent)]
/// A bound on the relative share of the total staked capital that a baker can
/// have as its stake. This is required to be greater than 0.
#[derive(schemars::JsonSchema)]
pub struct CapitalBound {
    #[serde(deserialize_with = "crate::internal::deserialize_non_default::deserialize")]
    pub bound: AmountFraction,
}

#[derive(SerdeSerialize, SerdeDeserialize, Serialize, schemars::JsonSchema)]
#[serde(transparent)]
#[derive(Copy, Clone, Eq, PartialEq, Ord, PartialOrd, Debug, FromStr, Display, From, Into)]
/// Sequential index of finalization.
pub struct FinalizationIndex {
    pub index: u64,
}

/// Add two parts, checking that the result is still less than 100_000.
impl std::ops::Add for PartsPerHundredThousands {
    type Output = Option<Self>;

    fn add(self, rhs: Self) -> Self::Output {
        let parts = self.parts.checked_add(rhs.parts)?;
        if parts <= 100_000 {
            Some(PartsPerHundredThousands { parts })
        } else {
            None
        }
    }
}

/// Add two reward fractions checking that they sum up to no more than 1.
impl std::ops::Add for AmountFraction {
    type Output = Option<Self>;

    fn add(self, rhs: Self) -> Self::Output {
        let parts_per_hundred_thousands =
            (self.parts_per_hundred_thousands + rhs.parts_per_hundred_thousands)?;
        Some(AmountFraction {
            parts_per_hundred_thousands,
        })
    }
}

impl SerdeSerialize for PartsPerHundredThousands {
    /// FIXME: This instance needs to be improved and tested.
    fn serialize<S: serde::Serializer>(&self, ser: S) -> Result<S::Ok, S::Error> {
        let decimal = rust_decimal::Decimal::try_new(self.parts.into(), 5)
            .map_err(serde::ser::Error::custom)?;
        SerdeSerialize::serialize(&decimal, ser)
    }
}

#[derive(Clone, PartialEq, Debug, Error)]
/// An error that may be raised by converting from a
/// [`Decimal`](rust_decimal::Decimal) to a [`PartsPerHundredThousands`].
pub enum ConvertPartsPerHundredThousandsError {
    #[error("Parts per thousand should not have more than 5 decimals.")]
    TooManyDecimals,
    #[error("Parts per thousand should not be negative.")]
    Negative,
    #[error("Parts per thousand out of bounds.")]
    OutOfBounds,
    #[error("Scale out of bounds.")]
    ScaleError {
        #[from]
        inner: rust_decimal::Error,
    },
}

impl TryFrom<rust_decimal::Decimal> for PartsPerHundredThousands {
    type Error = ConvertPartsPerHundredThousandsError;

    fn try_from(value: rust_decimal::Decimal) -> Result<Self, Self::Error> {
        let mut f = value;
        f.normalize_assign();
        if f.scale() > 5 {
            return Err(ConvertPartsPerHundredThousandsError::TooManyDecimals);
        }
        if !f.is_sign_positive() && !f.is_zero() {
            return Err(ConvertPartsPerHundredThousandsError::Negative);
        }
        f.rescale(5);
        if f.mantissa() > 100_000 {
            return Err(ConvertPartsPerHundredThousandsError::OutOfBounds);
        }
        Ok(PartsPerHundredThousands {
            parts: f.mantissa() as u32,
        })
    }
}

impl FromStr for PartsPerHundredThousands {
    type Err = ConvertPartsPerHundredThousandsError;

    fn from_str(s: &str) -> Result<Self, Self::Err> {
        let decimal: rust_decimal::Decimal = s.parse()?;
        Self::try_from(decimal)
    }
}

impl<'de> SerdeDeserialize<'de> for PartsPerHundredThousands {
    fn deserialize<D: serde::Deserializer<'de>>(des: D) -> Result<Self, D::Error> {
        let f: rust_decimal::Decimal =
            SerdeDeserialize::deserialize(des).map_err(serde::de::Error::custom)?;
        let parts = PartsPerHundredThousands::try_from(f).map_err(serde::de::Error::custom)?;
        Ok(parts)
    }
}

impl SerdeSerialize for MintRate {
    fn serialize<S>(&self, serializer: S) -> Result<S::Ok, S::Error>
    where
        S: serde::Serializer, {
        let x = rust_decimal::Decimal::try_new(self.mantissa.into(), self.exponent.into())
            .map_err(serde::ser::Error::custom)?;
        SerdeSerialize::serialize(&x, serializer)
    }
}

impl FromStr for MintRate {
    type Err = anyhow::Error;

    fn from_str(s: &str) -> Result<Self, Self::Err> {
        let f: rust_decimal::Decimal = s.parse()?;
        f.try_into()
    }
}

impl TryFrom<rust_decimal::Decimal> for MintRate {
    type Error = anyhow::Error;

    fn try_from(mut value: rust_decimal::Decimal) -> Result<Self, Self::Error> {
        // FIXME: exponents will only be 28 at most for this type, so it is not entirely
        // compatible with the Haskell code.
        value.normalize_assign();
        if let Ok(exponent) = u8::try_from(value.scale()) {
            if let Ok(mantissa) = u32::try_from(value.mantissa()) {
                Ok(MintRate { mantissa, exponent })
            } else {
                anyhow::bail!("Unsupported mantissa range for MintRate.",);
            }
        } else {
            anyhow::bail!("Unsupported exponent range for MintRate.");
        }
    }
}

impl<'de> SerdeDeserialize<'de> for MintRate {
    fn deserialize<D>(des: D) -> Result<Self, D::Error>
    where
        D: serde::Deserializer<'de>, {
        let f: rust_decimal::Decimal = SerdeDeserialize::deserialize(des)?;
        MintRate::try_from(f).map_err(serde::de::Error::custom)
    }
}

#[cfg(test)]
mod tests {
    use super::*;
    #[test]
    fn test_parts_0() {
        assert_eq!(
            Ok(PartsPerHundredThousands::new_unchecked(12345)),
            "0.12345".parse(),
            "Case 1."
        );
        assert_eq!(
            Ok(PartsPerHundredThousands::new_unchecked(12345)),
            "0.123450".parse(),
            "Case 2."
        );
        assert_eq!(
            Ok(PartsPerHundredThousands::new_unchecked(12300)),
            "0.123".parse(),
            "Case 3."
        );
        assert_eq!(
            Ok(PartsPerHundredThousands::new_unchecked(12300)),
            "0.123000".parse(),
            "Case 4."
        );
        assert!("0.123456".parse::<PartsPerHundredThousands>().is_err());
    }

    #[test]
    fn test_parts_json() {
        assert_eq!(
            PartsPerHundredThousands::new_unchecked(12345),
            serde_json::from_str("0.12345").unwrap(),
            "Case 1."
        );
        assert_eq!(
            PartsPerHundredThousands::new_unchecked(12345),
            serde_json::from_str("0.123450").unwrap(),
            "Case 2."
        );
        assert_eq!(
            PartsPerHundredThousands::new_unchecked(12300),
            serde_json::from_str("0.123").unwrap(),
            "Case 3."
        );
        assert_eq!(
            PartsPerHundredThousands::new_unchecked(12300),
            serde_json::from_str("0.123000").unwrap(),
            "Case 4."
        );
        assert!(serde_json::from_str::<PartsPerHundredThousands>("0.123456").is_err());
    }
}<|MERGE_RESOLUTION|>--- conflicted
+++ resolved
@@ -802,13 +802,18 @@
     }
 }
 
-<<<<<<< HEAD
 #[derive(
-    Debug, SerdeSerialize, SerdeDeserialize, Serialize, Clone, Into, From, schemars::JsonSchema,
+    Debug,
+    SerdeSerialize,
+    SerdeDeserialize,
+    Serialize,
+    Clone,
+    Into,
+    From,
+    PartialEq,
+    Eq,
+    schemars::JsonSchema,
 )]
-=======
-#[derive(Debug, SerdeSerialize, SerdeDeserialize, Serialize, Clone, Into, From, PartialEq, Eq)]
->>>>>>> 320786bb
 #[serde(transparent)]
 /// A single public key that can sign updates.
 pub struct UpdatePublicKey {
@@ -964,11 +969,7 @@
     }
 }
 
-<<<<<<< HEAD
-#[derive(SerdeSerialize, SerdeDeserialize, Serial, Debug, Clone, Copy, schemars::JsonSchema)]
-=======
-#[derive(SerdeSerialize, SerdeDeserialize, Serialize, Debug, Clone, Copy)]
->>>>>>> 320786bb
+#[derive(SerdeSerialize, SerdeDeserialize, Serialize, Debug, Clone, Copy, schemars::JsonSchema)]
 pub struct CommissionRates {
     /// Fraction of finalization rewards charged by the pool owner.
     #[serde(rename = "finalizationCommission")]
