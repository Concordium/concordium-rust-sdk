--- conflicted
+++ resolved
@@ -1,10 +1,7 @@
 ## Unreleased changes
-<<<<<<< HEAD
 - Support for `GetBakerEarliestWinTime`. Requires node version at least 6.1.
-=======
 - Add a `commission_rates` field to `CurrentPaydayBakerPoolStatus` which yields the commission rates 
-  of the baker for the reward period (requires a node with version at least 6.1).
->>>>>>> 62daae0a
+  of the baker for the reward period. Requires a node with version at least 6.1
 
 ## 3.0.0
 
