--- conflicted
+++ resolved
@@ -1,13 +1,5 @@
 ## Unreleased changes
 
-<<<<<<< HEAD
-- Add `NextUpdateSequenceNumbers::protocol_level_tokens` and protobuf deserialization of it
-- Changed `TokenClient`'s `burn` and `mint` methods to accept a singular `TokenAmount`, instead of `Vec<TokenAmount>`.
-- Removed authorization from `TokenClient` validation.
-- Added `validate_mint`, `validate_burn`, `validate_allow_list_update`, `validate_deny_list_update` methods to `TokenClient`.
-- Added `update_token_info` method to `TokenClient`.
-- Added `Validation` as a separate enum for `TokenClient` operations.
-=======
 ## 7.0.0
 
 Adds support for integrating with Concordium nodes running protocol version 9.
@@ -62,7 +54,10 @@
   - Change `TokenClient`'s `burn` and `mint` methods to accept a singular `TokenAmount`, instead of `Vec<TokenAmount>`.
   - Add `PartialEq`, `Eq`, `Hash` to `TokenInfo`
   - Fix JSON serialization of `RejectReason` such that it matches the Haskell counterpart.
->>>>>>> 0ff21dc4
+  - Removed authorization from `TokenClient` validation.
+  - Added `validate_mint`, `validate_burn`, `validate_allow_list_update`, `validate_deny_list_update` methods to `TokenClient`.
+  - Added `update_token_info` method to `TokenClient`.
+  - Added `Validation` as a separate enum for `TokenClient` operations.
 
 ## 7.0.0-alpha.3
 
