--- conflicted
+++ resolved
@@ -2,12 +2,9 @@
 
 - Add V1 variant of root and level 1 key updates.
 - Expose helper methods to wait for new blocks or finalization.
-<<<<<<< HEAD
 - Add some helper methods to `InstanceInfo`, `ElectionDifficulty` and
   `DelegationTarget` types.
-=======
 - Expose types and functions for interacting with CIS2 smart contracts.
->>>>>>> 28d71c4c
 
 ## 1.0.2
 
