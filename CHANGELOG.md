## Unreleased changes
- Support for `GetBakerEarliestWinTime`. Requires node version at least 6.1.
- Add a `commission_rates` field to `CurrentPaydayBakerPoolStatus` which yields the commission rates 
<<<<<<< HEAD
  of the baker for the reward period (requires a node with version at least 6.1).
- Add support for `GetBakersRewardPeriod` endpoint. Requires a node with version at least 6.1.
- Add Support for `GetBakerEarliestWinTime` endpoint. Requires a node with version at least 6.1.

## 3.0.1

- Update `concordium_base` dependency to 3.0.1.
=======
  of the baker for the reward period. Requires a node version at least 6.1
>>>>>>> 23400341

## 3.0.0

- The SDK requires node version 6 or later.
- Support relative and absolute block height as the block identifier in block queries.
- Add field `protocol_version` to `BlockInfo` which is the protocol version of the queried block.
- Extend enum `PendingUpdateEffect` with variants for protocol version 6.
- Introduce `ChainParametersV2` struct for protocol version 6.
- Introduce generic `gas_reward` in `RewardParametersSkeleton` for supporting different versions of GASRewards.
- Add `find_account_creation` helper to find a block where the account was
  created.
- Deprecate `find_earliest_finalized` and replace it with
  `find_at_lowest_height` that avoids an extra call to the node. This is making
  use of the new API.
- Re-export `http::Scheme` from `http` crate since it is often needed when
  configuring endpoints.
- Add a new `ContractClient` that supports operations on smart contract
  instances such as queries and updates.
- Add a `Cis4Contract` for interacting with Cis4 contracts.
- Add a new `web3id` module that contains types and functionality for
  construcing Web3ID credentials and verifying Web3ID proofs.
- Deprecate the client for V1 of the node's API.

### Breaking changes in types
- `ConsensusInfo`
  - `slot_duration` is now an optional field, only present in protocols 1-5.
  - a new field `concordium_bft_status` is added, that is present if protocol
    version is 6 or higher
- `BlockInfo`
  - `slot_number` is optional, and only present in protocols 1-5
  - new fields `round` and `epoch` that are present in protocol 6 or higher.
- `BirkParameters`
  - `election_difficulty` is optional, and only present in protocols 1-5.
- `NextUpdateSequenceNumbers`
  - Add `timeout_parameters`, `min_block_time`, `block_energy_limit`, and
    `finalization_committee_parameters` sequence numbers.

## 2.4.0

- Re-export `concordium_base` to enable use of `concordium_base_derive`
  serialization macros.
- Bump minimum supported rust version to 1.64.
- When using derive(Serial,Deserial) macros from the smart_contracts modules
  `concordium_std` must be made available, for example as 
  `use concordium_rust_sdk::smart_contracts::common as concordium_std`

## 2.3.0

- Add `find_earliest_finalized`, `find_instance_creation`,
  `find_first_finalized_block_no_later_than` methods to the `v2` client.
- Bump MSRV to 1.62
- Add deprecation notices to `ModuleRef` and `Parameter`. Use `ModuleReference`
  and `OwnedParameter`, respectively, instead.
  - Replace `AsRef<Vec<u8>>` with `AsRef<[u8]>` for `OwnedParameter` (and
    thereby also for the now deprecated `Parameter`).
    - Migrate from `parameter.as_ref()`: Use `&parameter.as_ref().to_vec()` instead.
  - `OwnedParameter` also has a number of additional methods and trait
    implementations, namely:
  - A `from_serial` method which constructs a new parameter by serializing the
    input and checking that the length is valid.
  - An `empty` method which constructs an empty parameter.
  - An `Into<Vec<u8>>` implementation for getting the inner `bytes`.
  - An `as_parameter` method for converting it to the borrowed version
    `Parameter(&[u8])` type (not to be confused with the now deprecated
    `Parameter(Vec<u8>)`).

## 2.2.0

- Add helpers to `WalletAccount` so that it can be constructed from genesis
  account format produced by the genesis creator tool, as well as from browser
  key export format.
- Fix contract schema's `to_json` to output contract addresses in the correct format.
- Add a `Display` implementation for `ContractEvent`.
- Add `_single` family of functions to `Cis2Contract` to make it easier to do
  queries and updates for a single token or operator.
- Generalize the signature of `Cis2Contract` methods that take a block
  identifier. They now take `impl IntoBlockIdentifier`. All existing uses should
  remain working since `&BlockIdentifier` implements this trait.
- Add `is_rejected_account_transaction` helper to `BlockItemSummary` to help
  extract reject reason for an account transaction.
- Add `update_operator_dry_run` and `transfer_dry_run` methods to
  `Cis2Contract`. These dry-run `update_operator` and `transfer` transactions
  using `invoke_instance`. They can be used to estimate transaction costs, and
  check whether the call will succeed.
- Add `is_payday_block` helper function to `v2::Client` to identify whether a specific block is one that includes payday events.
- Add `new_from_payload` helper to `ContractContext` for convenience when
  dry-running smart contract update transactions.
- Add a notion of `TokenAddress` and its string representation based on base58 encoding.

## 2.1.0

- Add `WalletAccount` type that can be parsed from the browser extension wallet
  export. This supports the signer interface and so can be used to send transactions.

## 2.0.0

- Expose macros for deriving `Serial` and `Deserial` from `concordium-contracts-common`.
- Address method `is_alias_of` is now `is_alias`.
- Replaced `ReceiveName` and `InitName` with `OwnedReceiveName` and `OwnedContractName` from `concordium-contracts-common`.
- Remove `ContractAddress` and `Address` in favor of their equivalents in `concordium-contracts-common`.
- `AccountAddress::new` is replaced by a function called `account_address_from_registration_id`.
- `Amount` now has a field `micro_ccd` instead of `microgtu`.
- The default arithmetic (operator syntax, such as `+`, `-`, `*`) with `Amount` is now unchecked.
- There are no longer implementations of `From<u64> for Amount` and `From<Amount> for u64` as the behavior of these is not obvious.
  Instead, the functions `Amount::from_micro_ccd` or `Amount::from_ccd` and the getter `micro_ccd` should be used instead.
- Implement `Display` and `FromStr` for `ContractAddress` formatted as `<index, subindex>`, E.g `<145,0>`.
- Implement `Display` and `FromStr` for `Address`. The latter attempts to parse a contract address. If this fails it will attempt to parse an `AccountAddress`.
- Implement `FromStr` for `OwnedReceiveName`.
- Remove the `From<Vec<u8>>` implementation for `Parameter`. Instead a `TryFrom` is
  provided that checks the length.
- Add support for the node's GRPC V2 interface.
- Bump minimum supported Rust version to 1.57.
- Add support for CIS0 standard.
- The CIS2 support now uses the V2 node API. This has led so small changes in
  the API.
- Add support for protocol version 5 events and limitations.
- Deprecate `add_baker`, `update_baker_keys`, `remove_baker`,
  `update_baker_stake`, `update_baker_restake_earnings` functions. They only
  apply to protocol versions 1-3 and are replaced by `configure_baker`.

## 1.1.0

Bump minimum supported Rust version to 1.56.

## 1.0.3

- Add V1 variant of root and level 1 key updates.
- Expose helper methods to wait for new blocks or finalization.
- Add some helper methods to `InstanceInfo`, `ElectionDifficulty` and
  `DelegationTarget` types.
- Expose types and functions for interacting with CIS2 smart contracts.

## 1.0.2

- Let AmountFraction derive Display.
- Fix JSON parsing bug.

## 1.0.0

- Replace `send_transaction` with `send_block_item`.
- Support protocol version 4 data formats.
- Support node version 4 API.<|MERGE_RESOLUTION|>--- conflicted
+++ resolved
@@ -1,7 +1,6 @@
 ## Unreleased changes
 - Support for `GetBakerEarliestWinTime`. Requires node version at least 6.1.
 - Add a `commission_rates` field to `CurrentPaydayBakerPoolStatus` which yields the commission rates 
-<<<<<<< HEAD
   of the baker for the reward period (requires a node with version at least 6.1).
 - Add support for `GetBakersRewardPeriod` endpoint. Requires a node with version at least 6.1.
 - Add Support for `GetBakerEarliestWinTime` endpoint. Requires a node with version at least 6.1.
@@ -9,9 +8,6 @@
 ## 3.0.1
 
 - Update `concordium_base` dependency to 3.0.1.
-=======
-  of the baker for the reward period. Requires a node version at least 6.1
->>>>>>> 23400341
 
 ## 3.0.0
 
