## Unreleased changes

- Protocol level token events and reject reasons are now defined in `concordium_base::protocol_level_tokens`.
  Event and reject reasons CBOR can be decoded with `TokenModuleEvent::decode_token_module_event_type` or
  `TokenModuleRejectReason::decode_reject_reason_type`.
- Transaction `Payload` now supports `TokenGovernance` payloads.
  Operations can be created using functions in `concordium_base::protocol_level_tokens::operations`
  and composed to transactions with `send::token_governance_operations` and `construct::token_governance_operations`.
  Governance operation examples can be found in `examples/plt-mint-and-burn.rs` and `examples/plt-allow-and-deny-list.rs`.
- Transaction `Payload` now supports `TokenHolder` payloads. 
  Operations can be created using functions in `concordium_base::protocol_level_tokens::operations`
  and composed to transactions with `send::token_holder_operations` and `construct::token_holder_operations`.
  The underlying model for protocol level tokens is defined in `concordium_base::protocol_level_tokens`. A transfer example
  can be found in `examples/plt-transfer.rs`. 
- Publish `get_canonical_address` on `AccountAddress`.
- Introduce protocol version 9 `ProtocolVersion::P9`.
- Introduce basic types related to protocol level tokens (PLT):
  - `RawCbor`, `TokenId`, `TokenAmount`, `TokenModuleRef`.
  - Extend `UpdatePayload` with `CreatePlt` variant.
  - Extend `RejectReason` with `TokenHolderTransactionFailed` and `NonExistentTokenId` variants.
  - Add `tokens` field to `AccountInfo` with PLTs held by the account.
  - Extend `AccountTransactionEffects` with `TokenHolder` and `TokenGovernance` variants.
  - Extend `TransactionType` with `TokenHolder` and `TokenGovernance` variants.
- Add getter function `reward_period_epochs` to access the field in the struct `RewardPeriodLength`.
- Introduce `RewardsOverview::common_reward_data` for getting the common reward data across `RewardsOverview` version 0 and version 1.
- Add constructor `TokenAddress::new` for CIS2 type `TokenAddress`.
- Change behavior of `TraverseConfig::traverse` to continuously start up new `Indexer::on_finalized` tasks up to `max_parallel` as the output channel takes the results of prior tasks.
  The prior behavior was to start preparing `max_parallel` tasks, then wait for everything to be consumed before starting another round of `max_parallel` tasks.
- Fix issue in `ProcessorConfig::process_event_stream` and `ProcessorConfig::process_events` where it did not check the stop signal while retrying, preventing a graceful shutdown.
- Introduce `ProcessorConfig::process_event_stream` which is equivalent to `ProcessorConfig::process_events` but the `events` argument is generalized to be some implementation of `Stream`.
- `ProcessorConfig` now requires the future for signaling graceful shutdown is marked `Send` effectively marking `ProcessorConfig` as `Send`. This is a minor breaking change, but expected to be the case for most if not all use cases.
- Add `parse` method to `ReturnValue` to simplify deserialization of values returned by contract invocations.
- Add genesis block hash for testnet/mainnet to constants.
- **Breaking change**: Updated dependencies: tonic = 0.10 -> 0.12, prost = 0.12 -> 0.13, http = 0.2 -> 1.2
<<<<<<< HEAD
- **Breaking change**: MSRV updated: 1.73 -> 1.81
=======
- MSRV updated: 1.73 -> 1.85
>>>>>>> e34d81bf
- The feature `generate-protos` has been removed (it was for internal usage and should not be used by any consumers)

## 6.0.0

- Add functionality for generating, and verifying account signatures.
- Support for protocol version 8 functionality:
  - `ConfigureBakerPayload` supports the optional `suspend` flag.
  - `BakerEvent` has new cases for `BakerSuspended` and `BakerResumed` when the flag is set in a
    `ConfigureBaker` transaction.
  - `SpecialTransactionOutcome` has new cases for `ValidatorSuspended` and
    `ValidatorPrimedForSuspension`, which occur when a validator is (or potentially will be)
    suspended.
  - New `UpdatePayload` type `ValidatorScoreParametersCPV3`, which updates the maximum number of
    consecutive failures a validator can have before it faces suspension.
  - `NextUpdateSequenceNumbers`: add `validator_score_parameters`.
- `ContractInitializedEvent` adds the `parameter` used to initialize the contract (supported from
  node version >= 8).
- New functionality for querying which accounts have scheduled releases or cooldowns (supported
  from node version >= 8):
  - `get_scheduled_release_accounts`: Get the accounts (by index) with scheduled releases, and the
    timestamp of the first release.
  - `get_cooldown_accounts`: Get the accounts (by index) with stake in cooldown, and the timestamp
    at which the first cooldown expires.
  - `get_pre_cooldown_accounts`: Get the accounts (by index) with stake in pre-cooldown.
  - `get_pre_pre_cooldown_accounts`: Get the accounts (by index) with stake in pre-pre-cooldown.
- New `get_consensus_detailed_status` query for getting internal state information from the
  consensus. Supported from node version >= 8.

## 5.0.0

- Update the `ContractClient` to optionally include a schema.
- Update the `create` method to the `ContractClient` to look up the embedded schema from the chain.
- Add the `new_with_schema` method to the `ContractClient` to create a `ContractClient` with a given schema.
- Add `dry_run_update_with_reject_reason_info` and `dry_run_update_raw_with_reject_reason_info` methods to the `ContractClient`. They are like the `dry_run_update` and `dry_run_update_raw` methods but in case of a reject, decode the reject reason into a human-readable error.
- Add `decode_concordium_std_error` and `decode_smart_contract_revert` functions to facilitate reject reason decoding of failed transactions.
- Add `cis3` module and `Cis3Contract` for interacting with CIS3 contracts.
- Updated the `concordium-base` to version 6 to incorporate protocol 7 changes (cooldown and baker pool status changes).
  Specifically, this changes the following public types:
    - `AccountInfo`: Now has two new fields, `cooldown: Vec<Cooldown>` and `available_balance: Amount`.
      The `cooldown` field specifies the stake currently in cooldown for the account.
      The `available_balance` field denotes the total amount available to the account for transfers.
    - `BakerPoolStatus`: The `baker_equity_capital`, `delegated_capital`, `delegated_capital_cap`, `pool_info`
      and `baker_stake_pending_change` fields are moved into a new type, `ActiveBakerPoolStatus`. A new field is added
      to `BakerPoolStatus` which includes these fields, namely `active_baker_pool_status: Option<ActiveBakerPoolStatus>`.
      This field is `Some(..)` iff `pool_info` is included in the node's `PoolInfoResponse`.
- `DelegationEvent` adds a `BakerRemoved` case, as `ConfigureDelegation` can replace a
  baker with delegation from protocol 7.
- `BakerEvent` adds a `DelegationRemove` case, as `ConfigureBaker` can replace a delegator
  with a baker from protocol 7.
- Removed the `postgres` feature and all associated functionality. The intent is for this to be part of [the transaction logger](https://github.com/Concordium/concordium-transaction-logger) instead.

## 4.3.0

- Bump MSRV to 1.73
- Update dependencies. In particular `concordium-base` and `concordium-smart-contract-engine` are bumped to version 5.

## 4.2.0

- Add a `ProcessorConfig` struct dual to the `TraverseConfig` to help in writing
  indexers.
- Bump MSRV to 1.72

## 4.1.1

- Fix incorrect calculation of the micro_ccd_per_eur helper.

## 4.1.0

- Add `ContractInitBuilder` for more ergonomic initialization of new smart
  contract instances with automatic NRG cost estimation.
- Add `ModuleDeployBuilder` for more ergonomic deployment of contract modules
  with automatic dry run and validation.

## 4.0.0

- Add a `From<&AccountInfo>` instance for `AccountAccessStructure` to ease verification of signatures using `GetAccountInfo` response.
- Add a `get_finalized_block_item` method to the `Client` to retrieve a finalized block item from the node.
- Remove the V1 API.
- Add `Display` implementation to `BlockIdentifier`.
- Add `Display` and `FromStr` implementations for `AccountIdentifier`.
- Rename `find_first_finalized_block_no_later_than` into
  `find_first_finalized_block_no_earlier_than` since that correctly reflects its
  semantics with respect to time and is much clearer.
- Make the `Client::new` method slightly more general by accepting a
  `TryInto<Endpoint>`. This allows passing URLs as strings directly.
- Add a new `indexer` module that provides boilerplate for robustly traversing
  the chain.
- Support protocol version 7.
- Support for smart contract debugging when running locally.
- Remove JSON serialization support of BlockSummary.
- Add an additional `indexer` to index all transaction outcomes and special events.
- Make the `energy` field of `ContractContext` optional since it is no longer
  required by the node.
- Add `dry_run_update` and `dry_run_update_raw` methods to the `ContractClient`
  to simulate smart contract updates. The return values of these can be used to
  immediately sign and send a transaction.
- Update `rand` dependency to `0.8`.
- Update `tonic` to 0.10.

## 3.2.0

- The sdk now requires a `rustc` version at least 1.67 (Before it required version 1.66).
- Add a `contract_update` helper analogous to `contract_init` to extract an
  execution tree from a smart contract update transaction.
- Add a `ccd_cost` helper to `ChainParameters` to convert NRG cost to CCD.
- Add support for `DryRun`. Requires a node version at least 6.2.

## 3.1.0

- Add a `commission_rates` field to `CurrentPaydayBakerPoolStatus` which yields the commission rates
  of the baker for the reward period. Requires a node version at least 6.1.
- Add support for `GetWinningBakersEpoch`. Requires a node version at least 6.1.
- Add Support for `GetFirstBlockEpoch`. Requires a node version at least 6.1.
- Add support for `GetBakersRewardPeriod` endpoint. Requires a node version at least 6.1.
- Add Support for `GetBakerEarliestWinTime` endpoint. Requires a node version at least 6.1.
- Add support for `GetBlockCertificates`. Requires a node version at least 6.1.
- Add `make_update` and `make_update_raw` methods to the `ContractClient`. They
  are like `update` and `update_raw` but instead of sending a transaction they
  only construct it and return it.
- Add `make_register_credential`, `make_revoke_credential_as_issuer` and
  `make_revoke_credential_other` to the CIS4 client. These are like the methods
  without the `make_` prefix, except that they only construct the transaction,
  they do not send it.
- Add `make_transfer` and `make_update_operator` functions to the CIS2 client.
  These are like the methods without the `make_`, except that they only
  construct the transaction.
- Update minimum supported rust version to `1.66`.


## 3.0.1

- Update `concordium_base` dependency to 3.0.1.

## 3.0.0

- The SDK requires node version 6 or later.
- Support relative and absolute block height as the block identifier in block queries.
- Add field `protocol_version` to `BlockInfo` which is the protocol version of the queried block.
- Extend enum `PendingUpdateEffect` with variants for protocol version 6.
- Introduce `ChainParametersV2` struct for protocol version 6.
- Introduce generic `gas_reward` in `RewardParametersSkeleton` for supporting different versions of GASRewards.
- Add `find_account_creation` helper to find a block where the account was
  created.
- Deprecate `find_earliest_finalized` and replace it with
  `find_at_lowest_height` that avoids an extra call to the node. This is making
  use of the new API.
- Re-export `http::Scheme` from `http` crate since it is often needed when
  configuring endpoints.
- Add a new `ContractClient` that supports operations on smart contract
  instances such as queries and updates.
- Add a `Cis4Contract` for interacting with Cis4 contracts.
- Add a new `web3id` module that contains types and functionality for
  construcing Web3ID credentials and verifying Web3ID proofs.
- Deprecate the client for V1 of the node's API.

### Breaking changes in types
- `ConsensusInfo`
  - `slot_duration` is now an optional field, only present in protocols 1-5.
  - a new field `concordium_bft_status` is added, that is present if protocol
    version is 6 or higher
- `BlockInfo`
  - `slot_number` is optional, and only present in protocols 1-5
  - new fields `round` and `epoch` that are present in protocol 6 or higher.
- `BirkParameters`
  - `election_difficulty` is optional, and only present in protocols 1-5.
- `NextUpdateSequenceNumbers`
  - Add `timeout_parameters`, `min_block_time`, `block_energy_limit`, and
    `finalization_committee_parameters` sequence numbers.

## 2.4.0

- Re-export `concordium_base` to enable use of `concordium_base_derive`
  serialization macros.
- Bump minimum supported rust version to 1.64.
- When using derive(Serial,Deserial) macros from the smart_contracts modules
  `concordium_std` must be made available, for example as
  `use concordium_rust_sdk::smart_contracts::common as concordium_std`

## 2.3.0

- Add `find_earliest_finalized`, `find_instance_creation`,
  `find_first_finalized_block_no_later_than` methods to the `v2` client.
- Bump MSRV to 1.62
- Add deprecation notices to `ModuleRef` and `Parameter`. Use `ModuleReference`
  and `OwnedParameter`, respectively, instead.
  - Replace `AsRef<Vec<u8>>` with `AsRef<[u8]>` for `OwnedParameter` (and
    thereby also for the now deprecated `Parameter`).
    - Migrate from `parameter.as_ref()`: Use `&parameter.as_ref().to_vec()` instead.
  - `OwnedParameter` also has a number of additional methods and trait
    implementations, namely:
  - A `from_serial` method which constructs a new parameter by serializing the
    input and checking that the length is valid.
  - An `empty` method which constructs an empty parameter.
  - An `Into<Vec<u8>>` implementation for getting the inner `bytes`.
  - An `as_parameter` method for converting it to the borrowed version
    `Parameter(&[u8])` type (not to be confused with the now deprecated
    `Parameter(Vec<u8>)`).

## 2.2.0

- Add helpers to `WalletAccount` so that it can be constructed from genesis
  account format produced by the genesis creator tool, as well as from browser
  key export format.
- Fix contract schema's `to_json` to output contract addresses in the correct format.
- Add a `Display` implementation for `ContractEvent`.
- Add `_single` family of functions to `Cis2Contract` to make it easier to do
  queries and updates for a single token or operator.
- Generalize the signature of `Cis2Contract` methods that take a block
  identifier. They now take `impl IntoBlockIdentifier`. All existing uses should
  remain working since `&BlockIdentifier` implements this trait.
- Add `is_rejected_account_transaction` helper to `BlockItemSummary` to help
  extract reject reason for an account transaction.
- Add `update_operator_dry_run` and `transfer_dry_run` methods to
  `Cis2Contract`. These dry-run `update_operator` and `transfer` transactions
  using `invoke_instance`. They can be used to estimate transaction costs, and
  check whether the call will succeed.
- Add `is_payday_block` helper function to `v2::Client` to identify whether a specific block is one that includes payday events.
- Add `new_from_payload` helper to `ContractContext` for convenience when
  dry-running smart contract update transactions.
- Add a notion of `TokenAddress` and its string representation based on base58 encoding.

## 2.1.0

- Add `WalletAccount` type that can be parsed from the browser extension wallet
  export. This supports the signer interface and so can be used to send transactions.

## 2.0.0

- Expose macros for deriving `Serial` and `Deserial` from `concordium-contracts-common`.
- Address method `is_alias_of` is now `is_alias`.
- Replaced `ReceiveName` and `InitName` with `OwnedReceiveName` and `OwnedContractName` from `concordium-contracts-common`.
- Remove `ContractAddress` and `Address` in favor of their equivalents in `concordium-contracts-common`.
- `AccountAddress::new` is replaced by a function called `account_address_from_registration_id`.
- `Amount` now has a field `micro_ccd` instead of `microgtu`.
- The default arithmetic (operator syntax, such as `+`, `-`, `*`) with `Amount` is now unchecked.
- There are no longer implementations of `From<u64> for Amount` and `From<Amount> for u64` as the behavior of these is not obvious.
  Instead, the functions `Amount::from_micro_ccd` or `Amount::from_ccd` and the getter `micro_ccd` should be used instead.
- Implement `Display` and `FromStr` for `ContractAddress` formatted as `<index, subindex>`, E.g `<145,0>`.
- Implement `Display` and `FromStr` for `Address`. The latter attempts to parse a contract address. If this fails it will attempt to parse an `AccountAddress`.
- Implement `FromStr` for `OwnedReceiveName`.
- Remove the `From<Vec<u8>>` implementation for `Parameter`. Instead a `TryFrom` is
  provided that checks the length.
- Add support for the node's GRPC V2 interface.
- Bump minimum supported Rust version to 1.57.
- Add support for CIS0 standard.
- The CIS2 support now uses the V2 node API. This has led so small changes in
  the API.
- Add support for protocol version 5 events and limitations.
- Deprecate `add_baker`, `update_baker_keys`, `remove_baker`,
  `update_baker_stake`, `update_baker_restake_earnings` functions. They only
  apply to protocol versions 1-3 and are replaced by `configure_baker`.

## 1.1.0

Bump minimum supported Rust version to 1.56.

## 1.0.3

- Add V1 variant of root and level 1 key updates.
- Expose helper methods to wait for new blocks or finalization.
- Add some helper methods to `InstanceInfo`, `ElectionDifficulty` and
  `DelegationTarget` types.
- Expose types and functions for interacting with CIS2 smart contracts.

## 1.0.2

- Let AmountFraction derive Display.
- Fix JSON parsing bug.

## 1.0.0

- Replace `send_transaction` with `send_block_item`.
- Support protocol version 4 data formats.
- Support node version 4 API.<|MERGE_RESOLUTION|>--- conflicted
+++ resolved
@@ -32,11 +32,7 @@
 - Add `parse` method to `ReturnValue` to simplify deserialization of values returned by contract invocations.
 - Add genesis block hash for testnet/mainnet to constants.
 - **Breaking change**: Updated dependencies: tonic = 0.10 -> 0.12, prost = 0.12 -> 0.13, http = 0.2 -> 1.2
-<<<<<<< HEAD
-- **Breaking change**: MSRV updated: 1.73 -> 1.81
-=======
 - MSRV updated: 1.73 -> 1.85
->>>>>>> e34d81bf
 - The feature `generate-protos` has been removed (it was for internal usage and should not be used by any consumers)
 
 ## 6.0.0
