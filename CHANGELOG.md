--- conflicted
+++ resolved
@@ -1,4 +1,5 @@
 ## Unreleased changes
+- Support for `GetBakerEarliestWinTime`.
 
 ## 3.0.0
 
@@ -20,11 +21,7 @@
 - Add a `Cis4Contract` for interacting with Cis4 contracts.
 - Add a new `web3id` module that contains types and functionality for
   construcing Web3ID credentials and verifying Web3ID proofs.
-<<<<<<< HEAD
-- Support for `GetBakerEarliestWinTime`.
-=======
 - Deprecate the client for V1 of the node's API.
->>>>>>> 543fba9d
 
 ### Breaking changes in types
 - `ConsensusInfo`
