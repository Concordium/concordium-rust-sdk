## Unreleased changes
- Add a `commission_rates` field to `CurrentPaydayBakerPoolStatus` which yields the commission rates 
  of the baker for the reward period (requires a node with version at least 6.1).
- Add support for `GetBakersRewardPeriod` endpoint. Requires a node with version at least 6.1.

## 3.0.1

- Update `concordium_base` dependency to 3.0.1.

## 3.0.0

- The SDK requires node version 6 or later.
- Support relative and absolute block height as the block identifier in block queries.
- Add field `protocol_version` to `BlockInfo` which is the protocol version of the queried block.
- Extend enum `PendingUpdateEffect` with variants for protocol version 6.
- Introduce `ChainParametersV2` struct for protocol version 6.
- Introduce generic `gas_reward` in `RewardParametersSkeleton` for supporting different versions of GASRewards.
- Add `find_account_creation` helper to find a block where the account was
  created.
- Deprecate `find_earliest_finalized` and replace it with
  `find_at_lowest_height` that avoids an extra call to the node. This is making
  use of the new API.
- Re-export `http::Scheme` from `http` crate since it is often needed when
  configuring endpoints.
- Add a new `ContractClient` that supports operations on smart contract
  instances such as queries and updates.
- Add a `Cis4Contract` for interacting with Cis4 contracts.
- Add a new `web3id` module that contains types and functionality for
  construcing Web3ID credentials and verifying Web3ID proofs.
<<<<<<< HEAD
- Support for `GetBakerEarliestWinTime`.
=======
- Deprecate the client for V1 of the node's API.
>>>>>>> 6a41c9ca

### Breaking changes in types
- `ConsensusInfo`
  - `slot_duration` is now an optional field, only present in protocols 1-5.
  - a new field `concordium_bft_status` is added, that is present if protocol
    version is 6 or higher
- `BlockInfo`
  - `slot_number` is optional, and only present in protocols 1-5
  - new fields `round` and `epoch` that are present in protocol 6 or higher.
- `BirkParameters`
  - `election_difficulty` is optional, and only present in protocols 1-5.
- `NextUpdateSequenceNumbers`
  - Add `timeout_parameters`, `min_block_time`, `block_energy_limit`, and
    `finalization_committee_parameters` sequence numbers.

## 2.4.0

- Re-export `concordium_base` to enable use of `concordium_base_derive`
  serialization macros.
- Bump minimum supported rust version to 1.64.
- When using derive(Serial,Deserial) macros from the smart_contracts modules
  `concordium_std` must be made available, for example as 
  `use concordium_rust_sdk::smart_contracts::common as concordium_std`

## 2.3.0

- Add `find_earliest_finalized`, `find_instance_creation`,
  `find_first_finalized_block_no_later_than` methods to the `v2` client.
- Bump MSRV to 1.62
- Add deprecation notices to `ModuleRef` and `Parameter`. Use `ModuleReference`
  and `OwnedParameter`, respectively, instead.
  - Replace `AsRef<Vec<u8>>` with `AsRef<[u8]>` for `OwnedParameter` (and
    thereby also for the now deprecated `Parameter`).
    - Migrate from `parameter.as_ref()`: Use `&parameter.as_ref().to_vec()` instead.
  - `OwnedParameter` also has a number of additional methods and trait
    implementations, namely:
  - A `from_serial` method which constructs a new parameter by serializing the
    input and checking that the length is valid.
  - An `empty` method which constructs an empty parameter.
  - An `Into<Vec<u8>>` implementation for getting the inner `bytes`.
  - An `as_parameter` method for converting it to the borrowed version
    `Parameter(&[u8])` type (not to be confused with the now deprecated
    `Parameter(Vec<u8>)`).

## 2.2.0

- Add helpers to `WalletAccount` so that it can be constructed from genesis
  account format produced by the genesis creator tool, as well as from browser
  key export format.
- Fix contract schema's `to_json` to output contract addresses in the correct format.
- Add a `Display` implementation for `ContractEvent`.
- Add `_single` family of functions to `Cis2Contract` to make it easier to do
  queries and updates for a single token or operator.
- Generalize the signature of `Cis2Contract` methods that take a block
  identifier. They now take `impl IntoBlockIdentifier`. All existing uses should
  remain working since `&BlockIdentifier` implements this trait.
- Add `is_rejected_account_transaction` helper to `BlockItemSummary` to help
  extract reject reason for an account transaction.
- Add `update_operator_dry_run` and `transfer_dry_run` methods to
  `Cis2Contract`. These dry-run `update_operator` and `transfer` transactions
  using `invoke_instance`. They can be used to estimate transaction costs, and
  check whether the call will succeed.
- Add `is_payday_block` helper function to `v2::Client` to identify whether a specific block is one that includes payday events.
- Add `new_from_payload` helper to `ContractContext` for convenience when
  dry-running smart contract update transactions.
- Add a notion of `TokenAddress` and its string representation based on base58 encoding.

## 2.1.0

- Add `WalletAccount` type that can be parsed from the browser extension wallet
  export. This supports the signer interface and so can be used to send transactions.

## 2.0.0

- Expose macros for deriving `Serial` and `Deserial` from `concordium-contracts-common`.
- Address method `is_alias_of` is now `is_alias`.
- Replaced `ReceiveName` and `InitName` with `OwnedReceiveName` and `OwnedContractName` from `concordium-contracts-common`.
- Remove `ContractAddress` and `Address` in favor of their equivalents in `concordium-contracts-common`.
- `AccountAddress::new` is replaced by a function called `account_address_from_registration_id`.
- `Amount` now has a field `micro_ccd` instead of `microgtu`.
- The default arithmetic (operator syntax, such as `+`, `-`, `*`) with `Amount` is now unchecked.
- There are no longer implementations of `From<u64> for Amount` and `From<Amount> for u64` as the behavior of these is not obvious.
  Instead, the functions `Amount::from_micro_ccd` or `Amount::from_ccd` and the getter `micro_ccd` should be used instead.
- Implement `Display` and `FromStr` for `ContractAddress` formatted as `<index, subindex>`, E.g `<145,0>`.
- Implement `Display` and `FromStr` for `Address`. The latter attempts to parse a contract address. If this fails it will attempt to parse an `AccountAddress`.
- Implement `FromStr` for `OwnedReceiveName`.
- Remove the `From<Vec<u8>>` implementation for `Parameter`. Instead a `TryFrom` is
  provided that checks the length.
- Add support for the node's GRPC V2 interface.
- Bump minimum supported Rust version to 1.57.
- Add support for CIS0 standard.
- The CIS2 support now uses the V2 node API. This has led so small changes in
  the API.
- Add support for protocol version 5 events and limitations.
- Deprecate `add_baker`, `update_baker_keys`, `remove_baker`,
  `update_baker_stake`, `update_baker_restake_earnings` functions. They only
  apply to protocol versions 1-3 and are replaced by `configure_baker`.

## 1.1.0

Bump minimum supported Rust version to 1.56.

## 1.0.3

- Add V1 variant of root and level 1 key updates.
- Expose helper methods to wait for new blocks or finalization.
- Add some helper methods to `InstanceInfo`, `ElectionDifficulty` and
  `DelegationTarget` types.
- Expose types and functions for interacting with CIS2 smart contracts.

## 1.0.2

- Let AmountFraction derive Display.
- Fix JSON parsing bug.

## 1.0.0

- Replace `send_transaction` with `send_block_item`.
- Support protocol version 4 data formats.
- Support node version 4 API.<|MERGE_RESOLUTION|>--- conflicted
+++ resolved
@@ -2,6 +2,7 @@
 - Add a `commission_rates` field to `CurrentPaydayBakerPoolStatus` which yields the commission rates 
   of the baker for the reward period (requires a node with version at least 6.1).
 - Add support for `GetBakersRewardPeriod` endpoint. Requires a node with version at least 6.1.
+- Add Support for `GetBakerEarliestWinTime` endpoint. Requires a node with version at least 6.1.
 
 ## 3.0.1
 
@@ -27,11 +28,7 @@
 - Add a `Cis4Contract` for interacting with Cis4 contracts.
 - Add a new `web3id` module that contains types and functionality for
   construcing Web3ID credentials and verifying Web3ID proofs.
-<<<<<<< HEAD
-- Support for `GetBakerEarliestWinTime`.
-=======
 - Deprecate the client for V1 of the node's API.
->>>>>>> 6a41c9ca
 
 ### Breaking changes in types
 - `ConsensusInfo`
