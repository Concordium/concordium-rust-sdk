## Unreleased changes

<<<<<<< HEAD
- Add constructor `TokenAddress::new` for CIS2 type `TokenAddress`.
- `ProcessorConfig` now requires the future for signaling graceful shutdown is marked `Send` effectively marking `ProcessorConfig` as `Send`. This is a minor breaking change, but expected to be the case for most if not all use cases.
- Introduce `ProcessorConfig::process_event_stream` which is equivalent to `ProcessorConfig::process_events` but the `events` argument is generalized to be some implementation of `Stream`.
- Fix issue in `ProcessorConfig::process_event_stream` and `ProcessorConfig::process_events` where it did not check the stop signal while retrying, preventing a graceful shutdown.
- Change behavior of `TraverseConfig::traverse` to continuously start up new `Indexer::on_finalized` tasks up to `max_parallel` as the output channel takes the results of prior tasks.
  The prior behavior was to start preparing `max_parallel` tasks, then wait for everything to be consumed before starting another round of `max_parallel` tasks.
- Introduce `RewardsOverview::common_reward_data` for getting the common reward data across `RewardsOverview` version 0 and version 1.
=======
- Add functionality for generating, and verifying account signatures.
- Support for protocol version 8 functionality:
  - `ConfigureBakerPayload` supports the optional `suspend` flag.
  - `BakerEvent` has new cases for `BakerSuspended` and `BakerResumed` when the flag is set in a
    `ConfigureBaker` transaction.
  - `SpecialTransactionOutcome` has new cases for `ValidatorSuspended` and
    `ValidatorPrimedForSuspension`, which occur when a validator is (or potentially will be)
    suspended.
  - New `UpdatePayload` type `ValidatorScoreParametersCPV3`, which updates the maximum number of
    consecutive failures a validator can have before it faces suspension.
- `ContractInitializedEvent` adds the `parameter` used to initialize the contract (supported from
  node version >= 8).
- New functionality for querying which accounts have scheduled releases or cooldowns (supported
  from node version >= 8):
  - `get_scheduled_release_accounts`: Get the accounts (by index) with scheduled releases, and the
    timestamp of the first release.
  - `get_cooldown_accounts`: Get the accounts (by index) with stake in cooldown, and the timestamp
    at which the first cooldown expires.
  - `get_pre_cooldown_accounts`: Get the accounts (by index) with stake in pre-cooldown.
  - `get_pre_pre_cooldown_accounts`: Get the accounts (by index) with stake in pre-pre-cooldown.
>>>>>>> 61678e66

## 5.0.0

- Update the `ContractClient` to optionally include a schema.
- Update the `create` method to the `ContractClient` to look up the embedded schema from the chain.
- Add the `new_with_schema` method to the `ContractClient` to create a `ContractClient` with a given schema.
- Add `dry_run_update_with_reject_reason_info` and `dry_run_update_raw_with_reject_reason_info` methods to the `ContractClient`. They are like the `dry_run_update` and `dry_run_update_raw` methods but in case of a reject, decode the reject reason into a human-readable error.
- Add `decode_concordium_std_error` and `decode_smart_contract_revert` functions to facilitate reject reason decoding of failed transactions.
- Add `cis3` module and `Cis3Contract` for interacting with CIS3 contracts.
- Updated the `concordium-base` to version 6 to incorporate protocol 7 changes (cooldown and baker pool status changes).
  Specifically, this changes the following public types:
    - `AccountInfo`: Now has two new fields, `cooldown: Vec<Cooldown>` and `available_balance: Amount`.
      The `cooldown` field specifies the stake currently in cooldown for the account.
      The `available_balance` field denotes the total amount available to the account for transfers.
    - `BakerPoolStatus`: The `baker_equity_capital`, `delegated_capital`, `delegated_capital_cap`, `pool_info`
      and `baker_stake_pending_change` fields are moved into a new type, `ActiveBakerPoolStatus`. A new field is added
      to `BakerPoolStatus` which includes these fields, namely `active_baker_pool_status: Option<ActiveBakerPoolStatus>`.
      This field is `Some(..)` iff `pool_info` is included in the node's `PoolInfoResponse`.
- `DelegationEvent` adds a `BakerRemoved` case, as `ConfigureDelegation` can replace a
  baker with delegation from protocol 7.
- `BakerEvent` adds a `DelegationRemove` case, as `ConfigureBaker` can replace a delegator
  with a baker from protocol 7.
- Removed the `postgres` feature and all associated functionality. The intent is for this to be part of [the transaction logger](https://github.com/Concordium/concordium-transaction-logger) instead.

## 4.3.0

- Bump MSRV to 1.73
- Update dependencies. In particular `concordium-base` and `concordium-smart-contract-engine` are bumped to version 5.

## 4.2.0

- Add a `ProcessorConfig` struct dual to the `TraverseConfig` to help in writing
  indexers.
- Bump MSRV to 1.72

## 4.1.1

- Fix incorrect calculation of the micro_ccd_per_eur helper.

## 4.1.0

- Add `ContractInitBuilder` for more ergonomic initialization of new smart
  contract instances with automatic NRG cost estimation.
- Add `ModuleDeployBuilder` for more ergonomic deployment of contract modules
  with automatic dry run and validation.

## 4.0.0

- Add a `From<&AccountInfo>` instance for `AccountAccessStructure` to ease verification of signatures using `GetAccountInfo` response.
- Add a `get_finalized_block_item` method to the `Client` to retrieve a finalized block item from the node.
- Remove the V1 API.
- Add `Display` implementation to `BlockIdentifier`.
- Add `Display` and `FromStr` implementations for `AccountIdentifier`.
- Rename `find_first_finalized_block_no_later_than` into
  `find_first_finalized_block_no_earlier_than` since that correctly reflects its
  semantics with respect to time and is much clearer.
- Make the `Client::new` method slightly more general by accepting a
  `TryInto<Endpoint>`. This allows passing URLs as strings directly.
- Add a new `indexer` module that provides boilerplate for robustly traversing
  the chain.
- Support protocol version 7.
- Support for smart contract debugging when running locally.
- Remove JSON serialization support of BlockSummary.
- Add an additional `indexer` to index all transaction outcomes and special events.
- Make the `energy` field of `ContractContext` optional since it is no longer
  required by the node.
- Add `dry_run_update` and `dry_run_update_raw` methods to the `ContractClient`
  to simulate smart contract updates. The return values of these can be used to
  immediately sign and send a transaction.
- Update `rand` dependency to `0.8`.
- Update `tonic` to 0.10.

## 3.2.0

- The sdk now requires a `rustc` version at least 1.67 (Before it required version 1.66).
- Add a `contract_update` helper analogous to `contract_init` to extract an
  execution tree from a smart contract update transaction.
- Add a `ccd_cost` helper to `ChainParameters` to convert NRG cost to CCD.
- Add support for `DryRun`. Requires a node version at least 6.2.

## 3.1.0

- Add a `commission_rates` field to `CurrentPaydayBakerPoolStatus` which yields the commission rates
  of the baker for the reward period. Requires a node version at least 6.1.
- Add support for `GetWinningBakersEpoch`. Requires a node version at least 6.1.
- Add Support for `GetFirstBlockEpoch`. Requires a node version at least 6.1.
- Add support for `GetBakersRewardPeriod` endpoint. Requires a node version at least 6.1.
- Add Support for `GetBakerEarliestWinTime` endpoint. Requires a node version at least 6.1.
- Add support for `GetBlockCertificates`. Requires a node version at least 6.1.
- Add `make_update` and `make_update_raw` methods to the `ContractClient`. They
  are like `update` and `update_raw` but instead of sending a transaction they
  only construct it and return it.
- Add `make_register_credential`, `make_revoke_credential_as_issuer` and
  `make_revoke_credential_other` to the CIS4 client. These are like the methods
  without the `make_` prefix, except that they only construct the transaction,
  they do not send it.
- Add `make_transfer` and `make_update_operator` functions to the CIS2 client.
  These are like the methods without the `make_`, except that they only
  construct the transaction.
- Update minimum supported rust version to `1.66`.


## 3.0.1

- Update `concordium_base` dependency to 3.0.1.

## 3.0.0

- The SDK requires node version 6 or later.
- Support relative and absolute block height as the block identifier in block queries.
- Add field `protocol_version` to `BlockInfo` which is the protocol version of the queried block.
- Extend enum `PendingUpdateEffect` with variants for protocol version 6.
- Introduce `ChainParametersV2` struct for protocol version 6.
- Introduce generic `gas_reward` in `RewardParametersSkeleton` for supporting different versions of GASRewards.
- Add `find_account_creation` helper to find a block where the account was
  created.
- Deprecate `find_earliest_finalized` and replace it with
  `find_at_lowest_height` that avoids an extra call to the node. This is making
  use of the new API.
- Re-export `http::Scheme` from `http` crate since it is often needed when
  configuring endpoints.
- Add a new `ContractClient` that supports operations on smart contract
  instances such as queries and updates.
- Add a `Cis4Contract` for interacting with Cis4 contracts.
- Add a new `web3id` module that contains types and functionality for
  construcing Web3ID credentials and verifying Web3ID proofs.
- Deprecate the client for V1 of the node's API.

### Breaking changes in types
- `ConsensusInfo`
  - `slot_duration` is now an optional field, only present in protocols 1-5.
  - a new field `concordium_bft_status` is added, that is present if protocol
    version is 6 or higher
- `BlockInfo`
  - `slot_number` is optional, and only present in protocols 1-5
  - new fields `round` and `epoch` that are present in protocol 6 or higher.
- `BirkParameters`
  - `election_difficulty` is optional, and only present in protocols 1-5.
- `NextUpdateSequenceNumbers`
  - Add `timeout_parameters`, `min_block_time`, `block_energy_limit`, and
    `finalization_committee_parameters` sequence numbers.

## 2.4.0

- Re-export `concordium_base` to enable use of `concordium_base_derive`
  serialization macros.
- Bump minimum supported rust version to 1.64.
- When using derive(Serial,Deserial) macros from the smart_contracts modules
  `concordium_std` must be made available, for example as
  `use concordium_rust_sdk::smart_contracts::common as concordium_std`

## 2.3.0

- Add `find_earliest_finalized`, `find_instance_creation`,
  `find_first_finalized_block_no_later_than` methods to the `v2` client.
- Bump MSRV to 1.62
- Add deprecation notices to `ModuleRef` and `Parameter`. Use `ModuleReference`
  and `OwnedParameter`, respectively, instead.
  - Replace `AsRef<Vec<u8>>` with `AsRef<[u8]>` for `OwnedParameter` (and
    thereby also for the now deprecated `Parameter`).
    - Migrate from `parameter.as_ref()`: Use `&parameter.as_ref().to_vec()` instead.
  - `OwnedParameter` also has a number of additional methods and trait
    implementations, namely:
  - A `from_serial` method which constructs a new parameter by serializing the
    input and checking that the length is valid.
  - An `empty` method which constructs an empty parameter.
  - An `Into<Vec<u8>>` implementation for getting the inner `bytes`.
  - An `as_parameter` method for converting it to the borrowed version
    `Parameter(&[u8])` type (not to be confused with the now deprecated
    `Parameter(Vec<u8>)`).

## 2.2.0

- Add helpers to `WalletAccount` so that it can be constructed from genesis
  account format produced by the genesis creator tool, as well as from browser
  key export format.
- Fix contract schema's `to_json` to output contract addresses in the correct format.
- Add a `Display` implementation for `ContractEvent`.
- Add `_single` family of functions to `Cis2Contract` to make it easier to do
  queries and updates for a single token or operator.
- Generalize the signature of `Cis2Contract` methods that take a block
  identifier. They now take `impl IntoBlockIdentifier`. All existing uses should
  remain working since `&BlockIdentifier` implements this trait.
- Add `is_rejected_account_transaction` helper to `BlockItemSummary` to help
  extract reject reason for an account transaction.
- Add `update_operator_dry_run` and `transfer_dry_run` methods to
  `Cis2Contract`. These dry-run `update_operator` and `transfer` transactions
  using `invoke_instance`. They can be used to estimate transaction costs, and
  check whether the call will succeed.
- Add `is_payday_block` helper function to `v2::Client` to identify whether a specific block is one that includes payday events.
- Add `new_from_payload` helper to `ContractContext` for convenience when
  dry-running smart contract update transactions.
- Add a notion of `TokenAddress` and its string representation based on base58 encoding.

## 2.1.0

- Add `WalletAccount` type that can be parsed from the browser extension wallet
  export. This supports the signer interface and so can be used to send transactions.

## 2.0.0

- Expose macros for deriving `Serial` and `Deserial` from `concordium-contracts-common`.
- Address method `is_alias_of` is now `is_alias`.
- Replaced `ReceiveName` and `InitName` with `OwnedReceiveName` and `OwnedContractName` from `concordium-contracts-common`.
- Remove `ContractAddress` and `Address` in favor of their equivalents in `concordium-contracts-common`.
- `AccountAddress::new` is replaced by a function called `account_address_from_registration_id`.
- `Amount` now has a field `micro_ccd` instead of `microgtu`.
- The default arithmetic (operator syntax, such as `+`, `-`, `*`) with `Amount` is now unchecked.
- There are no longer implementations of `From<u64> for Amount` and `From<Amount> for u64` as the behavior of these is not obvious.
  Instead, the functions `Amount::from_micro_ccd` or `Amount::from_ccd` and the getter `micro_ccd` should be used instead.
- Implement `Display` and `FromStr` for `ContractAddress` formatted as `<index, subindex>`, E.g `<145,0>`.
- Implement `Display` and `FromStr` for `Address`. The latter attempts to parse a contract address. If this fails it will attempt to parse an `AccountAddress`.
- Implement `FromStr` for `OwnedReceiveName`.
- Remove the `From<Vec<u8>>` implementation for `Parameter`. Instead a `TryFrom` is
  provided that checks the length.
- Add support for the node's GRPC V2 interface.
- Bump minimum supported Rust version to 1.57.
- Add support for CIS0 standard.
- The CIS2 support now uses the V2 node API. This has led so small changes in
  the API.
- Add support for protocol version 5 events and limitations.
- Deprecate `add_baker`, `update_baker_keys`, `remove_baker`,
  `update_baker_stake`, `update_baker_restake_earnings` functions. They only
  apply to protocol versions 1-3 and are replaced by `configure_baker`.

## 1.1.0

Bump minimum supported Rust version to 1.56.

## 1.0.3

- Add V1 variant of root and level 1 key updates.
- Expose helper methods to wait for new blocks or finalization.
- Add some helper methods to `InstanceInfo`, `ElectionDifficulty` and
  `DelegationTarget` types.
- Expose types and functions for interacting with CIS2 smart contracts.

## 1.0.2

- Let AmountFraction derive Display.
- Fix JSON parsing bug.

## 1.0.0

- Replace `send_transaction` with `send_block_item`.
- Support protocol version 4 data formats.
- Support node version 4 API.<|MERGE_RESOLUTION|>--- conflicted
+++ resolved
@@ -1,6 +1,5 @@
 ## Unreleased changes
 
-<<<<<<< HEAD
 - Add constructor `TokenAddress::new` for CIS2 type `TokenAddress`.
 - `ProcessorConfig` now requires the future for signaling graceful shutdown is marked `Send` effectively marking `ProcessorConfig` as `Send`. This is a minor breaking change, but expected to be the case for most if not all use cases.
 - Introduce `ProcessorConfig::process_event_stream` which is equivalent to `ProcessorConfig::process_events` but the `events` argument is generalized to be some implementation of `Stream`.
@@ -8,7 +7,6 @@
 - Change behavior of `TraverseConfig::traverse` to continuously start up new `Indexer::on_finalized` tasks up to `max_parallel` as the output channel takes the results of prior tasks.
   The prior behavior was to start preparing `max_parallel` tasks, then wait for everything to be consumed before starting another round of `max_parallel` tasks.
 - Introduce `RewardsOverview::common_reward_data` for getting the common reward data across `RewardsOverview` version 0 and version 1.
-=======
 - Add functionality for generating, and verifying account signatures.
 - Support for protocol version 8 functionality:
   - `ConfigureBakerPayload` supports the optional `suspend` flag.
@@ -29,7 +27,6 @@
     at which the first cooldown expires.
   - `get_pre_cooldown_accounts`: Get the accounts (by index) with stake in pre-cooldown.
   - `get_pre_pre_cooldown_accounts`: Get the accounts (by index) with stake in pre-pre-cooldown.
->>>>>>> 61678e66
 
 ## 5.0.0
 
