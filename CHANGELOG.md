--- conflicted
+++ resolved
@@ -1,6 +1,5 @@
 ## Unreleased changes
 
-<<<<<<< HEAD
 - Add getter function `reward_period_epochs` to access the field in the struct `RewardPeriodLength`.
 - Add constructor `TokenAddress::new` for CIS2 type `TokenAddress`.
 - `ProcessorConfig` now requires the future for signaling graceful shutdown is marked `Send` effectively marking `ProcessorConfig` as `Send`. This is a minor breaking change, but expected to be the case for most if not all use cases.
@@ -9,10 +8,8 @@
 - Change behavior of `TraverseConfig::traverse` to continuously start up new `Indexer::on_finalized` tasks up to `max_parallel` as the output channel takes the results of prior tasks.
   The prior behavior was to start preparing `max_parallel` tasks, then wait for everything to be consumed before starting another round of `max_parallel` tasks.
 - Introduce `RewardsOverview::common_reward_data` for getting the common reward data across `RewardsOverview` version 0 and version 1.
-=======
 ## 6.0.0
 
->>>>>>> a777ba9a
 - Add functionality for generating, and verifying account signatures.
 - Support for protocol version 8 functionality:
   - `ConfigureBakerPayload` supports the optional `suspend` flag.
