## Unreleased changes

<<<<<<< HEAD
- Introduce `ProtocolVersionInt` newtype, wrapping the `u64` representation of the `ProtocolVersion`. This type is forward-compatible, meaning future protocol versions can be represented using this type.
- BREAKING: Change type `ProtocolVersion` to  `ProtocolVersionInt` for field `protocol_version` in the types listed below. Now introducing new protocol versions in `ProtocolVersion` does not result in RPC parsing errors, and consumers of this library can write more applications that are more forward-compatible.
  - `BlockInfo`
  - `ConsensusInfo`
  - `CommonRewardData`
- Introduce `Upward<A>` for representing types, which might get extended in a future version of the Concordium Node API and allows the consumer of this library to decide how to handle some unknown future data, like new transaction types and chain events.
- BREAKING: Change types related to gRPC API responses to wrap `Upward` for values which might be extended in a future version of the API of the Concordium Node.

  The changes are for:
  - Type `BlockItemSummary` field `details`.
  - Method `BlockItemSummary::affected_addresses` return value.
  - Method `BlockItemSummary::affected_contracts` return value.
  - Type `AccountTransactionDetails` field `effects`.
  - Method `AccountTransactionDetails::transaction_type` return value.
  - Method `Client::get_block_special_events` response stream items.
  - Associated type `Indexer::Data` for `indexer::BlockEventsIndexer`.
  - Method `Client::get_block_items` response stream items.
  - Method `Client::get_finalized_block_item` return type.
  - Type `PendingUpdate` field `effect`.
  - Type `ViewError::QueryFailed`.
  - Type `ContractInitError::Failed`.
  - Type `ContractUpdateError::Failed`.
  - Type `ContractInitHandle::Failed`.
  - Type `Cis2DryRunError::NodeRejected`.
  - Type `Cis2QueryError::NodeRejected`.
  - Type `Cis3PermitDryRunError::NodeRejected`.
  - Type `Cis3SupportsPermitError::NodeRejected`.
  - Type `Cis4QueryError::NodeRejected`.
  - Method `Cis4QueryError::is_contract_error` return value.
  - Type `Cis4TransactionError::NodeRejected`.
  - Type `ModuleDeployError::Failed`.
  - Type `DryRunModuleDeployError::Failed`.
  - Type `RejectedTransaction` field `reason`.
  - Method `ContractClient::view<P, A, E>` require `E` to implement `From<v2::Upward<RejectReason>>`.
  - Method `ContractClient::view_raw<A, E>` require `E` to implement `From<v2::Upward<RejectReason>>`.
  - Method `ContractClient::invoke_raw<E>` require `E` to implement `From<v2::Upward<RejectReason>>`.
  - Method `ContractClient::dry_run_update<P, E>` require `E` to implement `From<v2::Upward<RejectReason>>`.
  - Method `ContractClient::dry_run_update<P, E>` require `E` to implement `From<v2::Upward<RejectReason>>`.
  - Method `BlockItemSummary::is_rejected_account_transaction` return value.
  - Method `BlockItemSummaryDetails::is_rejected` return value.
  - Method `AccountTransactionEffects::is_rejected` return value.
  - Type `AccountTransactionEffects` field `reject_reason`.
  - Type `InvokeContractResult` field `reason`.
  - Type `UpdateInstruction` field `payload` now needs to be decoded on-demand, ensuring errors due to new variants for `UpdatePayload` can be handled separately and the rest of `UpdateInstruction` can still be read.

- Add `NextUpdateSequenceNumbers::protocol_level_tokens` and protobuf deserialization of it
- Changed `TokenClient`'s `burn` and `mint` methods to accept a singular `TokenAmount`, instead of `Vec<TokenAmount>`.
- Added `PartialEq`, `Eq`, `Hash` to `TokenInfo`
- Fix JSON serialization of `RejectReason` such that it matches the Haskell counterpart.
=======
## 7.0.0

Adds support for integrating with Concordium nodes running protocol version 9.

Explicit changes with respect to 6.0.0 release:
  - Introduce protocol version 9 variant `ProtocolVersion::P9`.
  - Introduce basic types related to protocol level tokens (PLT)
    - `RawCbor`: Represents CBOR encoded details for PLT module state, events, and operations
    - `CborMemo`: Represents CBOR encoded memos for PLT transactions
    - `TokenId`: A unique text identifier of a PLT
    - `TokenAmount`: A representation of a PLT amount
    - `TokenModuleRef`: The module reference of a PLT instance
    - `MetadataUrl`: An object containing the url for token metadata
    - `TokenModuleAccountState`: The state stored in the module of an account with respect to a PLT token (e.g. if account is on the allow/deny list)
    - `TokenModuleInitializationParameters`: The parameters that are parsed to the token module when creating a PLT token.
    - `TokenModuleState`: The state stored by the token module.
    - `TokenAccountState`: The state of a protocol level token associated with some account (e.g. its token balance and if account is on the allow/deny list meaning its module states).  
    - `TokenHolder`: A representation of the different token holder entities. Currently, only accounts are supported.
  - Extend `RejectReason` with `TokenUpdateTransactionFailed` and `NonExistentTokenId` variants.
  - Add `tokens` field to `AccountInfo` with PLTs held by the account.
  - Extend `AccountTransactionEffects` with `TokenUpdate` variant.
  - Add new variant `TokenUpdate` to the `Payload` enum and corresponding `TransactionType` representing the payload of an account transaction updating a token.
  - Add `TokenOperations` type to represent the different actions when updating a token (e.g. `mint/burn/transfer/pause/unpause/addAndRemoveFromToAllowDenyLists`). Operations can be created using functions in `concordium_base::protocol_level_tokens::operations`.
  - Add new struct `CreatePlt` and corresponding `UpdatePayload` type representing the payload of a create PLT chain-update transaction creating a new token.
  - Extend `BlockItemSummaryDetails` with `TokenCreationDetails` variant including contained PLT events. `TokenCreationDetails` is the summary corresponding to `CreatePlt` updates.
  - Add `NextUpdateSequenceNumbers::protocol_level_tokens` and protobuf deserialization of it.
  - Add `TokenEvent` type.
  - Add `TokenEventDetails` enum with variants `Module(TokenModuleEvent)`, `Transfer(TokenTransferEvent)`, `Mint(TokenSupplyUpdateEvent)`, and `Burn(TokenSupplyUpdateEvent)`.
  - Add `TokenModuleRejectReason` struct representing PLT transaction rejections.
  - Event and reject reasons CBOR can be decoded with `TokenModuleEvent::decode_token_module_event` or
  `TokenModuleRejectReason::decode_reject_reason`.
  - Add generic support for `cbor` encoding/decoding in the `cbor` module. The `cbor::cbor_decode/encode` function can encode/decode PLT types that are represented as `cbor`.
  - Add `Level2KeysUpdateV2(AuthorizationsV1)` variant to the `RootUpdate` enum which must have a field `Some(create_plt)` for exposing and updating the access structure for PLT creation.
  - Add `TokenClient`, which is a client for interacting with PLTs.
  - Add the examples `plt-transfer.rs`, `plt-mint-and-burn.rs`, `plt-allow-and-deny-list`, `plt-pause.rs`, and `plt-token-client.rs` in the `examples` folder.
  - Extend the `affected_addresses` function within the `BlockItemSummary` implementation to return a vector of addresses whose CCD or PLT token balances were impacted by the transaction.
  - Add `get_canonical_address` method on `AccountAddress`.
  - Add getter function `reward_period_epochs` to access the field in the struct `RewardPeriodLength`.
  - Introduce `RewardsOverview::common_reward_data` for getting the common reward data across `RewardsOverview` version 0 and version 1.
  - Add constructor `TokenAddress::new` for CIS2 type `TokenAddress`.
  - Change behavior of `TraverseConfig::traverse` to continuously start up new `Indexer::on_finalized` tasks up to `max_parallel` as the output channel takes the results of prior tasks.
  The prior behavior was to start preparing `max_parallel` tasks, then wait for everything to be consumed before starting another round of `max_parallel` tasks.
  - Fix issue in `ProcessorConfig::process_event_stream` and `ProcessorConfig::process_events` where it did not check the stop signal while retrying, preventing a graceful shutdown.
  - Introduce `ProcessorConfig::process_event_stream` which is equivalent to `ProcessorConfig::process_events` but the `events` argument is generalized to be some implementation of `Stream`.
  - `ProcessorConfig` now requires the future for signaling graceful shutdown is marked `Send` effectively marking `ProcessorConfig` as `Send`. This is a minor breaking change, but expected to be the case for most if not all use cases.
  - Add `parse` method to `ReturnValue` to simplify deserialization of values returned by contract invocations.
  - Add genesis block hash for testnet/mainnet to constants.
  - **Breaking change**: Updated dependencies: tonic = 0.10 -> 0.12, prost = 0.12 -> 0.13, http = 0.2 -> 1.2
  - MSRV updated: 1.73 -> 1.85
  - The feature `generate-protos` has been removed (it was for internal usage and should not be used by any consumers)
- Additional changes with respect to the last `alpha` release: 
  - Change `TokenClient`'s `burn` and `mint` methods to accept a singular `TokenAmount`, instead of `Vec<TokenAmount>`.
  - Add `PartialEq`, `Eq`, `Hash` to `TokenInfo`
  - Fix JSON serialization of `RejectReason` such that it matches the Haskell counterpart.
>>>>>>> 6ea800f1

## 7.0.0-alpha.3

- Add `TokenClient`, which is a client for interacting with PLTs.
- Adds support for constructing "pause" and "unpause" PLT operations.

## 7.0.0-alpha.2

- Remove `member_allow_list` and `member_deny_list` from `TokenAccountState`, replaced with
  CBOR-encoded state.
- Add functions `TokenAmount::try_from_rust_decimal` and `TokenAmount::from_str` to help
  construct token amount values.
- Replace concepts `TokenHolder` and `TokenGovernance` by `TokenUpdate`.

## 7.0.0-alpha.1

- Make `member_allow_list` and `member_deny_list` optional on `TokenAccountState` to comply with protobuf definition.
- Extend `BlockItemSummaryDetails` with `TokenCreationDetails` variant including contained PLT events. `TokenCreationDetails`
  is the summary corresponding to `CreatePlt` updates.
- Change JSON serialization of PLT events to align them with Haskell code base.
- Expanded the `affected_addresses` function within the `BlockItemSummary` implementation to return a vector of addresses whose CCD or PLT token balances were impacted by the transaction.

## 7.0.0-alpha

- Protocol level token events and reject reasons are now defined in `concordium_base::protocol_level_tokens`.
  Event and reject reasons CBOR can be decoded with `TokenModuleEvent::decode_token_module_event_type` or
  `TokenModuleRejectReason::decode_reject_reason_type`.
- Transaction `Payload` now supports `TokenGovernance` payloads.
  Operations can be created using functions in `concordium_base::protocol_level_tokens::operations`
  and composed to transactions with `send::token_governance_operations` and `construct::token_governance_operations`.
  Governance operation examples can be found in `examples/plt-mint-and-burn.rs` and `examples/plt-allow-and-deny-list.rs`.
- Transaction `Payload` now supports `TokenHolder` payloads.
  Operations can be created using functions in `concordium_base::protocol_level_tokens::operations`
  and composed to transactions with `send::token_holder_operations` and `construct::token_holder_operations`.
  The underlying model for protocol level tokens is defined in `concordium_base::protocol_level_tokens`. A transfer example
  can be found in `examples/plt-transfer.rs`.
- Publish `get_canonical_address` on `AccountAddress`.
- Introduce protocol version 9 `ProtocolVersion::P9`.
- Introduce basic types related to protocol level tokens (PLT):
  - `RawCbor`, `TokenId`, `TokenAmount`, `TokenModuleRef`.
  - Extend `UpdatePayload` with `CreatePlt` variant.
  - Extend `RejectReason` with `TokenHolderTransactionFailed` and `NonExistentTokenId` variants.
  - Add `tokens` field to `AccountInfo` with PLTs held by the account.
  - Extend `AccountTransactionEffects` with `TokenHolder` and `TokenGovernance` variants.
  - Extend `TransactionType` with `TokenHolder` and `TokenGovernance` variants.
- Add getter function `reward_period_epochs` to access the field in the struct `RewardPeriodLength`.
- Introduce `RewardsOverview::common_reward_data` for getting the common reward data across `RewardsOverview` version 0 and version 1.
- Add constructor `TokenAddress::new` for CIS2 type `TokenAddress`.
- Change behavior of `TraverseConfig::traverse` to continuously start up new `Indexer::on_finalized` tasks up to `max_parallel` as the output channel takes the results of prior tasks.
  The prior behavior was to start preparing `max_parallel` tasks, then wait for everything to be consumed before starting another round of `max_parallel` tasks.
- Fix issue in `ProcessorConfig::process_event_stream` and `ProcessorConfig::process_events` where it did not check the stop signal while retrying, preventing a graceful shutdown.
- Introduce `ProcessorConfig::process_event_stream` which is equivalent to `ProcessorConfig::process_events` but the `events` argument is generalized to be some implementation of `Stream`.
- `ProcessorConfig` now requires the future for signaling graceful shutdown is marked `Send` effectively marking `ProcessorConfig` as `Send`. This is a minor breaking change, but expected to be the case for most if not all use cases.
- Add `parse` method to `ReturnValue` to simplify deserialization of values returned by contract invocations.
- Add genesis block hash for testnet/mainnet to constants.
- **Breaking change**: Updated dependencies: tonic = 0.10 -> 0.12, prost = 0.12 -> 0.13, http = 0.2 -> 1.2
- MSRV updated: 1.73 -> 1.85
- The feature `generate-protos` has been removed (it was for internal usage and should not be used by any consumers)

## 6.0.0

- Add functionality for generating, and verifying account signatures.
- Support for protocol version 8 functionality:
  - `ConfigureBakerPayload` supports the optional `suspend` flag.
  - `BakerEvent` has new cases for `BakerSuspended` and `BakerResumed` when the flag is set in a
    `ConfigureBaker` transaction.
  - `SpecialTransactionOutcome` has new cases for `ValidatorSuspended` and
    `ValidatorPrimedForSuspension`, which occur when a validator is (or potentially will be)
    suspended.
  - New `UpdatePayload` type `ValidatorScoreParametersCPV3`, which updates the maximum number of
    consecutive failures a validator can have before it faces suspension.
  - `NextUpdateSequenceNumbers`: add `validator_score_parameters`.
- `ContractInitializedEvent` adds the `parameter` used to initialize the contract (supported from
  node version >= 8).
- New functionality for querying which accounts have scheduled releases or cooldowns (supported
  from node version >= 8):
  - `get_scheduled_release_accounts`: Get the accounts (by index) with scheduled releases, and the
    timestamp of the first release.
  - `get_cooldown_accounts`: Get the accounts (by index) with stake in cooldown, and the timestamp
    at which the first cooldown expires.
  - `get_pre_cooldown_accounts`: Get the accounts (by index) with stake in pre-cooldown.
  - `get_pre_pre_cooldown_accounts`: Get the accounts (by index) with stake in pre-pre-cooldown.
- New `get_consensus_detailed_status` query for getting internal state information from the
  consensus. Supported from node version >= 8.

## 5.0.0

- Update the `ContractClient` to optionally include a schema.
- Update the `create` method to the `ContractClient` to look up the embedded schema from the chain.
- Add the `new_with_schema` method to the `ContractClient` to create a `ContractClient` with a given schema.
- Add `dry_run_update_with_reject_reason_info` and `dry_run_update_raw_with_reject_reason_info` methods to the `ContractClient`. They are like the `dry_run_update` and `dry_run_update_raw` methods but in case of a reject, decode the reject reason into a human-readable error.
- Add `decode_concordium_std_error` and `decode_smart_contract_revert` functions to facilitate reject reason decoding of failed transactions.
- Add `cis3` module and `Cis3Contract` for interacting with CIS3 contracts.
- Updated the `concordium-base` to version 6 to incorporate protocol 7 changes (cooldown and baker pool status changes).
  Specifically, this changes the following public types:
    - `AccountInfo`: Now has two new fields, `cooldown: Vec<Cooldown>` and `available_balance: Amount`.
      The `cooldown` field specifies the stake currently in cooldown for the account.
      The `available_balance` field denotes the total amount available to the account for transfers.
    - `BakerPoolStatus`: The `baker_equity_capital`, `delegated_capital`, `delegated_capital_cap`, `pool_info`
      and `baker_stake_pending_change` fields are moved into a new type, `ActiveBakerPoolStatus`. A new field is added
      to `BakerPoolStatus` which includes these fields, namely `active_baker_pool_status: Option<ActiveBakerPoolStatus>`.
      This field is `Some(..)` iff `pool_info` is included in the node's `PoolInfoResponse`.
- `DelegationEvent` adds a `BakerRemoved` case, as `ConfigureDelegation` can replace a
  baker with delegation from protocol 7.
- `BakerEvent` adds a `DelegationRemove` case, as `ConfigureBaker` can replace a delegator
  with a baker from protocol 7.
- Removed the `postgres` feature and all associated functionality. The intent is for this to be part of [the transaction logger](https://github.com/Concordium/concordium-transaction-logger) instead.

## 4.3.0

- Bump MSRV to 1.73
- Update dependencies. In particular `concordium-base` and `concordium-smart-contract-engine` are bumped to version 5.

## 4.2.0

- Add a `ProcessorConfig` struct dual to the `TraverseConfig` to help in writing
  indexers.
- Bump MSRV to 1.72

## 4.1.1

- Fix incorrect calculation of the micro_ccd_per_eur helper.

## 4.1.0

- Add `ContractInitBuilder` for more ergonomic initialization of new smart
  contract instances with automatic NRG cost estimation.
- Add `ModuleDeployBuilder` for more ergonomic deployment of contract modules
  with automatic dry run and validation.

## 4.0.0

- Add a `From<&AccountInfo>` instance for `AccountAccessStructure` to ease verification of signatures using `GetAccountInfo` response.
- Add a `get_finalized_block_item` method to the `Client` to retrieve a finalized block item from the node.
- Remove the V1 API.
- Add `Display` implementation to `BlockIdentifier`.
- Add `Display` and `FromStr` implementations for `AccountIdentifier`.
- Rename `find_first_finalized_block_no_later_than` into
  `find_first_finalized_block_no_earlier_than` since that correctly reflects its
  semantics with respect to time and is much clearer.
- Make the `Client::new` method slightly more general by accepting a
  `TryInto<Endpoint>`. This allows passing URLs as strings directly.
- Add a new `indexer` module that provides boilerplate for robustly traversing
  the chain.
- Support protocol version 7.
- Support for smart contract debugging when running locally.
- Remove JSON serialization support of BlockSummary.
- Add an additional `indexer` to index all transaction outcomes and special events.
- Make the `energy` field of `ContractContext` optional since it is no longer
  required by the node.
- Add `dry_run_update` and `dry_run_update_raw` methods to the `ContractClient`
  to simulate smart contract updates. The return values of these can be used to
  immediately sign and send a transaction.
- Update `rand` dependency to `0.8`.
- Update `tonic` to 0.10.

## 3.2.0

- The sdk now requires a `rustc` version at least 1.67 (Before it required version 1.66).
- Add a `contract_update` helper analogous to `contract_init` to extract an
  execution tree from a smart contract update transaction.
- Add a `ccd_cost` helper to `ChainParameters` to convert NRG cost to CCD.
- Add support for `DryRun`. Requires a node version at least 6.2.

## 3.1.0

- Add a `commission_rates` field to `CurrentPaydayBakerPoolStatus` which yields the commission rates
  of the baker for the reward period. Requires a node version at least 6.1.
- Add support for `GetWinningBakersEpoch`. Requires a node version at least 6.1.
- Add Support for `GetFirstBlockEpoch`. Requires a node version at least 6.1.
- Add support for `GetBakersRewardPeriod` endpoint. Requires a node version at least 6.1.
- Add Support for `GetBakerEarliestWinTime` endpoint. Requires a node version at least 6.1.
- Add support for `GetBlockCertificates`. Requires a node version at least 6.1.
- Add `make_update` and `make_update_raw` methods to the `ContractClient`. They
  are like `update` and `update_raw` but instead of sending a transaction they
  only construct it and return it.
- Add `make_register_credential`, `make_revoke_credential_as_issuer` and
  `make_revoke_credential_other` to the CIS4 client. These are like the methods
  without the `make_` prefix, except that they only construct the transaction,
  they do not send it.
- Add `make_transfer` and `make_update_operator` functions to the CIS2 client.
  These are like the methods without the `make_`, except that they only
  construct the transaction.
- Update minimum supported rust version to `1.66`.


## 3.0.1

- Update `concordium_base` dependency to 3.0.1.

## 3.0.0

- The SDK requires node version 6 or later.
- Support relative and absolute block height as the block identifier in block queries.
- Add field `protocol_version` to `BlockInfo` which is the protocol version of the queried block.
- Extend enum `PendingUpdateEffect` with variants for protocol version 6.
- Introduce `ChainParametersV2` struct for protocol version 6.
- Introduce generic `gas_reward` in `RewardParametersSkeleton` for supporting different versions of GASRewards.
- Add `find_account_creation` helper to find a block where the account was
  created.
- Deprecate `find_earliest_finalized` and replace it with
  `find_at_lowest_height` that avoids an extra call to the node. This is making
  use of the new API.
- Re-export `http::Scheme` from `http` crate since it is often needed when
  configuring endpoints.
- Add a new `ContractClient` that supports operations on smart contract
  instances such as queries and updates.
- Add a `Cis4Contract` for interacting with Cis4 contracts.
- Add a new `web3id` module that contains types and functionality for
  construcing Web3ID credentials and verifying Web3ID proofs.
- Deprecate the client for V1 of the node's API.

### Breaking changes in types
- `ConsensusInfo`
  - `slot_duration` is now an optional field, only present in protocols 1-5.
  - a new field `concordium_bft_status` is added, that is present if protocol
    version is 6 or higher
- `BlockInfo`
  - `slot_number` is optional, and only present in protocols 1-5
  - new fields `round` and `epoch` that are present in protocol 6 or higher.
- `BirkParameters`
  - `election_difficulty` is optional, and only present in protocols 1-5.
- `NextUpdateSequenceNumbers`
  - Add `timeout_parameters`, `min_block_time`, `block_energy_limit`, and
    `finalization_committee_parameters` sequence numbers.

## 2.4.0

- Re-export `concordium_base` to enable use of `concordium_base_derive`
  serialization macros.
- Bump minimum supported rust version to 1.64.
- When using derive(Serial,Deserial) macros from the smart_contracts modules
  `concordium_std` must be made available, for example as
  `use concordium_rust_sdk::smart_contracts::common as concordium_std`

## 2.3.0

- Add `find_earliest_finalized`, `find_instance_creation`,
  `find_first_finalized_block_no_later_than` methods to the `v2` client.
- Bump MSRV to 1.62
- Add deprecation notices to `ModuleRef` and `Parameter`. Use `ModuleReference`
  and `OwnedParameter`, respectively, instead.
  - Replace `AsRef<Vec<u8>>` with `AsRef<[u8]>` for `OwnedParameter` (and
    thereby also for the now deprecated `Parameter`).
    - Migrate from `parameter.as_ref()`: Use `&parameter.as_ref().to_vec()` instead.
  - `OwnedParameter` also has a number of additional methods and trait
    implementations, namely:
  - A `from_serial` method which constructs a new parameter by serializing the
    input and checking that the length is valid.
  - An `empty` method which constructs an empty parameter.
  - An `Into<Vec<u8>>` implementation for getting the inner `bytes`.
  - An `as_parameter` method for converting it to the borrowed version
    `Parameter(&[u8])` type (not to be confused with the now deprecated
    `Parameter(Vec<u8>)`).

## 2.2.0

- Add helpers to `WalletAccount` so that it can be constructed from genesis
  account format produced by the genesis creator tool, as well as from browser
  key export format.
- Fix contract schema's `to_json` to output contract addresses in the correct format.
- Add a `Display` implementation for `ContractEvent`.
- Add `_single` family of functions to `Cis2Contract` to make it easier to do
  queries and updates for a single token or operator.
- Generalize the signature of `Cis2Contract` methods that take a block
  identifier. They now take `impl IntoBlockIdentifier`. All existing uses should
  remain working since `&BlockIdentifier` implements this trait.
- Add `is_rejected_account_transaction` helper to `BlockItemSummary` to help
  extract reject reason for an account transaction.
- Add `update_operator_dry_run` and `transfer_dry_run` methods to
  `Cis2Contract`. These dry-run `update_operator` and `transfer` transactions
  using `invoke_instance`. They can be used to estimate transaction costs, and
  check whether the call will succeed.
- Add `is_payday_block` helper function to `v2::Client` to identify whether a specific block is one that includes payday events.
- Add `new_from_payload` helper to `ContractContext` for convenience when
  dry-running smart contract update transactions.
- Add a notion of `TokenAddress` and its string representation based on base58 encoding.

## 2.1.0

- Add `WalletAccount` type that can be parsed from the browser extension wallet
  export. This supports the signer interface and so can be used to send transactions.

## 2.0.0

- Expose macros for deriving `Serial` and `Deserial` from `concordium-contracts-common`.
- Address method `is_alias_of` is now `is_alias`.
- Replaced `ReceiveName` and `InitName` with `OwnedReceiveName` and `OwnedContractName` from `concordium-contracts-common`.
- Remove `ContractAddress` and `Address` in favor of their equivalents in `concordium-contracts-common`.
- `AccountAddress::new` is replaced by a function called `account_address_from_registration_id`.
- `Amount` now has a field `micro_ccd` instead of `microgtu`.
- The default arithmetic (operator syntax, such as `+`, `-`, `*`) with `Amount` is now unchecked.
- There are no longer implementations of `From<u64> for Amount` and `From<Amount> for u64` as the behavior of these is not obvious.
  Instead, the functions `Amount::from_micro_ccd` or `Amount::from_ccd` and the getter `micro_ccd` should be used instead.
- Implement `Display` and `FromStr` for `ContractAddress` formatted as `<index, subindex>`, E.g `<145,0>`.
- Implement `Display` and `FromStr` for `Address`. The latter attempts to parse a contract address. If this fails it will attempt to parse an `AccountAddress`.
- Implement `FromStr` for `OwnedReceiveName`.
- Remove the `From<Vec<u8>>` implementation for `Parameter`. Instead a `TryFrom` is
  provided that checks the length.
- Add support for the node's GRPC V2 interface.
- Bump minimum supported Rust version to 1.57.
- Add support for CIS0 standard.
- The CIS2 support now uses the V2 node API. This has led so small changes in
  the API.
- Add support for protocol version 5 events and limitations.
- Deprecate `add_baker`, `update_baker_keys`, `remove_baker`,
  `update_baker_stake`, `update_baker_restake_earnings` functions. They only
  apply to protocol versions 1-3 and are replaced by `configure_baker`.

## 1.1.0

Bump minimum supported Rust version to 1.56.

## 1.0.3

- Add V1 variant of root and level 1 key updates.
- Expose helper methods to wait for new blocks or finalization.
- Add some helper methods to `InstanceInfo`, `ElectionDifficulty` and
  `DelegationTarget` types.
- Expose types and functions for interacting with CIS2 smart contracts.

## 1.0.2

- Let AmountFraction derive Display.
- Fix JSON parsing bug.

## 1.0.0

- Replace `send_transaction` with `send_block_item`.
- Support protocol version 4 data formats.
- Support node version 4 API.<|MERGE_RESOLUTION|>--- conflicted
+++ resolved
@@ -1,6 +1,5 @@
 ## Unreleased changes
 
-<<<<<<< HEAD
 - Introduce `ProtocolVersionInt` newtype, wrapping the `u64` representation of the `ProtocolVersion`. This type is forward-compatible, meaning future protocol versions can be represented using this type.
 - BREAKING: Change type `ProtocolVersion` to  `ProtocolVersionInt` for field `protocol_version` in the types listed below. Now introducing new protocol versions in `ProtocolVersion` does not result in RPC parsing errors, and consumers of this library can write more applications that are more forward-compatible.
   - `BlockInfo`
@@ -46,11 +45,6 @@
   - Type `InvokeContractResult` field `reason`.
   - Type `UpdateInstruction` field `payload` now needs to be decoded on-demand, ensuring errors due to new variants for `UpdatePayload` can be handled separately and the rest of `UpdateInstruction` can still be read.
 
-- Add `NextUpdateSequenceNumbers::protocol_level_tokens` and protobuf deserialization of it
-- Changed `TokenClient`'s `burn` and `mint` methods to accept a singular `TokenAmount`, instead of `Vec<TokenAmount>`.
-- Added `PartialEq`, `Eq`, `Hash` to `TokenInfo`
-- Fix JSON serialization of `RejectReason` such that it matches the Haskell counterpart.
-=======
 ## 7.0.0
 
 Adds support for integrating with Concordium nodes running protocol version 9.
@@ -105,7 +99,6 @@
   - Change `TokenClient`'s `burn` and `mint` methods to accept a singular `TokenAmount`, instead of `Vec<TokenAmount>`.
   - Add `PartialEq`, `Eq`, `Hash` to `TokenInfo`
   - Fix JSON serialization of `RejectReason` such that it matches the Haskell counterpart.
->>>>>>> 6ea800f1
 
 ## 7.0.0-alpha.3
 
