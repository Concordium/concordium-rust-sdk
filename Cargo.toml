[package]
name = "concordium-rust-sdk"
version = "6.0.0"
authors = ["Concordium <developers@concordium.com>"]
edition = "2021"
rust-version = "1.85"
license-file = "LICENSE"
readme = "README.md"
include = ["src/", "examples/", "CHANGELOG.md"]
description = "An SDK to use the Concordium blockchain."
repository = "https://github.com/Concordium/concordium-rust-sdk"

# See more keys and their definitions at https://doc.rust-lang.org/cargo/reference/manifest.html

[dependencies]
tonic = {version = "0.12.0"}
prost = "0.13.0"
tokio = { version = "1.27", features = ["net", "macros"] }
futures = "0.3"
serde_json = "1.0"
serde = {version = "1.0", features = ["derive"]}
chrono = {version = "0.4", features = ["serde"] }
thiserror = "2.0.0"
hex = "0.4.3"
derive_more = "0.99"
semver = "1"
anyhow = "1.0"
# See https://github.com/serde-rs/json/issues/505 for how to be careful.
rust_decimal = { version = "1.26", features = ["serde-float", "serde-arbitrary-precision"]}
ed25519-dalek = "2"
sha2 = "0.10"
rand = {version = "0.8", features = ["small_rng"]}
num = "0.4"
num-bigint = "0.4"
num-traits = "0.2"
http = "1.2.0"
tokio-stream = "0.1"

concordium_base = { version = "7.0", path = "./concordium-base/rust-src/concordium_base/", features = ["encryption"] }
concordium-smart-contract-engine = { version = "6.0", path = "./concordium-base/smart-contracts/wasm-chain-integration/", default-features = false, features = ["async"]}
aes-gcm = { version = "0.10", features = ["std"] }
tracing = "0.1"
<<<<<<< HEAD

# Unused dependency, only here to pin to version < 1.8
# Version 1.8 requires Rust edition 2024/Rust version 85 and the version 2 dependency resolver
# fails on this Rust edition requirement. Version 3 resolver understands resolving dependencies taking
# Rust edition into account, but is itself not default before edition 2024/Rust version 85 (https://doc.rust-lang.org/cargo/reference/resolver.html#resolver-versions).
# Conclusion: We can remove this pin when we bump MSRV to 85.
base64ct = "~1.7"
=======
>>>>>>> e34d81bf

[dev-dependencies]
structopt = "0.3"
clap = "2.34"
csv = "1.1"
tokio = { version = "1.27", features = ["full"] }
tokio-test = { version = "0.4" }
tonic = {version = "0.12.0", features = ["tls", "tls-roots"]} # Use system trust roots.
tracing-subscriber = "0.3"
sqlite = "0.33"<|MERGE_RESOLUTION|>--- conflicted
+++ resolved
@@ -40,16 +40,7 @@
 concordium-smart-contract-engine = { version = "6.0", path = "./concordium-base/smart-contracts/wasm-chain-integration/", default-features = false, features = ["async"]}
 aes-gcm = { version = "0.10", features = ["std"] }
 tracing = "0.1"
-<<<<<<< HEAD
 
-# Unused dependency, only here to pin to version < 1.8
-# Version 1.8 requires Rust edition 2024/Rust version 85 and the version 2 dependency resolver
-# fails on this Rust edition requirement. Version 3 resolver understands resolving dependencies taking
-# Rust edition into account, but is itself not default before edition 2024/Rust version 85 (https://doc.rust-lang.org/cargo/reference/resolver.html#resolver-versions).
-# Conclusion: We can remove this pin when we bump MSRV to 85.
-base64ct = "~1.7"
-=======
->>>>>>> e34d81bf
 
 [dev-dependencies]
 structopt = "0.3"
